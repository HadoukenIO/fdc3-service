--- conflicted
+++ resolved
@@ -3,6 +3,16 @@
     agent { label 'linux-slave' }
 
     stages {
+        stage('Input') {
+            when { branch "master" }
+            input {
+                message "Would you like to deploy the client to NPM?"
+                parameters {
+                    choice(name: 'DEPLOY_CLIENT', choices: ['Yes', 'No'], description: '') 
+                }
+            }
+        }
+
         stage('Run Tests') {
             parallel {
                 stage('Unit Tests') {
@@ -36,17 +46,29 @@
         stage('Build & Deploy (Staging)') {
             agent { label 'linux-slave' }
             when { branch "develop" }
-            steps {
-                script {
-                    GIT_SHORT_SHA = sh ( script: "git rev-parse --short HEAD", returnStdout: true ).trim()
-                    PKG_VERSION = sh ( script: "node -pe \"require('./package.json').version\"", returnStdout: true ).trim()
+            environment {
+                GIT_SHORT_SHA = sh ( script: "git rev-parse --short HEAD", returnStdout: true ).trim()
+                PKG_VERSION = sh ( script: "node -pe \"require('./package.json').version\"", returnStdout: true ).trim()
 
                     configure(PKG_VERSION + "-alpha." + env.BUILD_NUMBER, "staging", "app.staging.json")
                 }
-
-                buildProject();
-                deployToS3();
-                deployToNPM();
+            }
+            stages {
+                stage("Build") {
+                    steps {
+                        buildProject();
+                    }
+                }
+                stage("Deploy Provider & Docs") {
+                    steps {
+                        deployToS3();
+                    }
+                });
+                stage("Deploy Client to NPM") {
+                    steps {
+                        deployToNPM();
+                    }
+                }
             }
         }
 
@@ -57,59 +79,27 @@
                 GIT_SHORT_SHA = sh ( script: "git rev-parse --short HEAD", returnStdout: true ).trim()
                 PKG_VERSION = sh ( script: "node -pe \"require('./package.json').version\"", returnStdout: true ).trim()
 
-<<<<<<< HEAD
                     configure(PKG_VERSION, "stable", "app.json")
                 }
-
-                buildProject();
-                addReleaseChannels();
-                deployToS3();
-                deployToNPM();
-=======
-                BUILD_VERSION = "${PKG_VERSION}"
-                CHANNEL = "stable"
-                SERVICE_NAME = "fdc3"
-                MANIFEST_NAME = "app.json"
-
-                S3_LOC = "${env.DSERVICE_S3_ROOT}${SERVICE_NAME}/${BUILD_VERSION}"
-                DOCS_CHANNEL_LOC = "${env.DSERVICE_S3_ROOT_DOCS}${SERVICE_NAME}/${CHANNEL}"
-                DOCS_VERSIONED_LOC = "${env.DSERVICE_S3_ROOT_DOCS}${SERVICE_NAME}/${BUILD_VERSION}"
-                MANIFEST_LOC = "${env.DSERVICE_S3_ROOT}${SERVICE_NAME}/${MANIFEST_NAME}"
             }
             stages {
-                stage("Build & Deploy to CDN (Production)") {
+                stage("Build") {
                     steps {
-                        sh "npm i --ignore-scripts"
-                        sh "SERVICE_VERSION=${BUILD_VERSION} npm run build"
-                        sh "echo ${GIT_SHORT_SHA} > ./dist/SHA.txt"
-                        sh "npm run zip"
-                        sh "npm run docs"
-                        sh "aws s3 cp ./res/provider ${S3_LOC}/ --recursive"
-                        sh "aws s3 cp ./dist/provider ${S3_LOC}/ --recursive"
-                        sh "aws s3 cp ./dist/client/openfin-" + SERVICE_NAME + ".js ${S3_LOC}/"
-
-                        sh "aws s3 cp ./dist/docs ${DOCS_CHANNEL_LOC} --recursive"
-                        sh "aws s3 cp ./dist/docs ${DOCS_VERSIONED_LOC} --recursive"
-                        sh "aws s3 cp ./dist/provider/app.json ${MANIFEST_LOC}"
+                        buildProject();
+                        addReleaseChannels();
                     }
                 }
-                stage("Deploy Client to NPM (Production)") {
-                    input {
-                        message "Would you like to deploy the client to NPM?"
-                        parameters {
-                            choice(name: 'DEPLOY_CLIENT', choices: ['Yes', 'No'], description: '') 
-                        }
+                stage("Deploy Provider & Docs") {
+                    steps {
+                        deployToS3();
                     }
+                });
+                stage("Deploy Client to NPM") {
                     when {expression { DEPLOY_CLIENT == 'Yes' }}
                     steps {
-                        withCredentials([string(credentialsId: "NPM_TOKEN_WRITE", variable: 'NPM_TOKEN')]) {
-                            sh "echo //registry.npmjs.org/:_authToken=$NPM_TOKEN > $WORKSPACE/.npmrc"
-                        }
-                        echo "publishing to npm, version: " + BUILD_VERSION
-                        sh "npm publish"
+                        deployToNPM();
                     }
                 }
->>>>>>> c3578279
             }
         }
     }
