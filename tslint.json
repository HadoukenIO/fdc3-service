--- conflicted
+++ resolved
@@ -1,12 +1,8 @@
 {
-<<<<<<< HEAD
-    "extends": "./node_modules/gts/tslint.json",
-=======
     "extends": [
         "gts/tslint.json",
         "tslint-react/tslint-react.json"
     ],
->>>>>>> 1b7c0992
     "rules": {
         "array-type": [
             true,
