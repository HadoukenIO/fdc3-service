--- conflicted
+++ resolved
@@ -30,7 +30,7 @@
         getCurrentChannel().then(async channel => {
             const context = await channel.getCurrentContext();
             if (context && context.type === 'fdc3.security') {
-                handleIntent(context as SecurityContext);
+                handleIntent(context as InstrumentContext);
             }
         });
         const intentListener = fdc3.addIntentListener(fdc3.Intents.VIEW_CHART, (context: Context): Promise<void> => {
@@ -45,13 +45,8 @@
         });
 
         const contextListener = fdc3.addContextListener((context: Context): void => {
-<<<<<<< HEAD
-            if (context.type === 'security') {
+            if (context.type === 'fdc3.security') {
                 handleIntent(context as InstrumentContext);
-=======
-            if (context.type === 'fdc3.security') {
-                handleIntent(context as SecurityContext);
->>>>>>> 8e536cb1
             }
         });
 
