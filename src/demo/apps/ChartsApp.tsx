--- conflicted
+++ resolved
@@ -33,11 +33,7 @@
     React.useEffect(() => {
         getCurrentChannel().then(async channel => {
             const context = await channel.getCurrentContext();
-<<<<<<< HEAD
-            if (context && context.type === 'fdc3.security') {
-=======
             if (context && context.type === 'fdc3.instrument') {
->>>>>>> 1d1db2e9
                 handleIntent(context as InstrumentContext);
             }
         });
@@ -53,11 +49,7 @@
         });
 
         const contextListener = fdc3.addContextListener((context: Context): void => {
-<<<<<<< HEAD
-            if (context.type === 'fdc3.security') {
-=======
             if (context.type === 'fdc3.instrument') {
->>>>>>> 1d1db2e9
                 handleIntent(context as InstrumentContext);
             }
         });
