import * as React from 'react';

import * as fdc3 from '../../client/main';
import {Chart} from '../components/charts/Chart';
import {SecurityContext, Context} from '../../client/context';

import '../../../res/demo/css/w3.css';

interface AppProps {
    symbolName?: string;
}

export function ChartsApp(props: AppProps): React.ReactElement {
    const [symbolName, setSymbolName] = React.useState('AAPL');

    function handleIntent(context: SecurityContext): void {
        if (context && context.name) {
            setSymbolName(context.name);
        } else {
            throw new Error('Invalid context received');
        }
    }

    React.useEffect(() => {
        document.title = 'Charts';
    }, []);

    React.useEffect(() => {
        const intentListener = fdc3.addIntentListener(fdc3.Intents.VIEW_CHART, (context: Context): Promise<void> => {
            return new Promise((resolve, reject) => {
                try {
                    handleIntent(context as SecurityContext);
                    resolve();
                } catch (e) {
                    reject(e);
                }
            });
        });

<<<<<<< HEAD
        const ContextListener = fdc3.addContextListener((context: Context): void => {
            if (context.type === 'security') {
=======
        const contextListener = fdc3.addContextListener((context: Context): void => {
            if (context.type === "security") {
>>>>>>> 66a3636a
                handleIntent(context as SecurityContext);
            }
        });

        return function cleanUp() {
            intentListener.unsubscribe();
            contextListener.unsubscribe();
        };
    }, []);


    return (
        <div className="chart-app w3-theme">
            <h1 className="w3-margin-left">{symbolName}</h1>
            <Chart />
        </div>
    );
}<|MERGE_RESOLUTION|>--- conflicted
+++ resolved
@@ -37,13 +37,8 @@
             });
         });
 
-<<<<<<< HEAD
-        const ContextListener = fdc3.addContextListener((context: Context): void => {
-            if (context.type === 'security') {
-=======
         const contextListener = fdc3.addContextListener((context: Context): void => {
             if (context.type === "security") {
->>>>>>> 66a3636a
                 handleIntent(context as SecurityContext);
             }
         });
