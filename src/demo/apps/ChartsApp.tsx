--- conflicted
+++ resolved
@@ -1,29 +1,18 @@
 import * as React from 'react';
-<<<<<<< HEAD
 import * as fdc3 from '../../client/main';
-
-import '../../../res/demo/css/w3.css';
-
-import { Chart } from '../components/charts/Chart';
-import { SecurityContext, Context } from '../../client/context';
-
-interface IAppProps {
-=======
-import * as fdc3 from '../../client/index';
 import {Chart} from '../components/charts/Chart';
-import {SecurityPayload, Payload} from '../../client/context';
+import {SecurityContext, Context} from '../../client/context';
 
 import '../../../res/demo/css/w3.css';
 
 interface AppProps {
->>>>>>> 559142ea
     symbolName?: string;
 }
 
 export function ChartsApp(props: AppProps): React.ReactElement {
     const [symbolName, setSymbolName] = React.useState("AAPL");
 
-    function handleIntent(context: SecurityPayload): void {
+    function handleIntent(context: SecurityContext): void {
         if (context && context.name) {
             setSymbolName(context.name);
         } else {
@@ -35,55 +24,30 @@
         document.title = "Charts";
     }, []);
 
-<<<<<<< HEAD
-        //Add FDC3 listeners
-        const chartListener = fdc3.addIntentListener(fdc3.Intents.VIEW_CHART, (context: Context): Promise<void> => {
-            return new Promise((resolve: ()=>void, reject: (reason?: Error)=>void) => {
-                try {
-                    this.handleIntent(context as SecurityContext);
-=======
     React.useEffect(() => {
-        const intent = new fdc3.IntentListener(fdc3.Intents.VIEW_CHART, (context: Payload): Promise<void> => {
+        const intentListener = fdc3.addIntentListener(fdc3.Intents.VIEW_CHART, (context: Context): Promise<void> => {
             return new Promise((resolve, reject) => {
                 try {
-                    handleIntent(context as SecurityPayload);
->>>>>>> 559142ea
+                    handleIntent(context as SecurityContext);
                     resolve();
                 } catch (e) {
                     reject(e);
                 }
             });
         });
-<<<<<<< HEAD
-        const contextListener = fdc3.addContextListener((context: Context): void => {
+
+        const ContextListener = fdc3.addContextListener((context: Context): void => {
             if (context.type === "security") {
-                this.handleIntent(context as SecurityContext);
-=======
-
-        const context = new fdc3.ContextListener((context: Payload): void => {
-            if (context.type === "security") {
-                handleIntent(context as SecurityPayload);
->>>>>>> 559142ea
+                handleIntent(context as SecurityContext);
             }
         });
 
         return function cleanUp() {
-            intent.unsubscribe();
-            context.unsubscribe();
+            intentListener.unsubscribe();
+            ContextListener.unsubscribe();
         };
     }, []);
 
-<<<<<<< HEAD
-    private handleIntent(context: SecurityContext): void {
-        if (context && context.name) {
-            this.setState({
-                symbolName: context.name
-            });
-        } else {
-            throw new Error("Invalid context received");
-        }
-    }
-=======
 
     return (
         <div className="chart-app w3-theme">
@@ -91,5 +55,4 @@
             <Chart />
         </div>
     );
->>>>>>> 559142ea
 }