--- conflicted
+++ resolved
@@ -1,15 +1,7 @@
 import * as React from 'react';
-<<<<<<< HEAD
 import * as fdc3 from '../../client/main';
-
-import '../../../res/demo/css/w3.css';
-
-import { ContactsTable } from '../components/contacts/ContactsTable';
-import { Context, ContactContext } from '../../client/context';
-=======
-import * as fdc3 from '../../client/index';
 import {ContactsTable} from '../components/contacts/ContactsTable';
-import {Payload, ContactPayload} from '../../client/index';
+import {Context, ContactContext} from '../../client/main';
 
 import '../../../res/demo/css/w3.css';
 
@@ -35,7 +27,6 @@
     {"name": "Rudyard Feldberger", "email": "rfeldbergeri@comcast.net", "phone": "9373567990"},
     {"name": "Doralynne Gregolin", "email": "dgregolinj@people.com.cn", "phone": "9386210249"}
 ];
->>>>>>> 559142ea
 
 export interface Contact {
     name: string;
@@ -44,24 +35,9 @@
 }
 
 
-<<<<<<< HEAD
-        //Add FDC3 listeners
-        const saveContactListener = fdc3.addIntentListener(fdc3.Intents.SAVE_CONTACT, (context: Context): Promise<void> => {
-            return new Promise((resolve: ()=>void, reject: (reason?: Error)=>void) => {
-                if (context && context.name) {
-                    const contacts: IContact[] = this.state.contacts;
-
-                    this.setState({
-                        contacts: contacts.concat({
-                            name: context.name,
-                            phone: context.id && context.id.phone || null,
-                            email: context.id && context.id.email || null
-                        })
-                    });
-=======
 export function ContactsApp(): React.ReactElement {
     const [contacts, setContacts] = React.useState(initialContactsState);
-    function handleIntent(context: ContactPayload) {
+    function handleIntent(context: ContactContext) {
         if (context && context.name) {
             const newContact: Contact = {
                 name: context.name,
@@ -75,13 +51,12 @@
     React.useEffect(() => {
         document.title = "Contacts";
     }, []);
->>>>>>> 559142ea
 
     React.useEffect(() => {
-        const intent = new fdc3.IntentListener(fdc3.Intents.SAVE_CONTACT, (context: Payload): Promise<void> => {
+        const intentListener = fdc3.addIntentListener(fdc3.Intents.SAVE_CONTACT, (context: Context): Promise<void> => {
             return new Promise((resolve: () => void, reject: (reason?: Error) => void) => {
                 try {
-                    handleIntent(context as ContactPayload);
+                    handleIntent(context as ContactContext);
                     resolve();
                 } catch (e) {
                     reject(new Error("SAVE_CONTACT intent requires a valid contact context"));
@@ -90,7 +65,7 @@
         });
         //Cleanup
         return () => {
-            intent.unsubscribe();
+            intentListener.unsubscribe();
         };
     }, []);
 
