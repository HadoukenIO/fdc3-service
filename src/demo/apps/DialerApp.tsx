import * as React from 'react';
<<<<<<< HEAD
import * as fdc3 from '../../client/main';
=======
import * as fdc3 from '../../client/index';
import {Number} from '../components/dialer/Number';
import {Dialer} from '../components/dialer/Dialer';
import {CallTimer} from '../components/dialer/CallTimer';
import {CallButton} from '../components/dialer/CallButton';
import {ContactPayload, Payload} from '../../client/context';
import {Dialog} from '../components/common/Dialog';
>>>>>>> 559142ea

import '../../../res/demo/css/w3.css';
import {ColorLinker} from '../components/common/ColorLinker';

<<<<<<< HEAD
import { Number } from '../components/dialer/Number';
import { Dialer } from '../components/dialer/Dialer';
import { CallTimer } from '../components/dialer/CallTimer';
import { CallButton } from '../components/dialer/CallButton';
import { ContactContext, Context } from '../../client/context';
import { Dialog } from '../components/common/Dialog';

interface IAppProps {
    phoneNumber?: string;
}

interface IAppState {
    inCall: boolean;
    phoneNumber: string;
    pendingCall: ContactContext|null;
}
=======
interface AppProps {
    phoneNumber?: string;
}

export function DialerApp(props: AppProps): React.ReactElement {
    const [inCall, setInCall] = React.useState(false);
    const [phoneNumber, setPhoneNumber] = React.useState<string>("");
    const [pendingCall, setPendingCall] = React.useState<ContactPayload | null>(null);
>>>>>>> 559142ea

    const onNumberEntry = (phoneNumber: string) => setPhoneNumber(phoneNumber);
    const onDialerEntry = (key: string) => setPhoneNumber(phoneNumber + key);
    const toggleCall = () => setInCall(!inCall);
    const handleDialog = (option: string) => {
        if (option === "Yes") {
            setPhoneNumber(pendingCall!.id.phone!);
            setPendingCall(null);
        } else {
            setPendingCall(null);
        }
    };
    const handleIntent = (context: ContactPayload, startCall: boolean) => {
        const phoneNumber: string = context.id.phone!;
        if (phoneNumber) {
            setPhoneNumber(context.id.phone!);
            setInCall(startCall);
        } else {
            throw new Error("Contact doesn't have a phone number");
        }
    };

    React.useEffect(() => {
        document.title = "Dialer";
    }, []);

<<<<<<< HEAD
        //Add FDC3 listeners
        const dialListener = fdc3.addIntentListener(fdc3.Intents.DIAL_CALL, (context: Context): void => {
            if (!this.state.inCall) {
                this.handleIntent(context as ContactContext, false);
            } else if (context.id && context.id.phone) {
                this.setState({pendingCall: context as ContactContext});
            }
        });
        const callListener = fdc3.addIntentListener(fdc3.Intents.START_CALL, (context: Context): void => {
            if (!this.state.inCall) {
                this.handleIntent(context as ContactContext, true);
            } else if (context.id && context.id.phone) {
                this.setState({pendingCall: context as ContactContext});
            }
        });
        const contextListener = fdc3.addContextListener((context: Context): void => {
            if (context.type === "contact") {
                if (!this.state.inCall) {
                    this.handleIntent(context as ContactContext, false);
                }
            }
        });
    }

    public render(): JSX.Element {
        const pendingCall: ContactContext = this.state.pendingCall!;

        return (
            <div>
                <Number inCall={this.state.inCall} number={this.state.phoneNumber} handleChange={this.onNumberEntry} />
                { this.state.inCall
                    ? <CallTimer />
                    : <Dialer handleKeyPress={this.onDialerEntry} />
                }
                <CallButton canCall={this.state.phoneNumber.length > 0} inCall={this.state.inCall} handleClick={this.toggleCall} />
                <Dialog show={!!pendingCall} title="Replace call?" body={"Hang up and call " + (pendingCall && pendingCall.id.phone) + "?"} options={["No", "Yes"]} handleOption={this.handleDialog} />
            </div>
        );
    }

    private onNumberEntry(phoneNumber: string): void {
        this.setState({phoneNumber});
    }

    private onDialerEntry(key: string): void {
        this.setState({phoneNumber: this.state.phoneNumber + key});
    }

    private toggleCall(): void {
        this.setState({inCall: !this.state.inCall});
    }

    private handleDialog(option: string): void {
        if (option === "Yes") {
            this.setState({
                phoneNumber: this.state.pendingCall!.id.phone!,
                pendingCall: null
            });
        } else {
            this.setState({pendingCall: null});
        }
    }

    private handleIntent(context: ContactContext, startCall: boolean): void {
        const phoneNumber: string = context.id.phone!;
=======
    // Setup listeners
    React.useEffect(() => {
        const dial = new fdc3.IntentListener(fdc3.Intents.DIAL_CALL, (context: Payload) => {
            if (!inCall) {
                handleIntent(context as ContactPayload, false);
            } else if (context.id.phone) {
                setPendingCall(context as ContactPayload);
            }
        });
        const call = new fdc3.IntentListener(fdc3.Intents.DIAL_CALL, (context: Payload) => {
            if (!inCall) {
                handleIntent(context as ContactPayload, true);
            } else if (context.id.phone) {
                setPendingCall(context as ContactPayload);
            }
        });
        const context = new fdc3.ContextListener((context: Payload) => {
            if (context.type === "contact") {
                if (!inCall) {
                    handleIntent(context as ContactPayload, false);
                }
            }
        });
        // Cleanup
        return () => {
            dial.unsubscribe();
            call.unsubscribe();
            context.unsubscribe();
        };
    }, []);
>>>>>>> 559142ea

    return (
        <div>
            <Number inCall={inCall} number={phoneNumber} onValueChange={onNumberEntry} />
            {inCall && <CallTimer />}
            {!inCall && <Dialer handleKeyPress={onDialerEntry} />}
            <CallButton canCall={phoneNumber.length > 0} inCall={inCall} handleClick={toggleCall} />
            <Dialog show={!!pendingCall} title="Replace call?" body={"Hang up and call " + (pendingCall && pendingCall.id.phone) + "?"} options={["No", "Yes"]} handleOption={handleDialog} />
        </div>
    );
}<|MERGE_RESOLUTION|>--- conflicted
+++ resolved
@@ -1,37 +1,15 @@
 import * as React from 'react';
-<<<<<<< HEAD
 import * as fdc3 from '../../client/main';
-=======
-import * as fdc3 from '../../client/index';
 import {Number} from '../components/dialer/Number';
 import {Dialer} from '../components/dialer/Dialer';
 import {CallTimer} from '../components/dialer/CallTimer';
 import {CallButton} from '../components/dialer/CallButton';
-import {ContactPayload, Payload} from '../../client/context';
+import {ContactContext, Context} from '../../client/context';
 import {Dialog} from '../components/common/Dialog';
->>>>>>> 559142ea
 
 import '../../../res/demo/css/w3.css';
 import {ColorLinker} from '../components/common/ColorLinker';
 
-<<<<<<< HEAD
-import { Number } from '../components/dialer/Number';
-import { Dialer } from '../components/dialer/Dialer';
-import { CallTimer } from '../components/dialer/CallTimer';
-import { CallButton } from '../components/dialer/CallButton';
-import { ContactContext, Context } from '../../client/context';
-import { Dialog } from '../components/common/Dialog';
-
-interface IAppProps {
-    phoneNumber?: string;
-}
-
-interface IAppState {
-    inCall: boolean;
-    phoneNumber: string;
-    pendingCall: ContactContext|null;
-}
-=======
 interface AppProps {
     phoneNumber?: string;
 }
@@ -39,8 +17,7 @@
 export function DialerApp(props: AppProps): React.ReactElement {
     const [inCall, setInCall] = React.useState(false);
     const [phoneNumber, setPhoneNumber] = React.useState<string>("");
-    const [pendingCall, setPendingCall] = React.useState<ContactPayload | null>(null);
->>>>>>> 559142ea
+    const [pendingCall, setPendingCall] = React.useState<ContactContext | null>(null);
 
     const onNumberEntry = (phoneNumber: string) => setPhoneNumber(phoneNumber);
     const onDialerEntry = (key: string) => setPhoneNumber(phoneNumber + key);
@@ -53,7 +30,7 @@
             setPendingCall(null);
         }
     };
-    const handleIntent = (context: ContactPayload, startCall: boolean) => {
+    const handleIntent = (context: ContactContext, startCall: boolean) => {
         const phoneNumber: string = context.id.phone!;
         if (phoneNumber) {
             setPhoneNumber(context.id.phone!);
@@ -67,104 +44,36 @@
         document.title = "Dialer";
     }, []);
 
-<<<<<<< HEAD
-        //Add FDC3 listeners
-        const dialListener = fdc3.addIntentListener(fdc3.Intents.DIAL_CALL, (context: Context): void => {
-            if (!this.state.inCall) {
-                this.handleIntent(context as ContactContext, false);
+    // Setup listeners
+    React.useEffect(() => {
+        const dialListener = fdc3.addIntentListener(fdc3.Intents.DIAL_CALL, (context: Context) => {
+            if (!inCall) {
+                handleIntent(context as ContactContext, false);
             } else if (context.id && context.id.phone) {
-                this.setState({pendingCall: context as ContactContext});
+                setPendingCall(context as ContactContext);
             }
         });
-        const callListener = fdc3.addIntentListener(fdc3.Intents.START_CALL, (context: Context): void => {
-            if (!this.state.inCall) {
-                this.handleIntent(context as ContactContext, true);
+        const callListener = fdc3.addIntentListener(fdc3.Intents.START_CALL, (context: Context) => {
+            if (!inCall) {
+                handleIntent(context as ContactContext, true);
             } else if (context.id && context.id.phone) {
-                this.setState({pendingCall: context as ContactContext});
+                setPendingCall(context as ContactContext);
             }
         });
-        const contextListener = fdc3.addContextListener((context: Context): void => {
-            if (context.type === "contact") {
-                if (!this.state.inCall) {
-                    this.handleIntent(context as ContactContext, false);
-                }
-            }
-        });
-    }
-
-    public render(): JSX.Element {
-        const pendingCall: ContactContext = this.state.pendingCall!;
-
-        return (
-            <div>
-                <Number inCall={this.state.inCall} number={this.state.phoneNumber} handleChange={this.onNumberEntry} />
-                { this.state.inCall
-                    ? <CallTimer />
-                    : <Dialer handleKeyPress={this.onDialerEntry} />
-                }
-                <CallButton canCall={this.state.phoneNumber.length > 0} inCall={this.state.inCall} handleClick={this.toggleCall} />
-                <Dialog show={!!pendingCall} title="Replace call?" body={"Hang up and call " + (pendingCall && pendingCall.id.phone) + "?"} options={["No", "Yes"]} handleOption={this.handleDialog} />
-            </div>
-        );
-    }
-
-    private onNumberEntry(phoneNumber: string): void {
-        this.setState({phoneNumber});
-    }
-
-    private onDialerEntry(key: string): void {
-        this.setState({phoneNumber: this.state.phoneNumber + key});
-    }
-
-    private toggleCall(): void {
-        this.setState({inCall: !this.state.inCall});
-    }
-
-    private handleDialog(option: string): void {
-        if (option === "Yes") {
-            this.setState({
-                phoneNumber: this.state.pendingCall!.id.phone!,
-                pendingCall: null
-            });
-        } else {
-            this.setState({pendingCall: null});
-        }
-    }
-
-    private handleIntent(context: ContactContext, startCall: boolean): void {
-        const phoneNumber: string = context.id.phone!;
-=======
-    // Setup listeners
-    React.useEffect(() => {
-        const dial = new fdc3.IntentListener(fdc3.Intents.DIAL_CALL, (context: Payload) => {
-            if (!inCall) {
-                handleIntent(context as ContactPayload, false);
-            } else if (context.id.phone) {
-                setPendingCall(context as ContactPayload);
-            }
-        });
-        const call = new fdc3.IntentListener(fdc3.Intents.DIAL_CALL, (context: Payload) => {
-            if (!inCall) {
-                handleIntent(context as ContactPayload, true);
-            } else if (context.id.phone) {
-                setPendingCall(context as ContactPayload);
-            }
-        });
-        const context = new fdc3.ContextListener((context: Payload) => {
+        const contextListener = fdc3.addContextListener((context: Context) => {
             if (context.type === "contact") {
                 if (!inCall) {
-                    handleIntent(context as ContactPayload, false);
+                    handleIntent(context as ContactContext, false);
                 }
             }
         });
         // Cleanup
         return () => {
-            dial.unsubscribe();
-            call.unsubscribe();
-            context.unsubscribe();
+            dialListener.unsubscribe();
+            callListener.unsubscribe();
+            contextListener.unsubscribe();
         };
     }, []);
->>>>>>> 559142ea
 
     return (
         <div>
