--- conflicted
+++ resolved
@@ -1,58 +1,16 @@
 import * as React from 'react';
-<<<<<<< HEAD
-import * as fdc3 from '../../client/index';
-import { DirectoryApplication } from '../../client/directory';
-
-import '../../../res/demo/css/w3.css';
-
-import { AppCard } from '../components/launcher/AppCard';
-
-interface IAppState {
-    applications: DirectoryApplication[];
-}
-
-export class LauncherApp extends React.Component<{}, IAppState> {
-    constructor(props: {}) {
-        super(props);
-=======
 import * as fdc3 from '../../client/main';
 import {AppMetadata} from '../../client/main';
-import {IApplication} from '../../client/directory';
+import {DirectoryApplication} from '../../client/directory';
 import {AppCard} from '../components/launcher/AppCard';
 
 import '../../../res/demo/css/w3.css';
 
 export function LauncherApp(): React.ReactElement {
     const [applications, setApplications] = React.useState<AppMetadata[]>([]);
->>>>>>> 1b7c0992
 
     React.useEffect(() => {
         document.title = "Launcher";
-<<<<<<< HEAD
-        this.state = {applications: []};
-
-        fdc3.resolve(null!).then((applications: DirectoryApplication[]) => {
-            this.setState({applications});
-        });
-    }
-
-    public render(): JSX.Element {
-        return (
-            <div>
-                <h1>Launcher</h1>
-
-                {this.state.applications.map(
-                    (app) => <AppCard key={app.appId} app={app} handleClick={this.openApp.bind(null, app)} />
-                )}
-            </div>
-        );
-    }
-
-    private openApp(app: DirectoryApplication): void {
-        console.log("Opening app " + app.title);
-        fdc3.open(app.appId);
-    }
-=======
     }, []);
 
     React.useEffect(() => {
@@ -61,9 +19,9 @@
             .catch(console.log);
     });
 
-    const openApp = (app: IApplication) => {
-        console.log(`Opening app ${app.title}`)
-        fdc3.open(app.name)
+    const openApp = (app: DirectoryApplication) => {
+        console.log(`Opening app ${app.title}`);
+        fdc3.open(app.appId)
             .then(() => console.log(`Opened app ${app.title}`))
             .catch(console.log);
     };
@@ -74,5 +32,4 @@
             {applications.map((app, index) => <AppCard key={app.id + index} app={app} handleClick={openApp} />)}
         </div>
     );
->>>>>>> 1b7c0992
 }