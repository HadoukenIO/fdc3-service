--- conflicted
+++ resolved
@@ -1,56 +1,28 @@
 import * as React from 'react';
-<<<<<<< HEAD
 import * as fdc3 from '../../client/main';
-import { IApplication } from '../../client/directory';
-=======
-import * as fdc3 from '../../client';
+import {AppMetadata} from '../../client/main';
 import {IApplication} from '../../client/directory';
 import {AppCard} from '../components/launcher/AppCard';
->>>>>>> 559142ea
 
 import '../../../res/demo/css/w3.css';
 
 export function LauncherApp(): React.ReactElement {
-    const [applications, setApplications] = React.useState<IApplication[]>([]);
+    const [applications, setApplications] = React.useState<AppMetadata[]>([]);
 
     React.useEffect(() => {
         document.title = "Launcher";
-<<<<<<< HEAD
-        this.state = {applications: []};
-
-        fdc3.findIntent(null!).then((response: fdc3.AppIntent) => {
-            this.setState({applications: response.apps});
-        });
-    }
-
-    public render(): JSX.Element {
-        return (
-            <div>
-                <h1>Launcher</h1>
-
-                {this.state.applications.map(
-                    (app) => <AppCard key={app.id} app={app} handleClick={this.openApp.bind(null, app)} />
-                )}
-            </div>
-        );
-    }
-
-    private openApp(app: IApplication): void {
-        console.log("Opening app " + app.title);
-        fdc3.open(app.name);
-    }
-=======
     }, []);
 
     React.useEffect(() => {
-        fdc3.resolve(null!)
-            .then(setApplications)
+        fdc3.findIntent(null!)
+            .then(async (appIntent) => setApplications(appIntent.apps))
             .catch(console.log);
     });
 
     const openApp = (app: IApplication) => {
+        console.log(`Opening app ${app.title}`)
         fdc3.open(app.name)
-            .then(() => console.log(`Opening app ${app.title}`))
+            .then(() => console.log(`Opened app ${app.title}`))
             .catch(console.log);
     };
 
@@ -60,5 +32,4 @@
             {applications.map((app, index) => <AppCard key={app.id + index} app={app} handleClick={openApp} />)}
         </div>
     );
->>>>>>> 559142ea
 }