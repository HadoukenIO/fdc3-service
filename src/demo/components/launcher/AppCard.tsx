--- conflicted
+++ resolved
@@ -2,51 +2,17 @@
 
 import './AppCard.css';
 
-<<<<<<< HEAD
-import { DirectoryApplication } from '../../../client/directory';
+import {DirectoryApplication} from '../../../client/directory';
 
-interface IAppCardProps {
+interface AppCardProps {
     app: DirectoryApplication;
     handleClick?: (app: DirectoryApplication) => void;
-}
-
-export class AppCard extends React.Component<IAppCardProps> {
-    constructor(props: IAppCardProps) {
-        super(props);
-
-        this.handleClick = this.handleClick.bind(this);
-    }
-
-    public render(): JSX.Element {
-        const app: DirectoryApplication = this.props.app;
-
-        return (
-            <div className="app-card w3-card w3-hover-shadow" onClick={this.handleClick}>
-                {(app.icons && app.icons.length > 0) && <img className="w3-blue-gray" src={app.icons![0].icon} />}
-                <div>
-                    <h6><b>{app.title}</b></h6>
-                    <p className="w3-small w3-text-grey">{app.description}</p>
-                </div>
-            </div>
-        );
-    }
-
-    private handleClick(event: React.MouseEvent<HTMLDivElement>): void {
-        const handler: ((app: DirectoryApplication)=>void)|undefined = this.props.handleClick;
-
-=======
-import {IApplication} from '../../../client/directory';
-
-interface AppCardProps {
-    app: IApplication;
-    handleClick?: (app: IApplication) => void;
 }
 
 export function AppCard(props: AppCardProps): React.ReactElement {
     const {app, handleClick: handler} = props;
     const handleClick = (event: React.MouseEvent<HTMLElement>) => {
         event.stopPropagation();
->>>>>>> 1b7c0992
         if (handler) {
             handler(app);
         }
@@ -54,7 +20,7 @@
 
     return (
         <div className="app-card w3-card w3-hover-shadow" onClick={handleClick}>
-            <img className="w3-blue-gray" src={app.icon} />
+            {(app.icons && app.icons.length > 0) && <img className="w3-blue-gray" src={app.icons![0].icon} />}
             <div>
                 <h6><b>{app.title}</b></h6>
                 <p className="w3-small w3-text-grey">{app.description}</p>
