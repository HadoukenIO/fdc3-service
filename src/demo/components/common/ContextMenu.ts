import {WindowOption} from 'openfin/_v2/api/window/windowOption';
import {_Window} from 'openfin/_v2/api/window/window';
import {Point} from 'openfin/_v2/api/system/point';
import {Transition} from 'openfin/_v2/api/window/transition';
import Bounds from 'openfin/_v2/api/window/bounds';

const defaultWindowOptions: WindowOption = {
    url: "about:blank",
    shadow: true,
    showTaskbarIcon: false,
    autoShow: false,
    saveWindowState: false,
    defaultWidth: 200,
    defaultHeight: 200,
    alwaysOnTop: true,
    frame: false,
    resizable: false,
    maximizable: false,
    defaultLeft: 200,
    defaultTop: 200
};

export interface ContextMenuItem<T extends {}={}> {
    text: string;
    children?: ContextMenuItem[];
    payload?: T;
}

interface ContextMenuParameters {
    win: fin.OpenFinWindow;
    menuItems?: ContextMenuItem[];
    isRoot?: boolean;
}

// tslint:disable-next-line:no-any
type clickCallback<T extends {}={}> = (payload: T) => any;

class ContextMenu {
    private _windowV1: fin.OpenFinWindow;
    private _window: _Window;
    private _nativeWindow: Window;
    private _isShowing: boolean = false;
    private _child!: ContextMenu;

    private transitionOut: Transition = {
        opacity: {
            opacity: 0,
            duration: 100
        }
    };

    private transitionIn: Transition = {
        opacity: {
            opacity: 1,
            duration: 100
        }
    };
    private _isRoot: boolean;

    public get isRoot() {
        return this._isRoot;
    }

    public get isShowing() {
        return this._isShowing;
    }

    private constructor ({win, isRoot = false}: ContextMenuParameters) {
        this._windowV1 = win;
        this._nativeWindow = win.getNativeWindow();
        this._window = fin.Window.wrapSync({name: win.name, uuid: win.uuid});
        this._isRoot = isRoot;

        this.setStyle();
        //Add blur to the root context menu only
        if (isRoot) {
            this._windowV1.addEventListener('blurred', async () => {
                this.hide();
            });
        }
    }

    private outerHeight(element: HTMLElement) {
        let height: number = element.offsetHeight;
        const style = getComputedStyle(element);
        // tslint:disable-next-line:ban
        height += parseInt(style.marginTop!, 10) + parseInt(style.marginBottom!, 10);
        return height;
    }


    // Promise based v1 window creation
    private static async createWindow(options: WindowOption): Promise<fin.OpenFinWindow> {
        return new Promise((resolve, reject) => {
<<<<<<< HEAD
            const win = new fin.desktop.Window(options, () => {
                resolve(win);
            }, (err) => {
                reject(err);
            });
=======
            const win = new fin.desktop.Window(
                options,
                () => {
                    resolve(win);
                },
                (err) => {
                    reject(err);
                }
            );
>>>>>>> bb531152
        });
    }

    /**
     * Factory function for creating context menus.
     *
     * @static
     * @param {string} [name]
     * @param {boolean} [isRoot=false]
     * @returns
     * @memberof ContextMenu
     */
    public static async create(name?: string, isRoot: boolean = false) {
        name = name || (Math.random() * 1000).toString();
        const win: fin.OpenFinWindow = await this.createWindow({...defaultWindowOptions, name});
        return new ContextMenu({win, isRoot});
    }

    /**
     * Check if [menuItems] has an children.
     *
     * @param {ContextMenuItem[]} menuItems
     * @returns
     * @memberof ContextMenu
     */
    public childCheck(menuItems: ContextMenuItem[]) {
        return menuItems.some(item => item.children !== undefined);
    }

    /**
     * Set the context on the context menu.
     *
     * @param {ContextMenuItem[]} menuItems
     * @param {clickCallback} clickCallback The function that will be called when an item has been clicked.
     * @memberof ContextMenu
     */
    public async setContent<T extends {}={}>(menuItems: ContextMenuItem[], clickCallback: clickCallback<T>) {
        //Check that there is any children if so make a child node
        let child = await this._child;
        if (this.childCheck(menuItems) && child === undefined) {
            child = await ContextMenu.create(this._window.identity.name + ":child", false);
            this._child = child;
        }
        const document = this._nativeWindow.document;
        document.body.innerHTML = "";
        const ul = document.createElement('ul');
        const itemHeight = 24; // @todo change this
        menuItems.forEach((item, index) => {
            const li = document.createElement('li');
            const span = document.createElement('span');
            span.innerText = item.text;
            if (item.children) {
                const arrow = document.createElement('span');
                arrow.innerText = '▶';
                arrow.className = 'arrow';
                span.appendChild(arrow);
            }
            li.appendChild(span);

            li.addEventListener('mouseover', async () => {
                // Nothing to expand
                if (child && !item.children) {
                    child.hide();
                }
                if (child && item.children && child._child) {
                    child._child.hide();
                }
                if (item.children && item.children.length > 0) {
                    //Show next window
                    const bounds = await this._window.getBounds();
                    const position = {x: bounds.left + bounds.width, y: bounds.top + itemHeight * index};
                    await child.setContent(item.children!, clickCallback);
                    child.showAt(position);
                }
            });

            li.addEventListener('click', async () => {
                if (!item.children && item.payload) {
                    contextMenu.hide();
                    // tslint:disable-next-line:no-any
                    clickCallback(item.payload as any);
                }
            });

            ul.appendChild(li);
        });
        document.body.appendChild(ul);
        const height = this.outerHeight(ul);
        this._window.setBounds({height} as Bounds);
    }

    /**
     * Set the bounds of the window.
     *
     * @param {Partial<Bounds>} newBounds
     * @memberof ContextMenu
     */
    public async setBounds(newBounds: Partial<Bounds>) {
        const bounds = await this._window.getBounds();
        Object.assign(bounds, newBounds);
    }

    /**
     * Close this window and all its children.
     *
     * @memberof ContextMenu
     */
    public async destroy() {
        if (this._child) {
            await this._child.destroy();
        }
        this._window.close();
    }

    /**
     * Hide the window and all child windows.
     *
     * @memberof ContextMenu
     */
    public async hide() {
        const animateOptions = {
            interrupt: true,
            tween: 'ease-out'
        };
        if (this._child) {
            (await this._child).hide();
        }
        this._isShowing = false;
        this._window.animate(this.transitionOut, animateOptions);
    }


    /**
     * Show the window at the given [point].
     *
     * @param {Point} point
     * @param {boolean} [focus]
     * @memberof ContextMenu
     */
    public async showAt(point: Point, focus?: boolean) {
        const animateOptions = {
            interrupt: true,
            tween: 'ease-in'
        };
        this._window.show();
        this._isShowing = true;
        this._window.moveTo(point.x, point.y);
        if (focus) {
            this._window.focus();
        }
        this._window.animate(this.transitionIn, animateOptions);
    }

    public async setStyle(css?: string) {
        const style = this._nativeWindow.document.createElement('style');
        style.id = "style";
        style.type = 'text/css';

        // Temp. Will be moved into another file and imported
        const stylesheet = css || `
        * {
            margin: 0;
            padding: 0;
        }

        body {
            background: #eee;
            font-family: "Segoe UI",Arial,sans-serif;
            font-weight: 400;
        }
        li {
            list-style-type: none;
            margin: 0 auto;
            height: 24px;
            cursor: pointer;
        }
        li span {
            padding-left: 20px;
        }
        li .arrow {
            float: right;
            padding-right: 5px;
        }
        li:hover {
            background: rgb(106, 144, 248)
        }
        `;
        style.appendChild(this._nativeWindow.document.createTextNode(stylesheet));
        this._nativeWindow.document.head.appendChild(style);
    }
}

let contextMenu: ContextMenu;

window.onunload = async (event) => {
    await contextMenu.destroy();
};

export async function showContextMenu<T extends {}>(position: Point, items: ContextMenuItem<T>[], handleClick: (payload: T) => void) {
    if (!contextMenu) {
        contextMenu = await ContextMenu.create("root", true);
    }
    await contextMenu.setContent(items, handleClick);
    contextMenu.showAt(position, true);
}<|MERGE_RESOLUTION|>--- conflicted
+++ resolved
@@ -55,6 +55,7 @@
             duration: 100
         }
     };
+
     private _isRoot: boolean;
 
     public get isRoot() {
@@ -65,14 +66,15 @@
         return this._isShowing;
     }
 
-    private constructor ({win, isRoot = false}: ContextMenuParameters) {
+    private constructor({win, isRoot = false}: ContextMenuParameters) {
         this._windowV1 = win;
         this._nativeWindow = win.getNativeWindow();
         this._window = fin.Window.wrapSync({name: win.name, uuid: win.uuid});
         this._isRoot = isRoot;
 
         this.setStyle();
-        //Add blur to the root context menu only
+
+        // Add blur to the root context menu only
         if (isRoot) {
             this._windowV1.addEventListener('blurred', async () => {
                 this.hide();
@@ -92,23 +94,11 @@
     // Promise based v1 window creation
     private static async createWindow(options: WindowOption): Promise<fin.OpenFinWindow> {
         return new Promise((resolve, reject) => {
-<<<<<<< HEAD
             const win = new fin.desktop.Window(options, () => {
                 resolve(win);
             }, (err) => {
                 reject(err);
             });
-=======
-            const win = new fin.desktop.Window(
-                options,
-                () => {
-                    resolve(win);
-                },
-                (err) => {
-                    reject(err);
-                }
-            );
->>>>>>> bb531152
         });
     }
 
