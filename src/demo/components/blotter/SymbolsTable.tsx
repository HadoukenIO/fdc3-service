import * as React from 'react';

import * as fdc3 from '../../../client/main';
import {Symbol} from '../../apps/BlotterApp';
<<<<<<< HEAD
import {IApplication} from '../../../client/main';
=======
import {SymbolsRow} from './SymbolsRow';
import {Application} from '../../../client/main';
>>>>>>> 66a3636a

import {SymbolsRow} from './SymbolsRow';

interface SymbolsTableProps {
    items?: Symbol[];
}



async function loadCharts() {
    return fdc3.findIntent(fdc3.Intents.VIEW_CHART);
}

export function SymbolsTable(props: SymbolsTableProps): React.ReactElement {
    const {items} = props;
    const [chartApps, setChartApps] = React.useState<Application[]>([]);
    const [selectedItem, setSelectedItem] = React.useState<Symbol | null>(items![0] || null);
    const handleSelect = (item: Symbol | null) => {
        setSelectedItem(item);
    };

    React.useEffect(() => {
        loadCharts().then(appIntent => {
            setChartApps(appIntent.apps);
        });
    }, []);

    return (
        <table className="w3-table-all w3-hoverable">
            <thead>
                <tr>
                    <th>Name</th>
                    <th>Bid Size</th>
                    <th>Bid Price</th>
                    <th>Ask Size</th>
                    <th>Ask Price</th>
                    <th>{}</th>
                </tr>
            </thead>
            <tbody>
                {items && items.map((item) => {
                    return <SymbolsRow key={item.name} item={item} selected={item === selectedItem} chartApps={chartApps} handleSelect={handleSelect} />;
                })}
            </tbody>
        </table>
    );
}<|MERGE_RESOLUTION|>--- conflicted
+++ resolved
@@ -2,12 +2,8 @@
 
 import * as fdc3 from '../../../client/main';
 import {Symbol} from '../../apps/BlotterApp';
-<<<<<<< HEAD
-import {IApplication} from '../../../client/main';
-=======
 import {SymbolsRow} from './SymbolsRow';
 import {Application} from '../../../client/main';
->>>>>>> 66a3636a
 
 import {SymbolsRow} from './SymbolsRow';
 
