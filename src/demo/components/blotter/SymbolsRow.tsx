import * as React from 'react';

import * as fdc3 from '../../../client/main';
import {Application} from '../../../client/directory';
import {Symbol} from '../../apps/BlotterApp';
import {IntentButton} from '../common/IntentButton';
import {showContextMenu, ContextMenuItem, ContextMenuPayload} from '../common/ContextMenu';

import './SymbolsRow.css';

interface SymbolsRowProps {
    item: Symbol;
    chartApps: Application[];
    selected?: boolean;
    handleSelect?: (item: Symbol | null) => void;
}

const menuItems: ContextMenuItem[] = [
    {
        text: 'View Quote',
        payload: {
            userData: 'quote'
        }
    },
    {
        text: 'View News',
        payload: {
            userData: 'news'
        }
    },
    {
        text: 'View Chart',
        children: []
    }
];

const defaultViewChart: ContextMenuItem = {
    text: 'Use Default',
    payload: {
        userData: 'charts'
    }
};


export function SymbolsRow(props: SymbolsRowProps): React.ReactElement {
    const {item, chartApps, selected, handleSelect} = props;

    React.useEffect(() => {
        const appItems = chartApps.map(app => {
            return {
<<<<<<< HEAD
                text: 'View ' + app.title,
=======
                text: "View " + app.name,
>>>>>>> 66a3636a
                payload: {
                    userData: app.appId
                }
            };
        });
        menuItems[2].children! = [defaultViewChart, ...appItems];
    }, [chartApps]);

    const handleClick = (event: React.MouseEvent<HTMLTableRowElement>) => {
        event.preventDefault();
        event.stopPropagation();
        if (handleSelect) {
            handleSelect(item);
            fdc3.broadcast(getContext());
        }
    };

    const chartIntentAction = () => {
        if (handleSelect) {
            handleSelect(null);
        }
        return fdc3.raiseIntent(fdc3.Intents.VIEW_CHART, getContext());
    };

    const getContext = () => {
        return {
            type: 'security',
            name: item.name,
            id: {
                default: item.name
            }
        };
    };

    const handleContextMenuSelection = (payload: ContextMenuPayload) => {
        // Send intent, "fire and forget" style
        const userData = payload.userData;
        switch (userData) {
            case 'quote':
                fdc3.raiseIntent(fdc3.Intents.VIEW_QUOTE, getContext());
                break;
            case 'news':
                fdc3.raiseIntent(fdc3.Intents.VIEW_NEWS, getContext());
                break;
            case 'chart':
                fdc3.raiseIntent(fdc3.Intents.VIEW_CHART, getContext());
                break;
            default:
                fdc3.raiseIntent(userData, getContext(), userData);
                break;
        }
    };


    const handleContextClick = (event: React.MouseEvent<HTMLElement>) => {
        event.preventDefault();
        event.stopPropagation();
        const offset = {x: 10, y: -10};
        const position = {x: event.screenX + offset.x, y: event.screenY + offset.y};
        showContextMenu(position, menuItems, handleContextMenuSelection);
    };

    return (
        <tr className={'symbols-row' + (selected ? ' w3-theme-l2' : '')} onClick={handleClick}>
            <td>{item.name}</td>
            <td>##.##</td>
            <td>##.##</td>
            <td>##.##</td>
            <td>##.##</td>
            <td>
                <IntentButton action={chartIntentAction} title="View Chart" iconClassName="fa-line-chart" />
                <button onClick={handleContextClick}>
                    <i className="fa fa-ellipsis-v" title="Options" />
                </button>
            </td>
        </tr>
    );
}<|MERGE_RESOLUTION|>--- conflicted
+++ resolved
@@ -1,133 +1,129 @@
-import * as React from 'react';
-
-import * as fdc3 from '../../../client/main';
-import {Application} from '../../../client/directory';
-import {Symbol} from '../../apps/BlotterApp';
-import {IntentButton} from '../common/IntentButton';
-import {showContextMenu, ContextMenuItem, ContextMenuPayload} from '../common/ContextMenu';
-
-import './SymbolsRow.css';
-
-interface SymbolsRowProps {
-    item: Symbol;
-    chartApps: Application[];
-    selected?: boolean;
-    handleSelect?: (item: Symbol | null) => void;
-}
-
-const menuItems: ContextMenuItem[] = [
-    {
-        text: 'View Quote',
-        payload: {
-            userData: 'quote'
-        }
-    },
-    {
-        text: 'View News',
-        payload: {
-            userData: 'news'
-        }
-    },
-    {
-        text: 'View Chart',
-        children: []
-    }
-];
-
-const defaultViewChart: ContextMenuItem = {
-    text: 'Use Default',
-    payload: {
-        userData: 'charts'
-    }
-};
-
-
-export function SymbolsRow(props: SymbolsRowProps): React.ReactElement {
-    const {item, chartApps, selected, handleSelect} = props;
-
-    React.useEffect(() => {
-        const appItems = chartApps.map(app => {
-            return {
-<<<<<<< HEAD
-                text: 'View ' + app.title,
-=======
-                text: "View " + app.name,
->>>>>>> 66a3636a
-                payload: {
-                    userData: app.appId
-                }
-            };
-        });
-        menuItems[2].children! = [defaultViewChart, ...appItems];
-    }, [chartApps]);
-
-    const handleClick = (event: React.MouseEvent<HTMLTableRowElement>) => {
-        event.preventDefault();
-        event.stopPropagation();
-        if (handleSelect) {
-            handleSelect(item);
-            fdc3.broadcast(getContext());
-        }
-    };
-
-    const chartIntentAction = () => {
-        if (handleSelect) {
-            handleSelect(null);
-        }
-        return fdc3.raiseIntent(fdc3.Intents.VIEW_CHART, getContext());
-    };
-
-    const getContext = () => {
-        return {
-            type: 'security',
-            name: item.name,
-            id: {
-                default: item.name
-            }
-        };
-    };
-
-    const handleContextMenuSelection = (payload: ContextMenuPayload) => {
-        // Send intent, "fire and forget" style
-        const userData = payload.userData;
-        switch (userData) {
-            case 'quote':
-                fdc3.raiseIntent(fdc3.Intents.VIEW_QUOTE, getContext());
-                break;
-            case 'news':
-                fdc3.raiseIntent(fdc3.Intents.VIEW_NEWS, getContext());
-                break;
-            case 'chart':
-                fdc3.raiseIntent(fdc3.Intents.VIEW_CHART, getContext());
-                break;
-            default:
-                fdc3.raiseIntent(userData, getContext(), userData);
-                break;
-        }
-    };
-
-
-    const handleContextClick = (event: React.MouseEvent<HTMLElement>) => {
-        event.preventDefault();
-        event.stopPropagation();
-        const offset = {x: 10, y: -10};
-        const position = {x: event.screenX + offset.x, y: event.screenY + offset.y};
-        showContextMenu(position, menuItems, handleContextMenuSelection);
-    };
-
-    return (
-        <tr className={'symbols-row' + (selected ? ' w3-theme-l2' : '')} onClick={handleClick}>
-            <td>{item.name}</td>
-            <td>##.##</td>
-            <td>##.##</td>
-            <td>##.##</td>
-            <td>##.##</td>
-            <td>
-                <IntentButton action={chartIntentAction} title="View Chart" iconClassName="fa-line-chart" />
-                <button onClick={handleContextClick}>
-                    <i className="fa fa-ellipsis-v" title="Options" />
-                </button>
-            </td>
-        </tr>
-    );
-}+import * as React from 'react';
+
+import * as fdc3 from '../../../client/main';
+import {Application} from '../../../client/directory';
+import {Symbol} from '../../apps/BlotterApp';
+import {IntentButton} from '../common/IntentButton';
+import {showContextMenu, ContextMenuItem, ContextMenuPayload} from '../common/ContextMenu';
+
+import './SymbolsRow.css';
+
+interface SymbolsRowProps {
+    item: Symbol;
+    chartApps: Application[];
+    selected?: boolean;
+    handleSelect?: (item: Symbol | null) => void;
+}
+
+const menuItems: ContextMenuItem[] = [
+    {
+        text: 'View Quote',
+        payload: {
+            userData: 'quote'
+        }
+    },
+    {
+        text: 'View News',
+        payload: {
+            userData: 'news'
+        }
+    },
+    {
+        text: 'View Chart',
+        children: []
+    }
+];
+
+const defaultViewChart: ContextMenuItem = {
+    text: 'Use Default',
+    payload: {
+        userData: 'charts'
+    }
+};
+
+
+export function SymbolsRow(props: SymbolsRowProps): React.ReactElement {
+    const {item, chartApps, selected, handleSelect} = props;
+
+    React.useEffect(() => {
+        const appItems = chartApps.map(app => {
+            return {
+                text: "View " + app.name,
+                payload: {
+                    userData: app.appId
+                }
+            };
+        });
+        menuItems[2].children! = [defaultViewChart, ...appItems];
+    }, [chartApps]);
+
+    const handleClick = (event: React.MouseEvent<HTMLTableRowElement>) => {
+        event.preventDefault();
+        event.stopPropagation();
+        if (handleSelect) {
+            handleSelect(item);
+            fdc3.broadcast(getContext());
+        }
+    };
+
+    const chartIntentAction = () => {
+        if (handleSelect) {
+            handleSelect(null);
+        }
+        return fdc3.raiseIntent(fdc3.Intents.VIEW_CHART, getContext());
+    };
+
+    const getContext = () => {
+        return {
+            type: 'security',
+            name: item.name,
+            id: {
+                default: item.name
+            }
+        };
+    };
+
+    const handleContextMenuSelection = (payload: ContextMenuPayload) => {
+        // Send intent, "fire and forget" style
+        const userData = payload.userData;
+        switch (userData) {
+            case 'quote':
+                fdc3.raiseIntent(fdc3.Intents.VIEW_QUOTE, getContext());
+                break;
+            case 'news':
+                fdc3.raiseIntent(fdc3.Intents.VIEW_NEWS, getContext());
+                break;
+            case 'chart':
+                fdc3.raiseIntent(fdc3.Intents.VIEW_CHART, getContext());
+                break;
+            default:
+                fdc3.raiseIntent(userData, getContext(), userData);
+                break;
+        }
+    };
+
+
+    const handleContextClick = (event: React.MouseEvent<HTMLElement>) => {
+        event.preventDefault();
+        event.stopPropagation();
+        const offset = {x: 10, y: -10};
+        const position = {x: event.screenX + offset.x, y: event.screenY + offset.y};
+        showContextMenu(position, menuItems, handleContextMenuSelection);
+    };
+
+    return (
+        <tr className={'symbols-row' + (selected ? ' w3-theme-l2' : '')} onClick={handleClick}>
+            <td>{item.name}</td>
+            <td>##.##</td>
+            <td>##.##</td>
+            <td>##.##</td>
+            <td>##.##</td>
+            <td>
+                <IntentButton action={chartIntentAction} title="View Chart" iconClassName="fa-line-chart" />
+                <button onClick={handleContextClick}>
+                    <i className="fa fa-ellipsis-v" title="Options" />
+                </button>
+            </td>
+        </tr>
+    );
+}