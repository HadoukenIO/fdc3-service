--- conflicted
+++ resolved
@@ -1,123 +1,119 @@
-import * as React from 'react';
-import * as fdc3 from '../../../client/main';
-import {Application} from '../../../client/directory';
-import {Symbol} from '../../apps/BlotterApp';
-import {IntentButton} from '../common/IntentButton';
-import {showContextMenu, ContextMenuItem, ContextMenuPayload} from '../common/ContextMenu';
-
-import './SymbolsRow.css';
-
-interface SymbolsRowProps {
-    item: Symbol;
-    chartApps: Application[];
-    selected?: boolean;
-    handleSelect?: (item: Symbol | null) => void;
-}
-
-interface Payload {
-    intent: string;
-    appName?: string;
-}
-
-const menuItems: ContextMenuItem<Payload>[] = [
-    {
-        text: "View Quote",
-        payload: {
-            intent: fdc3.Intents.VIEW_QUOTE,
-        }
-    },
-    {
-        text: "View News",
-        payload: {
-            intent: fdc3.Intents.VIEW_NEWS,
-        }
-    },
-    {
-        text: "View Chart",
-        children: []
-    }
-];
-
-const viewChartsSubMenu: ContextMenuItem = {
-    text: "Use Default",
-    children: []
-};
-
-
-export function SymbolsRow(props: SymbolsRowProps): React.ReactElement {
-    const {item, chartApps, selected, handleSelect} = props;
-
-    React.useEffect(() => {
-        const appItems = chartApps.map(app => {
-            return {
-                text: "View " + app.name,
-                payload: {
-<<<<<<< HEAD
-                    intent: fdc3.Intents.VIEW_CHART,
-                    appName: app.name
-=======
-                    userData: app.appId
->>>>>>> 8e5b1913
-                }
-            };
-        });
-        menuItems[2].children = [viewChartsSubMenu, ...appItems];
-    }, [chartApps]);
-
-    const handleClick = (event: React.MouseEvent<HTMLTableRowElement>) => {
-        event.preventDefault();
-        event.stopPropagation();
-        if (handleSelect) {
-            handleSelect(item);
-            fdc3.broadcast(getContext());
-        }
-    };
-
-    const chartIntentAction = () => {
-        if (handleSelect) {
-            handleSelect(null);
-        }
-        return fdc3.raiseIntent(fdc3.Intents.VIEW_CHART, getContext());
-    };
-
-    const getContext = () => {
-        return {
-            type: "security",
-            name: item.name,
-            id: {
-                default: item.name
-            }
-        };
-    };
-
-    const handleContextMenuSelection = (payload: ContextMenuPayload) => {
-        if (payload.intent) {
-            fdc3.raiseIntent(payload.intent, getContext(), payload.appName);
-        }
-    };
-
-
-    const handleContextClick = (event: React.MouseEvent<HTMLElement>) => {
-        event.preventDefault();
-        event.stopPropagation();
-        const offset = {x: 10, y: -10};
-        const position = {x: event.screenX + offset.x, y: event.screenY + offset.y};
-        showContextMenu(position, menuItems, handleContextMenuSelection);
-    };
-
-    return (
-        <tr className={"symbols-row" + (selected ? " w3-theme-l2" : "")} onClick={handleClick}>
-            <td>{item.name}</td>
-            <td>##.##</td>
-            <td>##.##</td>
-            <td>##.##</td>
-            <td>##.##</td>
-            <td>
-                <IntentButton action={chartIntentAction} title="View Chart" iconClassName="fa-line-chart" />
-                <button onClick={handleContextClick}>
-                    <i className="fa fa-ellipsis-v" title="Options" />
-                </button>
-            </td>
-        </tr>
-    );
+import * as React from 'react';
+import * as fdc3 from '../../../client/main';
+import {Application} from '../../../client/directory';
+import {Symbol} from '../../apps/BlotterApp';
+import {IntentButton} from '../common/IntentButton';
+import {showContextMenu, ContextMenuItem, ContextMenuPayload} from '../common/ContextMenu';
+
+import './SymbolsRow.css';
+
+interface SymbolsRowProps {
+    item: Symbol;
+    chartApps: Application[];
+    selected?: boolean;
+    handleSelect?: (item: Symbol | null) => void;
+}
+
+interface Payload {
+    intent: string;
+    appName?: string;
+}
+
+const menuItems: ContextMenuItem<Payload>[] = [
+    {
+        text: "View Quote",
+        payload: {
+            intent: fdc3.Intents.VIEW_QUOTE,
+        }
+    },
+    {
+        text: "View News",
+        payload: {
+            intent: fdc3.Intents.VIEW_NEWS,
+        }
+    },
+    {
+        text: "View Chart",
+        children: []
+    }
+];
+
+const viewChartsSubMenu: ContextMenuItem = {
+    text: "Use Default",
+    children: []
+};
+
+
+export function SymbolsRow(props: SymbolsRowProps): React.ReactElement {
+    const {item, chartApps, selected, handleSelect} = props;
+
+    React.useEffect(() => {
+        const appItems = chartApps.map(app => {
+            return {
+                text: "View " + app.title,
+                payload: {
+                    intent: fdc3.Intents.VIEW_CHART,
+                    appName: app.name
+                }
+            };
+        });
+        menuItems[2].children = [viewChartsSubMenu, ...appItems];
+    }, [chartApps]);
+
+    const handleClick = (event: React.MouseEvent<HTMLTableRowElement>) => {
+        event.preventDefault();
+        event.stopPropagation();
+        if (handleSelect) {
+            handleSelect(item);
+            fdc3.broadcast(getContext());
+        }
+    };
+
+    const chartIntentAction = () => {
+        if (handleSelect) {
+            handleSelect(null);
+        }
+        return fdc3.raiseIntent(fdc3.Intents.VIEW_CHART, getContext());
+    };
+
+    const getContext = () => {
+        return {
+            type: "security",
+            name: item.name,
+            id: {
+                default: item.name
+            }
+        };
+    };
+
+    const handleContextMenuSelection = (payload: ContextMenuPayload) => {
+        if (payload.intent) {
+            fdc3.raiseIntent(payload.intent, getContext(), payload.appName);
+        }
+    };
+
+
+    const handleContextClick = (event: React.MouseEvent<HTMLElement>) => {
+        event.preventDefault();
+        event.stopPropagation();
+        const offset = {x: 10, y: -10};
+        const position = {x: event.screenX + offset.x, y: event.screenY + offset.y};
+        showContextMenu(position, menuItems, handleContextMenuSelection);
+    };
+
+    return (
+        <tr className={"symbols-row" + (selected ? " w3-theme-l2" : "")} onClick={handleClick}>
+            <td>{item.name}</td>
+            <td>##.##</td>
+            <td>##.##</td>
+            <td>##.##</td>
+            <td>##.##</td>
+            <td>
+                <IntentButton action={chartIntentAction} title="View Chart" iconClassName="fa-line-chart" />
+                <button onClick={handleContextClick}>
+                    <i className="fa fa-ellipsis-v" title="Options" />
+                </button>
+            </td>
+        </tr>
+    );
 }