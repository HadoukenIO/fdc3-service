import * as React from 'react';
<<<<<<< HEAD
import * as fdc3 from '../../../client/main';
import { SecurityContext } from '../../../client/context';
import { IApplication } from '../../../client/directory';
=======
import * as fdc3 from '../../../client/index';
import {IApplication} from '../../../client/directory';
import {Symbol} from '../../apps/BlotterApp';
import {IntentButton} from '../common/IntentButton';
import {showContextMenu, ContextMenuItem, ContextMenuPayload} from '../common/ContextMenu';
>>>>>>> 559142ea

import './SymbolsRow.css';

interface SymbolsRowProps {
    item: Symbol;
    chartApps: IApplication[];
    selected?: boolean;
    handleSelect?: (item: Symbol | null) => void;
}

<<<<<<< HEAD
export class SymbolsRow extends React.Component<ISymbolsRowProps> {
    constructor(props: ISymbolsRowProps) {
        super(props);

        this.handleClick = this.handleClick.bind(this);
        this.handleChart = this.handleChart.bind(this);
        this.handleContextSelection = this.handleContextSelection.bind(this);
    }

    public render(): JSX.Element {
        const item: ISymbol = this.props.item!;

        const menuItems: AsyncContextMenuItem[] = [
            {caption: "View Quote", userData: "quote"},
            {caption: "View News", userData: "news"},
            {caption: "View Chart", children: [
                {caption: "Use Default", userData: "chart"},
                {type: eContextMenuItem.SEPARATOR},
                new Promise<IContextMenuItem[]>((resolve, reject) => {
                    fdc3.findIntent(fdc3.Intents.VIEW_CHART).then((response: fdc3.AppIntent) => {
                        resolve(response.apps.map((app: IApplication): IContextMenuItem => ({
                            type: eContextMenuItem.BUTTON,
                            caption: app.title,
                            userData: app.name
                        })));
                    }, reject);
                })
            ] as AsyncContextMenuItem[]}
        ];

        return (
            <tr className={"symbols-row" + (this.props.selected ? " w3-theme-l2" : "")} onClick={this.handleClick}>
                <td>{item.name}</td>
                <td>##.##</td>
                <td>##.##</td>
                <td>##.##</td>
                <td>##.##</td>
                <td>
                    <button onClick={this.handleChart}><i className="fa fa-line-chart" title="View Chart"></i></button>
                    <ContextMenu items={menuItems} handleSelection={this.handleContextSelection}>
                        <button><i className="fa fa-ellipsis-v" title="Options"></i></button>
                    </ContextMenu>
                </td>
            </tr>
        );
    }

    private handleClick(event: React.MouseEvent<HTMLTableRowElement>): void {
        const handler: (item: ISymbol)=>void = this.props.handleSelect!;

        if (handler) {
            handler(this.props.item!);

            //Update the context of any apps that understand 'symbol' objects
            fdc3.broadcast(this.getContext());
=======
const menuItems: ContextMenuItem[] = [
    {
        text: "View Quote",
        payload: {
            userData: "quote"
        }
    },
    {
        text: "View News",
        payload: {
            userData: "news"
>>>>>>> 559142ea
        }
    },
    {
        text: "View Chart",
        children: []
    }
];

<<<<<<< HEAD
    private handleChart(event: React.MouseEvent<HTMLButtonElement>): void {
        const button: HTMLButtonElement = event.currentTarget,
            icon: Element = button.firstElementChild!,
            iconClass: string = "fa fa-line-chart";

        //Convert icon to spinner whilst we are waiting for the intent
        icon.className = "fa fa-spinner fa-spin";

        //Send intent, and revert button state once resolved/rejected
        fdc3.raiseIntent(fdc3.Intents.VIEW_CHART, this.getContext()).then(() => {
            //Revert icon to it's initial state
            button.className = "";
            icon.className = iconClass;
        }, (reason: Error) => {
            //Revert icon to it's initial state, with error indicator
            button.className = "w3-red";
            icon.className = iconClass;
            
            alert("Intent failed with message '" + reason.message + "'");
=======
const defaultViewChart: ContextMenuItem = {
    text: "Use Default",
    payload: {
        userData: "charts"
    }
};


export function SymbolsRow(props: SymbolsRowProps): React.ReactElement {
    const {item, chartApps, selected, handleSelect} = props;

    React.useEffect(() => {
        const appItems = chartApps.map(app => {
            return {
                text: "View " + app.title,
                payload: {
                    userData: app.name
                }
            };
>>>>>>> 559142ea
        });
        menuItems[2].children! = [defaultViewChart, ...appItems];
    }, [chartApps]);

    const handleClick = (event: React.MouseEvent<HTMLTableRowElement>) => {
        event.preventDefault();
        event.stopPropagation();
        if (handleSelect) {
            handleSelect(item);
            fdc3.broadcast(getContext());
        }
    };

    const chartIntentAction = () => {
        if (handleSelect) {
            handleSelect(null);
        }
        return new fdc3.Intent(fdc3.Intents.VIEW_CHART, getContext()).send();
    };

<<<<<<< HEAD
    private handleContextSelection(type: eContextMenuItem, userData: string): void {
        //Send intent of the requested type, "fire and forget" style
        switch(userData) {
            case "quote":
            fdc3.raiseIntent(fdc3.Intents.VIEW_QUOTE, this.getContext());
                break;
            case "news":
                 fdc3.raiseIntent(fdc3.Intents.VIEW_NEWS, this.getContext());
                break;
            case "chart":
                 fdc3.raiseIntent(fdc3.Intents.VIEW_CHART, this.getContext());
                break;
            default:
                 fdc3.raiseIntent(fdc3.Intents.VIEW_CHART, this.getContext(), userData);
                break;
        }
    }

    private getContext(): SecurityContext {
        const item: ISymbol = this.props.item!;
=======
    const getContext = () => {
        return {
            type: "security",
            name: item.name,
            id: {
                default: item.name
            }
        };
    };

    const handleContextMenuSelection = (payload: ContextMenuPayload) => {
        const userData = payload.userData;
        let intent: fdc3.Intent | null = null;
        switch (userData) {
            case "quote":
                intent = new fdc3.Intent(fdc3.Intents.VIEW_QUOTE, getContext());
                break;
            case "news":
                intent = new fdc3.Intent(fdc3.Intents.VIEW_NEWS, getContext());
                break;
            case "chart":
                intent = new fdc3.Intent(fdc3.Intents.VIEW_CHART, getContext());
                break;
            default:
                intent = new fdc3.Intent(fdc3.Intents.VIEW_CHART, getContext(), userData);
                break;
        }
        //Send intent, "fire and forget" style
        intent.send();
    };

>>>>>>> 559142ea

    const handleContextClick = (event: React.MouseEvent<HTMLElement>) => {
        event.preventDefault();
        event.stopPropagation();
        const offset = {x: 10, y: -10};
        const position = {x: event.screenX + offset.x, y: event.screenY + offset.y};
        showContextMenu(position, menuItems, handleContextMenuSelection);
    };

    return (
        <tr className={"symbols-row" + (selected ? " w3-theme-l2" : "")} onClick={handleClick}>
            <td>{item.name}</td>
            <td>##.##</td>
            <td>##.##</td>
            <td>##.##</td>
            <td>##.##</td>
            <td>
                <IntentButton action={chartIntentAction} title="View Chart" iconClassName="fa-line-chart" />
                <button onClick={handleContextClick}>
                    <i className="fa fa-ellipsis-v" title="Options" />
                </button>
            </td>
        </tr>
    );
}<|MERGE_RESOLUTION|>--- conflicted
+++ resolved
@@ -1,239 +1,128 @@
-import * as React from 'react';
-<<<<<<< HEAD
-import * as fdc3 from '../../../client/main';
-import { SecurityContext } from '../../../client/context';
-import { IApplication } from '../../../client/directory';
-=======
-import * as fdc3 from '../../../client/index';
-import {IApplication} from '../../../client/directory';
-import {Symbol} from '../../apps/BlotterApp';
-import {IntentButton} from '../common/IntentButton';
-import {showContextMenu, ContextMenuItem, ContextMenuPayload} from '../common/ContextMenu';
->>>>>>> 559142ea
-
-import './SymbolsRow.css';
-
-interface SymbolsRowProps {
-    item: Symbol;
-    chartApps: IApplication[];
-    selected?: boolean;
-    handleSelect?: (item: Symbol | null) => void;
-}
-
-<<<<<<< HEAD
-export class SymbolsRow extends React.Component<ISymbolsRowProps> {
-    constructor(props: ISymbolsRowProps) {
-        super(props);
-
-        this.handleClick = this.handleClick.bind(this);
-        this.handleChart = this.handleChart.bind(this);
-        this.handleContextSelection = this.handleContextSelection.bind(this);
-    }
-
-    public render(): JSX.Element {
-        const item: ISymbol = this.props.item!;
-
-        const menuItems: AsyncContextMenuItem[] = [
-            {caption: "View Quote", userData: "quote"},
-            {caption: "View News", userData: "news"},
-            {caption: "View Chart", children: [
-                {caption: "Use Default", userData: "chart"},
-                {type: eContextMenuItem.SEPARATOR},
-                new Promise<IContextMenuItem[]>((resolve, reject) => {
-                    fdc3.findIntent(fdc3.Intents.VIEW_CHART).then((response: fdc3.AppIntent) => {
-                        resolve(response.apps.map((app: IApplication): IContextMenuItem => ({
-                            type: eContextMenuItem.BUTTON,
-                            caption: app.title,
-                            userData: app.name
-                        })));
-                    }, reject);
-                })
-            ] as AsyncContextMenuItem[]}
-        ];
-
-        return (
-            <tr className={"symbols-row" + (this.props.selected ? " w3-theme-l2" : "")} onClick={this.handleClick}>
-                <td>{item.name}</td>
-                <td>##.##</td>
-                <td>##.##</td>
-                <td>##.##</td>
-                <td>##.##</td>
-                <td>
-                    <button onClick={this.handleChart}><i className="fa fa-line-chart" title="View Chart"></i></button>
-                    <ContextMenu items={menuItems} handleSelection={this.handleContextSelection}>
-                        <button><i className="fa fa-ellipsis-v" title="Options"></i></button>
-                    </ContextMenu>
-                </td>
-            </tr>
-        );
-    }
-
-    private handleClick(event: React.MouseEvent<HTMLTableRowElement>): void {
-        const handler: (item: ISymbol)=>void = this.props.handleSelect!;
-
-        if (handler) {
-            handler(this.props.item!);
-
-            //Update the context of any apps that understand 'symbol' objects
-            fdc3.broadcast(this.getContext());
-=======
-const menuItems: ContextMenuItem[] = [
-    {
-        text: "View Quote",
-        payload: {
-            userData: "quote"
-        }
-    },
-    {
-        text: "View News",
-        payload: {
-            userData: "news"
->>>>>>> 559142ea
-        }
-    },
-    {
-        text: "View Chart",
-        children: []
-    }
-];
-
-<<<<<<< HEAD
-    private handleChart(event: React.MouseEvent<HTMLButtonElement>): void {
-        const button: HTMLButtonElement = event.currentTarget,
-            icon: Element = button.firstElementChild!,
-            iconClass: string = "fa fa-line-chart";
-
-        //Convert icon to spinner whilst we are waiting for the intent
-        icon.className = "fa fa-spinner fa-spin";
-
-        //Send intent, and revert button state once resolved/rejected
-        fdc3.raiseIntent(fdc3.Intents.VIEW_CHART, this.getContext()).then(() => {
-            //Revert icon to it's initial state
-            button.className = "";
-            icon.className = iconClass;
-        }, (reason: Error) => {
-            //Revert icon to it's initial state, with error indicator
-            button.className = "w3-red";
-            icon.className = iconClass;
-            
-            alert("Intent failed with message '" + reason.message + "'");
-=======
-const defaultViewChart: ContextMenuItem = {
-    text: "Use Default",
-    payload: {
-        userData: "charts"
-    }
-};
-
-
-export function SymbolsRow(props: SymbolsRowProps): React.ReactElement {
-    const {item, chartApps, selected, handleSelect} = props;
-
-    React.useEffect(() => {
-        const appItems = chartApps.map(app => {
-            return {
-                text: "View " + app.title,
-                payload: {
-                    userData: app.name
-                }
-            };
->>>>>>> 559142ea
-        });
-        menuItems[2].children! = [defaultViewChart, ...appItems];
-    }, [chartApps]);
-
-    const handleClick = (event: React.MouseEvent<HTMLTableRowElement>) => {
-        event.preventDefault();
-        event.stopPropagation();
-        if (handleSelect) {
-            handleSelect(item);
-            fdc3.broadcast(getContext());
-        }
-    };
-
-    const chartIntentAction = () => {
-        if (handleSelect) {
-            handleSelect(null);
-        }
-        return new fdc3.Intent(fdc3.Intents.VIEW_CHART, getContext()).send();
-    };
-
-<<<<<<< HEAD
-    private handleContextSelection(type: eContextMenuItem, userData: string): void {
-        //Send intent of the requested type, "fire and forget" style
-        switch(userData) {
-            case "quote":
-            fdc3.raiseIntent(fdc3.Intents.VIEW_QUOTE, this.getContext());
-                break;
-            case "news":
-                 fdc3.raiseIntent(fdc3.Intents.VIEW_NEWS, this.getContext());
-                break;
-            case "chart":
-                 fdc3.raiseIntent(fdc3.Intents.VIEW_CHART, this.getContext());
-                break;
-            default:
-                 fdc3.raiseIntent(fdc3.Intents.VIEW_CHART, this.getContext(), userData);
-                break;
-        }
-    }
-
-    private getContext(): SecurityContext {
-        const item: ISymbol = this.props.item!;
-=======
-    const getContext = () => {
-        return {
-            type: "security",
-            name: item.name,
-            id: {
-                default: item.name
-            }
-        };
-    };
-
-    const handleContextMenuSelection = (payload: ContextMenuPayload) => {
-        const userData = payload.userData;
-        let intent: fdc3.Intent | null = null;
-        switch (userData) {
-            case "quote":
-                intent = new fdc3.Intent(fdc3.Intents.VIEW_QUOTE, getContext());
-                break;
-            case "news":
-                intent = new fdc3.Intent(fdc3.Intents.VIEW_NEWS, getContext());
-                break;
-            case "chart":
-                intent = new fdc3.Intent(fdc3.Intents.VIEW_CHART, getContext());
-                break;
-            default:
-                intent = new fdc3.Intent(fdc3.Intents.VIEW_CHART, getContext(), userData);
-                break;
-        }
-        //Send intent, "fire and forget" style
-        intent.send();
-    };
-
->>>>>>> 559142ea
-
-    const handleContextClick = (event: React.MouseEvent<HTMLElement>) => {
-        event.preventDefault();
-        event.stopPropagation();
-        const offset = {x: 10, y: -10};
-        const position = {x: event.screenX + offset.x, y: event.screenY + offset.y};
-        showContextMenu(position, menuItems, handleContextMenuSelection);
-    };
-
-    return (
-        <tr className={"symbols-row" + (selected ? " w3-theme-l2" : "")} onClick={handleClick}>
-            <td>{item.name}</td>
-            <td>##.##</td>
-            <td>##.##</td>
-            <td>##.##</td>
-            <td>##.##</td>
-            <td>
-                <IntentButton action={chartIntentAction} title="View Chart" iconClassName="fa-line-chart" />
-                <button onClick={handleContextClick}>
-                    <i className="fa fa-ellipsis-v" title="Options" />
-                </button>
-            </td>
-        </tr>
-    );
+import * as React from 'react';
+import * as fdc3 from '../../../client/main';
+import {IApplication} from '../../../client/directory';
+import {Symbol} from '../../apps/BlotterApp';
+import {IntentButton} from '../common/IntentButton';
+import {showContextMenu, ContextMenuItem, ContextMenuPayload} from '../common/ContextMenu';
+
+import './SymbolsRow.css';
+
+interface SymbolsRowProps {
+    item: Symbol;
+    chartApps: IApplication[];
+    selected?: boolean;
+    handleSelect?: (item: Symbol | null) => void;
+}
+
+const menuItems: ContextMenuItem[] = [
+    {
+        text: "View Quote",
+        payload: {
+            userData: "quote"
+        }
+    },
+    {
+        text: "View News",
+        payload: {
+            userData: "news"
+        }
+    },
+    {
+        text: "View Chart",
+        children: []
+    }
+];
+
+const defaultViewChart: ContextMenuItem = {
+    text: "Use Default",
+    payload: {
+        userData: "charts"
+    }
+};
+
+
+export function SymbolsRow(props: SymbolsRowProps): React.ReactElement {
+    const {item, chartApps, selected, handleSelect} = props;
+
+    React.useEffect(() => {
+        const appItems = chartApps.map(app => {
+            return {
+                text: "View " + app.title,
+                payload: {
+                    userData: app.name
+                }
+            };
+        });
+        menuItems[2].children! = [defaultViewChart, ...appItems];
+    }, [chartApps]);
+
+    const handleClick = (event: React.MouseEvent<HTMLTableRowElement>) => {
+        event.preventDefault();
+        event.stopPropagation();
+        if (handleSelect) {
+            handleSelect(item);
+            fdc3.broadcast(getContext());
+        }
+    };
+
+    const chartIntentAction = () => {
+        if (handleSelect) {
+            handleSelect(null);
+        }
+        return fdc3.raiseIntent(fdc3.Intents.VIEW_CHART, getContext());
+    };
+
+    const getContext = () => {
+        return {
+            type: "security",
+            name: item.name,
+            id: {
+                default: item.name
+            }
+        };
+    };
+
+    const handleContextMenuSelection = (payload: ContextMenuPayload) => {
+        // Send intent, "fire and forget" style
+        const userData = payload.userData;
+        switch (userData) {
+            case "quote":
+                fdc3.raiseIntent(fdc3.Intents.VIEW_QUOTE, getContext());
+                break;
+            case "news":
+                fdc3.raiseIntent(fdc3.Intents.VIEW_NEWS, getContext());
+                break;
+            case "chart":
+                fdc3.raiseIntent(fdc3.Intents.VIEW_CHART, getContext());
+                break;
+            default:
+                fdc3.raiseIntent(userData, getContext(), userData);
+                break;
+        }
+    };
+
+
+    const handleContextClick = (event: React.MouseEvent<HTMLElement>) => {
+        event.preventDefault();
+        event.stopPropagation();
+        const offset = {x: 10, y: -10};
+        const position = {x: event.screenX + offset.x, y: event.screenY + offset.y};
+        showContextMenu(position, menuItems, handleContextMenuSelection);
+    };
+
+    return (
+        <tr className={"symbols-row" + (selected ? " w3-theme-l2" : "")} onClick={handleClick}>
+            <td>{item.name}</td>
+            <td>##.##</td>
+            <td>##.##</td>
+            <td>##.##</td>
+            <td>##.##</td>
+            <td>
+                <IntentButton action={chartIntentAction} title="View Chart" iconClassName="fa-line-chart" />
+                <button onClick={handleContextClick}>
+                    <i className="fa fa-ellipsis-v" title="Options" />
+                </button>
+            </td>
+        </tr>
+    );
 }