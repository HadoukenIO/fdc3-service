--- conflicted
+++ resolved
@@ -8,11 +8,7 @@
     ADD_INTENT_LISTENER: 5000,
 
     /**
-<<<<<<< HEAD
-     * Time for an app to register a listener after opening
-=======
      * Time for an app to register a context listener after opening
->>>>>>> a4944484
      */
     ADD_CONTEXT_LISTENER: 5000,
 
