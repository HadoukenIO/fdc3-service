--- conflicted
+++ resolved
@@ -27,12 +27,7 @@
     [Inject.ENVIRONMENT]: Environment,
     [Inject.INTENT_HANDLER]: IntentHandler,
     [Inject.MODEL]: Model,
-<<<<<<< HEAD
-    [Inject.SELECTOR]: SelectorHandler,
-=======
     [Inject.RESOLVER]: ResolverHandler,
-    [Inject.CHANNEL_MODEL]: ChannelModel
->>>>>>> 2dcda716
 };
 
 /**
@@ -49,12 +44,7 @@
     [Inject.ENVIRONMENT]: FinEnvironment,
     [Inject.INTENT_HANDLER]: IntentHandler,
     [Inject.MODEL]: Model,
-<<<<<<< HEAD
-    [Inject.SELECTOR]: SelectorHandler
-=======
     [Inject.RESOLVER]: ResolverHandler,
-    [Inject.CHANNEL_MODEL]: ChannelModel
->>>>>>> 2dcda716
 };
 
 type Keys = (keyof typeof Inject & keyof typeof Bindings & keyof Types);
