import 'reflect-metadata';
import {inject, injectable} from 'inversify';
import {Identity} from 'openfin/_v2/main';
import {ProviderIdentity} from 'openfin/_v2/api/interappbus/channel/channel';

import {RaiseIntentPayload, APIFromClientTopic, OpenPayload, FindIntentPayload, FindIntentsByContextPayload, BroadcastPayload, APIFromClient, AddIntentListenerPayload, RemoveIntentListenerPayload, GetSystemChannelsPayload, GetCurrentChannelPayload, ChannelGetMembersPayload, ChannelJoinPayload, ChannelTransport, SystemChannelTransport, GetChannelByIdPayload, ChannelBroadcastPayload, ChannelGetCurrentContextPayload, ChannelAddContextListenerPayload, ChannelRemoveContextListenerPayload, ChannelAddEventListenerPayload, ChannelRemoveEventListenerPayload} from '../client/internal';
import {AppIntent, IntentResolution, Application, Intent, Context} from '../client/main';
import {FDC3Error, OpenError, IdentityError} from '../client/errors';
import {parseIdentity, parseContext, parseChannelId} from '../client/validation';

import {Inject} from './common/Injectables';
import {AppDirectory} from './model/AppDirectory';
import {Model} from './model/Model';
import {ContextHandler} from './controller/ContextHandler';
import {IntentHandler} from './controller/IntentHandler';
import {APIHandler} from './APIHandler';
import {EventHandler} from './controller/EventHandler';
import {Injector} from './common/Injector';
import {ChannelHandler} from './controller/ChannelHandler';
import {AppWindow} from './model/AppWindow';
import {ConfigStoreBinding} from './model/ConfigStore';
import {ContextChannel} from './model/ContextChannel';

@injectable()
export class Main {
    private readonly _directory: AppDirectory;
    private readonly _model: Model;
    private readonly _contextHandler: ContextHandler;
    private readonly _intentHandler: IntentHandler;
    private readonly _channelHandler: ChannelHandler;
    private readonly _eventHandler: EventHandler;
    private readonly _apiHandler: APIHandler<APIFromClientTopic>;
    private readonly _configStore: ConfigStoreBinding

    constructor(
        @inject(Inject.APP_DIRECTORY) directory: AppDirectory,
        @inject(Inject.MODEL) model: Model,
        @inject(Inject.CONTEXT_HANDLER) contextHandler: ContextHandler,
        @inject(Inject.INTENT_HANDLER) intentHandler: IntentHandler,
        @inject(Inject.CHANNEL_HANDLER) channelHandler: ChannelHandler,
        @inject(Inject.EVENT_HANDLER) eventHandler: EventHandler,
        @inject(Inject.API_HANDLER) apiHandler: APIHandler<APIFromClientTopic>,
        @inject(Inject.CONFIG_STORE) configStore: ConfigStoreBinding
    ) {
        this._directory = directory;
        this._model = model;
        this._contextHandler = contextHandler;
        this._intentHandler = intentHandler;
        this._channelHandler = channelHandler;
        this._eventHandler = eventHandler;
        this._apiHandler = apiHandler;
        this._configStore = configStore;
    }

    public async register(): Promise<void> {
        Object.assign(window, {
            main: this,
            directory: this._directory,
            model: this._model,
            contextHandler: this._contextHandler,
            intentHandler: this._intentHandler,
            channelHandler: this._channelHandler,
            configStore: this._configStore
        });

        // Wait for creation of any injected components that require async initialization
        await Injector.init();

        // Current API
        this._apiHandler.registerListeners<APIFromClient>({
            [APIFromClientTopic.OPEN]: this.open.bind(this),
            [APIFromClientTopic.FIND_INTENT]: this.findIntent.bind(this),
            [APIFromClientTopic.FIND_INTENTS_BY_CONTEXT]: this.findIntentsByContext.bind(this),
            [APIFromClientTopic.BROADCAST]: this.broadcast.bind(this),
            [APIFromClientTopic.RAISE_INTENT]: this.raiseIntent.bind(this),
            [APIFromClientTopic.ADD_INTENT_LISTENER]: this.addIntentListener.bind(this),
            [APIFromClientTopic.REMOVE_INTENT_LISTENER]: this.removeIntentListener.bind(this),
<<<<<<< HEAD
            [APIFromClientTopic.ADD_CONTEXT_LISTENER]: this.addContextListener.bind(this),
            [APIFromClientTopic.REMOVE_CONTEXT_LISTENER]: this.removeContextListener.bind(this),
            [APIFromClientTopic.GET_DESKTOP_CHANNELS]: this.getDesktopChannels.bind(this),
=======
            [APIFromClientTopic.GET_SYSTEM_CHANNELS]: this.getSystemChannels.bind(this),
>>>>>>> 5ac369d0
            [APIFromClientTopic.GET_CHANNEL_BY_ID]: this.getChannelById.bind(this),
            [APIFromClientTopic.GET_CURRENT_CHANNEL]: this.getCurrentChannel.bind(this),
            [APIFromClientTopic.CHANNEL_GET_MEMBERS]: this.channelGetMembers.bind(this),
            [APIFromClientTopic.CHANNEL_JOIN]: this.channelJoin.bind(this),
            [APIFromClientTopic.CHANNEL_BROADCAST]: this.channelBroadcast.bind(this),
            [APIFromClientTopic.CHANNEL_GET_CURRENT_CONTEXT]: this.channelGetCurrentContext.bind(this),
            [APIFromClientTopic.CHANNEL_ADD_CONTEXT_LISTENER]: this.channelAddContextListener.bind(this),
            [APIFromClientTopic.CHANNEL_REMOVE_CONTEXT_LISTENER]: this.channelRemoveContextListener.bind(this),
            [APIFromClientTopic.CHANNEL_ADD_EVENT_LISTENER]: this.channelAddEventListener.bind(this),
            [APIFromClientTopic.CHANNEL_REMOVE_EVENT_LISTENER]: this.channelRemoveEventListener.bind(this)
        });

        this._channelHandler.onChannelChanged.add(this.onChannelChangedHandler, this);

        console.log('Service Initialised');
    }

    private async onChannelChangedHandler(appWindow: AppWindow, channel: ContextChannel | null, previousChannel: ContextChannel | null): Promise<void> {
        return this._eventHandler.dispatchEventOnChannelChanged(appWindow, channel, previousChannel);
    }

    private async open(payload: OpenPayload): Promise<void> {
        const appInfo: Application|null = await this._directory.getAppByName(payload.name);

        if (!appInfo) {
            throw new FDC3Error(OpenError.AppNotFound, `No app in directory with name: ${payload.name}`);
        }

        // This can throw FDC3Errors if app fails to open or times out
        const appWindows = await this._model.findOrCreate(appInfo);

        await Promise.all(appWindows.map(window => window.bringToFront()));
        if (appWindows.length > 0) {
            appWindows[appWindows.length - 1].focus();
        }

        if (payload.context) {
            await Promise.all(appWindows.map(window => {
                return this._contextHandler.send(window, parseContext(payload.context!));
            }));
        }
    }

    /**
     * Find apps that can handle an intent.
     *
     * Includes running apps that are not registered on the directory
     * @param payload Contains the intent type to find information for
     */
    private async findIntent(payload: FindIntentPayload): Promise<AppIntent> {
        let apps: Application[];
        if (payload.intent) {
            apps = await this._model.getApplicationsForIntent(payload.intent);
        } else {
            // This is a non-FDC3 workaround to get all directory apps by calling `findIntent` with a falsy intent.
            // Ideally the FDC3 spec would expose an API to access the directory in a more meaningful way
            apps = await this._directory.getAllApps();
        }

        return {
            intent: {
                name: payload.intent,
                displayName: payload.intent
            },
            apps
        };
    }

    private async findIntentsByContext (payload: FindIntentsByContextPayload): Promise<AppIntent[]> {
        return this._directory.getAppIntentsByContext(parseContext(payload.context).type);
    }

    private async broadcast(payload: BroadcastPayload, source: ProviderIdentity): Promise<void> {
        const appWindow = await this.expectWindow(source);

        return this._contextHandler.broadcast(parseContext(payload.context), appWindow);
    }

    private async raiseIntent(payload: RaiseIntentPayload): Promise<IntentResolution> {
        const intent: Intent = {
            type: payload.intent,
            context: parseContext(payload.context),
            target: payload.target
        };

        return this._intentHandler.raise(intent);
    }

    private async addIntentListener(payload: AddIntentListenerPayload, source: ProviderIdentity): Promise<void> {
        const appWindow = await this.expectWindow(source);

        appWindow.addIntentListener(payload.intent);
    }

    private removeIntentListener(payload: RemoveIntentListenerPayload, source: ProviderIdentity): void {
        const appWindow = this.attemptGetWindow(source);
        if (appWindow) {
            appWindow.removeIntentListener(payload.intent);
        } else {
            // If for some odd reason the window is not in the model it's still OK to return successfully,
            // as the caller's intention was to remove a listener and the listener is certainly not there.
        }
    }

<<<<<<< HEAD
    private async addContextListener(payload: {}, source: ProviderIdentity): Promise<void> {
        console.log('Received ADD_CONTEXT_LISTENER from: ', source);
        const appWindow = await this.expectWindow(source);

        appWindow.addContextListener();
    }

    private removeContextListener(payload: {}, source: ProviderIdentity): void {
        const appWindow = this.attemptGetWindow(source);
        if (appWindow) {
            appWindow.removeContextListener();
        } else {
            // If for some odd reason the window is not in the model it's still OK to return successfully,
            // as the caller's intention was to remove a listener and the listener is certainly not there.
        }
    }

    private getDesktopChannels(payload: GetDesktopChannelsPayload, source: ProviderIdentity): ReadonlyArray<DesktopChannelTransport> {
        return this._channelHandler.getDesktopChannels().map(channel => channel.serialize());
=======
    private getSystemChannels(payload: GetSystemChannelsPayload, source: ProviderIdentity): ReadonlyArray<SystemChannelTransport> {
        return this._channelHandler.getSystemChannels().map(channel => channel.serialize());
>>>>>>> 5ac369d0
    }

    private getChannelById(payload: GetChannelByIdPayload, source: ProviderIdentity): ChannelTransport {
        return this._channelHandler.getChannelById(parseChannelId(payload.id));
    }

    private async getCurrentChannel(payload: GetCurrentChannelPayload, source: ProviderIdentity): Promise<ChannelTransport> {
        const identity = payload.identity || source;
        const appWindow = await this.expectWindow(identity);

        return appWindow.channel.serialize();
    }

    private channelGetMembers(payload: ChannelGetMembersPayload, source: ProviderIdentity): ReadonlyArray<Identity> {
        const channel = this._channelHandler.getChannelById(payload.id);

        return this._channelHandler.getChannelMembers(channel).map(appWindow => parseIdentity(appWindow.identity));
    }

    private async channelJoin(payload: ChannelJoinPayload, source: ProviderIdentity): Promise<void> {
        const appWindow = await this.expectWindow(payload.identity || source);

        const channel = this._channelHandler.getChannelById(payload.id);

        this._channelHandler.joinChannel(appWindow, channel);
        const context = this._channelHandler.getChannelContext(channel);

        if (context) {
            return this._contextHandler.send(appWindow, context);
        }
    }

    private async channelBroadcast(payload: ChannelBroadcastPayload, source: ProviderIdentity): Promise<void> {
        const appWindow = await this.expectWindow(source);
        const channel = this._channelHandler.getChannelById(payload.id);

        return this._contextHandler.broadcastOnChannel(parseContext(payload.context), appWindow, channel);
    }

    private channelGetCurrentContext(payload: ChannelGetCurrentContextPayload, source: ProviderIdentity): Context | null {
        const channel = this._channelHandler.getChannelById(payload.id);

        return this._channelHandler.getChannelContext(channel);
    }

    private async channelAddContextListener(payload: ChannelAddContextListenerPayload, source: ProviderIdentity): Promise<void> {
        const appWindow = await this.expectWindow(source);
        const channel = this._channelHandler.getChannelById(parseChannelId(payload.id));

        appWindow.addChannelContextListener(channel);
    }

    private channelRemoveContextListener(payload: ChannelRemoveContextListenerPayload, source: ProviderIdentity): void {
        const appWindow = this.attemptGetWindow(source);
        const channel = this._channelHandler.getChannelById(parseChannelId(payload.id));

        if (appWindow) {
            appWindow.removeChannelContextListener(channel);
        } else {
            // If for some odd reason the window is not in the model it's still OK to return successfully,
            // as the caller's intention was to remove a listener and the listener is certainly not there.
        }
    }

    private async channelAddEventListener(payload: ChannelAddEventListenerPayload, source: ProviderIdentity): Promise<void> {
        const appWindow = await this.expectWindow(source);
        const channel = this._channelHandler.getChannelById(parseChannelId(payload.id));

        appWindow.addChannelEventListener(channel, payload.eventType);
    }

    private channelRemoveEventListener(payload: ChannelRemoveEventListenerPayload, source: ProviderIdentity): void {
        const appWindow = this.attemptGetWindow(source);
        const channel = this._channelHandler.getChannelById(parseChannelId(payload.id));

        if (appWindow) {
            appWindow.removeChannelEventListener(channel, payload.eventType);
        } else {
            // If for some odd reason the window is not in the model it's still OK to return successfully,
            // as the caller's intention was to remove a listener and the listener is certainly not there.
        }
    }

    private async expectWindow(identity: Identity): Promise<AppWindow> {
        identity = parseIdentity(identity);
        const windowPromise = this._model.expectWindow(identity);

        try {
            return await windowPromise;
        } catch {
            throw new FDC3Error(
                IdentityError.WindowWithIdentityNotFound,
                `No connection to FDC3 service found from window with identity: ${JSON.stringify(identity)}`
            );
        }
    }

    private attemptGetWindow(identity: Identity): AppWindow | null {
        return this._model.getWindow(parseIdentity(identity));
    }
}

// Start service provider
Injector.getClass(Main).register();<|MERGE_RESOLUTION|>--- conflicted
+++ resolved
@@ -75,13 +75,9 @@
             [APIFromClientTopic.RAISE_INTENT]: this.raiseIntent.bind(this),
             [APIFromClientTopic.ADD_INTENT_LISTENER]: this.addIntentListener.bind(this),
             [APIFromClientTopic.REMOVE_INTENT_LISTENER]: this.removeIntentListener.bind(this),
-<<<<<<< HEAD
             [APIFromClientTopic.ADD_CONTEXT_LISTENER]: this.addContextListener.bind(this),
             [APIFromClientTopic.REMOVE_CONTEXT_LISTENER]: this.removeContextListener.bind(this),
-            [APIFromClientTopic.GET_DESKTOP_CHANNELS]: this.getDesktopChannels.bind(this),
-=======
             [APIFromClientTopic.GET_SYSTEM_CHANNELS]: this.getSystemChannels.bind(this),
->>>>>>> 5ac369d0
             [APIFromClientTopic.GET_CHANNEL_BY_ID]: this.getChannelById.bind(this),
             [APIFromClientTopic.GET_CURRENT_CHANNEL]: this.getCurrentChannel.bind(this),
             [APIFromClientTopic.CHANNEL_GET_MEMBERS]: this.channelGetMembers.bind(this),
@@ -186,7 +182,6 @@
         }
     }
 
-<<<<<<< HEAD
     private async addContextListener(payload: {}, source: ProviderIdentity): Promise<void> {
         console.log('Received ADD_CONTEXT_LISTENER from: ', source);
         const appWindow = await this.expectWindow(source);
@@ -204,12 +199,8 @@
         }
     }
 
-    private getDesktopChannels(payload: GetDesktopChannelsPayload, source: ProviderIdentity): ReadonlyArray<DesktopChannelTransport> {
-        return this._channelHandler.getDesktopChannels().map(channel => channel.serialize());
-=======
     private getSystemChannels(payload: GetSystemChannelsPayload, source: ProviderIdentity): ReadonlyArray<SystemChannelTransport> {
         return this._channelHandler.getSystemChannels().map(channel => channel.serialize());
->>>>>>> 5ac369d0
     }
 
     private getChannelById(payload: GetChannelByIdPayload, source: ProviderIdentity): ChannelTransport {
