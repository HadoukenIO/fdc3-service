import 'reflect-metadata';
import {inject, injectable} from 'inversify';
import {Identity} from 'openfin/_v2/main';
import {ProviderIdentity} from 'openfin/_v2/api/interappbus/channel/channel';

import {FDC3Error, OpenError, IdentityError} from '../client/errors';
import {RaiseIntentPayload, APIFromClientTopic, OpenPayload, FindIntentPayload, FindIntentsByContextPayload, BroadcastPayload, APIFromClient, AddIntentListenerPayload, RemoveIntentListenerPayload, GetSystemChannelsPayload, GetCurrentChannelPayload, ChannelGetMembersPayload, ChannelJoinPayload, ChannelTransport, SystemChannelTransport, GetChannelByIdPayload, ChannelBroadcastPayload, ChannelGetCurrentContextPayload, ChannelAddContextListenerPayload, ChannelRemoveContextListenerPayload, ChannelAddEventListenerPayload, ChannelRemoveEventListenerPayload, GetOrCreateAppChannelPayload, AppChannelTransport, AddContextListenerPayload, RemoveContextListenerPayload} from '../client/internal';
import {AppIntent, IntentResolution, Application, Intent, Context} from '../client/main';
import {parseIdentity, parseContext, parseChannelId, parseAppChannelName} from '../client/validation';

import {Inject} from './common/Injectables';
import {AppDirectory} from './model/AppDirectory';
import {Model} from './model/Model';
import {ContextHandler} from './controller/ContextHandler';
import {IntentHandler} from './controller/IntentHandler';
import {APIHandler} from './APIHandler';
import {EventHandler} from './controller/EventHandler';
import {Injector} from './common/Injector';
import {ChannelHandler} from './controller/ChannelHandler';
import {AppWindow} from './model/AppWindow';
import {ConfigStoreBinding} from './model/ConfigStore';
import {ContextChannel} from './model/ContextChannel';
import {Environment} from './model/Environment';

@injectable()
export class Main {
    private readonly _apiHandler: APIHandler<APIFromClientTopic>;
    private readonly _directory: AppDirectory;
    private readonly _channelHandler: ChannelHandler;
    private readonly _configStore: ConfigStoreBinding;
    private readonly _contextHandler: ContextHandler;
    private readonly _environment: Environment;
    private readonly _eventHandler: EventHandler;
    private readonly _intentHandler: IntentHandler;
    private readonly _model: Model;

    constructor(
        @inject(Inject.API_HANDLER) apiHandler: APIHandler<APIFromClientTopic>,
        @inject(Inject.APP_DIRECTORY) directory: AppDirectory,
        @inject(Inject.CHANNEL_HANDLER) channelHandler: ChannelHandler,
        @inject(Inject.CONFIG_STORE) configStore: ConfigStoreBinding,
        @inject(Inject.CONTEXT_HANDLER) contextHandler: ContextHandler,
        @inject(Inject.ENVIRONMENT) environment: Environment,
        @inject(Inject.EVENT_HANDLER) eventHandler: EventHandler,
        @inject(Inject.INTENT_HANDLER) intentHandler: IntentHandler,
        @inject(Inject.MODEL) model: Model
    ) {
        this._apiHandler = apiHandler;
        this._directory = directory;
        this._channelHandler = channelHandler;
        this._configStore = configStore;
        this._contextHandler = contextHandler;
        this._environment = environment;
        this._eventHandler = eventHandler;
        this._intentHandler = intentHandler;
        this._model = model;
    }

    public async register(): Promise<void> {
        Object.assign(window, {
            main: this,
            apiHandler: this._apiHandler,
            directory: this._directory,
            channelHandler: this._channelHandler,
            configStore: this._configStore,
            contextHandler: this._contextHandler,
            environment: this._environment,
            eventHandler: this._eventHandler,
            intentHandler: this._intentHandler,
            model: this._model
        });

        // Wait for creation of any injected components that require async initialization
        await Injector.init();

        // Current API
        this._apiHandler.registerListeners<APIFromClient>({
            [APIFromClientTopic.OPEN]: this.open.bind(this),
            [APIFromClientTopic.FIND_INTENT]: this.findIntent.bind(this),
            [APIFromClientTopic.FIND_INTENTS_BY_CONTEXT]: this.findIntentsByContext.bind(this),
            [APIFromClientTopic.BROADCAST]: this.broadcast.bind(this),
            [APIFromClientTopic.RAISE_INTENT]: this.raiseIntent.bind(this),
            [APIFromClientTopic.ADD_INTENT_LISTENER]: this.addIntentListener.bind(this),
            [APIFromClientTopic.REMOVE_INTENT_LISTENER]: this.removeIntentListener.bind(this),
            [APIFromClientTopic.ADD_CONTEXT_LISTENER]: this.addContextListener.bind(this),
            [APIFromClientTopic.REMOVE_CONTEXT_LISTENER]: this.removeContextListener.bind(this),
            [APIFromClientTopic.GET_SYSTEM_CHANNELS]: this.getSystemChannels.bind(this),
            [APIFromClientTopic.GET_CHANNEL_BY_ID]: this.getChannelById.bind(this),
            [APIFromClientTopic.GET_CURRENT_CHANNEL]: this.getCurrentChannel.bind(this),
            [APIFromClientTopic.GET_OR_CREATE_APP_CHANNEL]: this.getOrCreateAppChannel.bind(this),
            [APIFromClientTopic.CHANNEL_GET_MEMBERS]: this.channelGetMembers.bind(this),
            [APIFromClientTopic.CHANNEL_JOIN]: this.channelJoin.bind(this),
            [APIFromClientTopic.CHANNEL_BROADCAST]: this.channelBroadcast.bind(this),
            [APIFromClientTopic.CHANNEL_GET_CURRENT_CONTEXT]: this.channelGetCurrentContext.bind(this),
            [APIFromClientTopic.CHANNEL_ADD_CONTEXT_LISTENER]: this.channelAddContextListener.bind(this),
            [APIFromClientTopic.CHANNEL_REMOVE_CONTEXT_LISTENER]: this.channelRemoveContextListener.bind(this),
            [APIFromClientTopic.CHANNEL_ADD_EVENT_LISTENER]: this.channelAddEventListener.bind(this),
            [APIFromClientTopic.CHANNEL_REMOVE_EVENT_LISTENER]: this.channelRemoveEventListener.bind(this)
        });

        this._channelHandler.onChannelChanged.add(this.onChannelChangedHandler, this);

        console.log('Service Initialised');
    }

    private async onChannelChangedHandler(appWindow: AppWindow, channel: ContextChannel | null, previousChannel: ContextChannel | null): Promise<void> {
        return this._eventHandler.dispatchEventOnChannelChanged(appWindow, channel, previousChannel);
    }

    private async open(payload: OpenPayload): Promise<void> {
        const context = payload.context && parseContext(payload.context);

        const appInfo: Application|null = await this._directory.getAppByName(payload.name);

        if (!appInfo) {
            throw new FDC3Error(OpenError.AppNotFound, `No app in directory with name: ${payload.name}`);
        }

        const promises: Promise<void>[] = [];

        // Start the application if not already running
        const startedPromise = (await this._model.getOrCreateLiveApp(appInfo)).waitForAppStarted();

        promises.push(startedPromise);

        // If the app has open windows, bring all to front in creation order
        const windows = this._model.findWindowsByAppName(appInfo.name);
        if (windows.length > 0) {
            windows.sort((a, b) => a.appWindowNumber - b.appWindowNumber);

            const bringToFrontPromise = Promise.all(windows.map((window) => window.bringToFront()));
            const focusPromise = bringToFrontPromise.then(() => windows[windows.length - 1].focus());

            promises.push(focusPromise);
        }

        // If a context has been provided, send to listening windows
        if (context) {
            const windowsPromise = this._model.expectWindowsForApp(
                appInfo,
                (window) => window.hasContextListener(),
                (window) => window.waitForReadyToReceiveContext()
            );

<<<<<<< HEAD
            const sendContextPromise = windowsPromise.then((expectedWindows) => {
                return Promise.all(expectedWindows.map((window) => this._contextHandler.send(window, context)));
            }).then(() => {});
=======
            const sendContextPromise = windowsPromise.then(async (windows) => {
                await Promise.all(windows.map((window) => this._contextHandler.send(window, context)));
            });
>>>>>>> 1e05bfb6

            promises.push(sendContextPromise);
        }

        await Promise.all(promises);
    }

    /**
     * Find apps that can handle an intent.
     *
     * Includes running apps that are not registered on the directory
     * @param payload Contains the intent type to find information for
     */
    private async findIntent(payload: FindIntentPayload): Promise<AppIntent> {
        let apps: Application[];
        if (payload.intent) {
            apps = await this._model.getApplicationsForIntent(payload.intent, payload.context && parseContext(payload.context).type);
        } else {
            // This is a non-FDC3 workaround to get all directory apps by calling `findIntent` with a falsy intent.
            // Ideally the FDC3 spec would expose an API to access the directory in a more meaningful way
            apps = await this._directory.getAllApps();
        }

        return {
            intent: {
                name: payload.intent,
                displayName: AppDirectory.getIntentDisplayName(apps, payload.intent)
            },
            apps
        };
    }

    private async findIntentsByContext(payload: FindIntentsByContextPayload): Promise<AppIntent[]> {
        return this._model.getAppIntentsByContext(parseContext(payload.context).type);
    }

    private async broadcast(payload: BroadcastPayload, source: ProviderIdentity): Promise<void> {
        const appWindow = await this.expectWindow(source);

        return this._contextHandler.broadcast(parseContext(payload.context), appWindow);
    }

    private async raiseIntent(payload: RaiseIntentPayload): Promise<IntentResolution> {
        const intent: Intent = {
            type: payload.intent,
            context: parseContext(payload.context),
            target: payload.target
        };

        return this._intentHandler.raise(intent);
    }

    private async addIntentListener(payload: AddIntentListenerPayload, source: ProviderIdentity): Promise<void> {
        const appWindow = await this.expectWindow(source);

        appWindow.addIntentListener(payload.intent);
    }

    private removeIntentListener(payload: RemoveIntentListenerPayload, source: ProviderIdentity): void {
        const appWindow = this.attemptGetWindow(source);
        if (appWindow) {
            appWindow.removeIntentListener(payload.intent);
        } else {
            // If for some odd reason the window is not in the model it's still OK to return successfully,
            // as the caller's intention was to remove a listener and the listener is certainly not there.
        }
    }

    private async addContextListener(payload: AddContextListenerPayload, source: ProviderIdentity): Promise<void> {
        const appWindow = await this.expectWindow(source);

        appWindow.addContextListener();
    }

    private removeContextListener(payload: RemoveContextListenerPayload, source: ProviderIdentity): void {
        const appWindow = this.attemptGetWindow(source);
        if (appWindow) {
            appWindow.removeContextListener();
        } else {
            // If for some odd reason the window is not in the model it's still OK to return successfully,
            // as the caller's intention was to remove a listener and the listener is certainly not there.
        }
    }

    private getSystemChannels(payload: GetSystemChannelsPayload, source: ProviderIdentity): ReadonlyArray<SystemChannelTransport> {
        return this._channelHandler.getSystemChannels().map((channel) => channel.serialize());
    }

    private getChannelById(payload: GetChannelByIdPayload, source: ProviderIdentity): ChannelTransport {
        return this._channelHandler.getChannelById(parseChannelId(payload.id));
    }

    private async getCurrentChannel(payload: GetCurrentChannelPayload, source: ProviderIdentity): Promise<ChannelTransport> {
        const identity = payload.identity || source;
        const appWindow = await this.expectWindow(identity);

        return appWindow.channel.serialize();
    }

    private getOrCreateAppChannel(payload: GetOrCreateAppChannelPayload, source: ProviderIdentity): AppChannelTransport {
        const name = parseAppChannelName(payload.name);

        return this._channelHandler.getAppChannelByName(name).serialize();
    }

    private channelGetMembers(payload: ChannelGetMembersPayload, source: ProviderIdentity): ReadonlyArray<Identity> {
        const channel = this._channelHandler.getChannelById(payload.id);

        return this._channelHandler.getChannelMembers(channel).map((appWindow) => parseIdentity(appWindow.identity));
    }

    private async channelJoin(payload: ChannelJoinPayload, source: ProviderIdentity): Promise<void> {
        const appWindow = await this.expectWindow(payload.identity || source);

        const channel = this._channelHandler.getChannelById(payload.id);

        this._channelHandler.joinChannel(appWindow, channel);
        const context = this._channelHandler.getChannelContext(channel);

        if (context) {
            return this._contextHandler.send(appWindow, context);
        }
    }

    private async channelBroadcast(payload: ChannelBroadcastPayload, source: ProviderIdentity): Promise<void> {
        const appWindow = await this.expectWindow(source);
        const channel = this._channelHandler.getChannelById(payload.id);

        return this._contextHandler.broadcastOnChannel(parseContext(payload.context), appWindow, channel);
    }

    private channelGetCurrentContext(payload: ChannelGetCurrentContextPayload, source: ProviderIdentity): Context | null {
        const channel = this._channelHandler.getChannelById(payload.id);

        return this._channelHandler.getChannelContext(channel);
    }

    private async channelAddContextListener(payload: ChannelAddContextListenerPayload, source: ProviderIdentity): Promise<void> {
        const appWindow = await this.expectWindow(source);
        const channel = this._channelHandler.getChannelById(parseChannelId(payload.id));

        appWindow.addChannelContextListener(channel);
    }

    private channelRemoveContextListener(payload: ChannelRemoveContextListenerPayload, source: ProviderIdentity): void {
        const appWindow = this.attemptGetWindow(source);
        const channel = this._channelHandler.getChannelById(parseChannelId(payload.id));

        if (appWindow) {
            appWindow.removeChannelContextListener(channel);
        } else {
            // If for some odd reason the window is not in the model it's still OK to return successfully,
            // as the caller's intention was to remove a listener and the listener is certainly not there.
        }
    }

    private async channelAddEventListener(payload: ChannelAddEventListenerPayload, source: ProviderIdentity): Promise<void> {
        const appWindow = await this.expectWindow(source);
        const channel = this._channelHandler.getChannelById(parseChannelId(payload.id));

        appWindow.addChannelEventListener(channel, payload.eventType);
    }

    private channelRemoveEventListener(payload: ChannelRemoveEventListenerPayload, source: ProviderIdentity): void {
        const appWindow = this.attemptGetWindow(source);
        const channel = this._channelHandler.getChannelById(parseChannelId(payload.id));

        if (appWindow) {
            appWindow.removeChannelEventListener(channel, payload.eventType);
        } else {
            // If for some odd reason the window is not in the model it's still OK to return successfully,
            // as the caller's intention was to remove a listener and the listener is certainly not there.
        }
    }

    private async expectWindow(identity: Identity): Promise<AppWindow> {
        identity = parseIdentity(identity);
        const windowPromise = this._model.expectWindow(identity);

        try {
            return await windowPromise;
        } catch {
            throw new FDC3Error(
                IdentityError.WindowWithIdentityNotFound,
                `No connection to FDC3 service found from window with identity: ${JSON.stringify(identity)}`
            );
        }
    }

    private attemptGetWindow(identity: Identity): AppWindow | null {
        return this._model.getWindow(parseIdentity(identity));
    }
}

// Start service provider
Injector.getClass(Main).register();<|MERGE_RESOLUTION|>--- conflicted
+++ resolved
@@ -142,15 +142,9 @@
                 (window) => window.waitForReadyToReceiveContext()
             );
 
-<<<<<<< HEAD
-            const sendContextPromise = windowsPromise.then((expectedWindows) => {
-                return Promise.all(expectedWindows.map((window) => this._contextHandler.send(window, context)));
-            }).then(() => {});
-=======
-            const sendContextPromise = windowsPromise.then(async (windows) => {
-                await Promise.all(windows.map((window) => this._contextHandler.send(window, context)));
+            const sendContextPromise = windowsPromise.then(async (expectedWindows) => {
+                await Promise.all(expectedWindows.map((window) => this._contextHandler.send(window, context)));
             });
->>>>>>> 1e05bfb6
 
             promises.push(sendContextPromise);
         }
