--- conflicted
+++ resolved
@@ -105,13 +105,8 @@
         console.log('Service Initialised');
     }
 
-<<<<<<< HEAD
     private async onChannelChangedHandler(appWindow: AppConnection, channel: ContextChannel | null, previousChannel: ContextChannel | null): Promise<void> {
-        return this._eventHandler.dispatchEventOnChannelChanged(appWindow, channel, previousChannel);
-=======
-    private async onChannelChangedHandler(appWindow: AppWindow, channel: ContextChannel | null, previousChannel: ContextChannel | null): Promise<void> {
         await this._eventHandler.dispatchEventOnChannelChanged(appWindow, channel, previousChannel);
->>>>>>> 432337d2
     }
 
     private async open(payload: OpenPayload): Promise<void> {
