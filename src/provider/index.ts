import 'reflect-metadata';
import {inject, injectable} from 'inversify';
import {Identity} from 'openfin/_v2/main';
import {ProviderIdentity} from 'openfin/_v2/api/interappbus/channel/channel';

<<<<<<< HEAD
import {RaiseIntentPayload, APIFromClientTopic, OpenPayload, FindIntentPayload, FindIntentsByContextPayload, BroadcastPayload, APIFromClient, IntentListenerPayload, GetDesktopChannelsPayload, GetCurrentChannelPayload, ChannelGetMembersPayload, ChannelJoinPayload, ChannelTransport, DesktopChannelTransport, GetChannelByIdPayload, EventTransport, ChannelBroadcastPayload, ChannelGetCurrentContextPayload, ChannelAddContextListenerPayload, ChannelRemoveContextListenerPayload} from '../client/internal';
=======
import {RaiseIntentPayload, APIFromClientTopic, OpenPayload, FindIntentPayload, FindIntentsByContextPayload, BroadcastPayload, APIFromClient, IntentListenerPayload, GetDesktopChannelsPayload, GetCurrentChannelPayload, ChannelGetMembersPayload, ChannelJoinPayload, ChannelTransport, DesktopChannelTransport, GetChannelByIdPayload, EventTransport, ChannelBroadcastPayload, ChannelGetCurrentContextPayload, ChannelAddContextListenerPayload, ChannelRemoveContextListenerPayload, ChannelAddEventListenerPayload, ChannelRemoveEventListenerPayload} from '../client/internal';
>>>>>>> ef9023f8
import {AppIntent, IntentResolution, Application, Intent, ChannelChangedEvent, Context} from '../client/main';
import {FDC3Error, OpenError, IdentityError} from '../client/errors';
import {parseIdentity, parseContext, parseChannelId} from '../client/validation';

import {Inject} from './common/Injectables';
import {AppDirectory} from './model/AppDirectory';
import {FindFilter, Model} from './model/Model';
import {ContextHandler} from './controller/ContextHandler';
import {IntentHandler} from './controller/IntentHandler';
import {APIHandler} from './APIHandler';
import {EventHandler} from './controller/EventHandler';
import {Injector} from './common/Injector';
import {ChannelHandler} from './controller/ChannelHandler';
import {AppWindow} from './model/AppWindow';
<<<<<<< HEAD
=======
import {ContextChannel} from './model/ContextChannel';
>>>>>>> ef9023f8

@injectable()
export class Main {
    private _config = null;

    private readonly _directory: AppDirectory;
    private readonly _model: Model;
    private readonly _contextHandler: ContextHandler;
    private readonly _intentHandler: IntentHandler;
    private readonly _channelHandler: ChannelHandler;
<<<<<<< HEAD
=======
    private readonly _eventHandler: EventHandler;
>>>>>>> ef9023f8
    private readonly _apiHandler: APIHandler<APIFromClientTopic>;

    constructor(
        @inject(Inject.APP_DIRECTORY) directory: AppDirectory,
        @inject(Inject.MODEL) model: Model,
        @inject(Inject.CONTEXT_HANDLER) contextHandler: ContextHandler,
        @inject(Inject.INTENT_HANDLER) intentHandler: IntentHandler,
        @inject(Inject.CHANNEL_HANDLER) channelHandler: ChannelHandler,
<<<<<<< HEAD
=======
        @inject(Inject.EVENT_HANDLER) eventHandler: EventHandler,
>>>>>>> ef9023f8
        @inject(Inject.API_HANDLER) apiHandler: APIHandler<APIFromClientTopic>,
    ) {
        this._directory = directory;
        this._model = model;
        this._contextHandler = contextHandler;
        this._intentHandler = intentHandler;
        this._channelHandler = channelHandler;
<<<<<<< HEAD
=======
        this._eventHandler = eventHandler;
>>>>>>> ef9023f8
        this._apiHandler = apiHandler;
    }

    public async register(): Promise<void> {
        Object.assign(window, {
            main: this,
            config: this._config,
            directory: this._directory,
            model: this._model,
            contextHandler: this._contextHandler,
            intentHandler: this._intentHandler,
            channelHandler: this._channelHandler
        });

        // Wait for creation of any injected components that require async initialization
        await Injector.initialized;

        // Current API
        this._apiHandler.registerListeners<APIFromClient>({
            [APIFromClientTopic.OPEN]: this.open.bind(this),
            [APIFromClientTopic.FIND_INTENT]: this.findIntent.bind(this),
            [APIFromClientTopic.FIND_INTENTS_BY_CONTEXT]: this.findIntentsByContext.bind(this),
            [APIFromClientTopic.BROADCAST]: this.broadcast.bind(this),
            [APIFromClientTopic.RAISE_INTENT]: this.raiseIntent.bind(this),
            [APIFromClientTopic.ADD_INTENT_LISTENER]: this.addIntentListener.bind(this),
            [APIFromClientTopic.REMOVE_INTENT_LISTENER]: this.removeIntentListener.bind(this),
            [APIFromClientTopic.GET_DESKTOP_CHANNELS]: this.getDesktopChannels.bind(this),
            [APIFromClientTopic.GET_CHANNEL_BY_ID]: this.getChannelById.bind(this),
            [APIFromClientTopic.GET_CURRENT_CHANNEL]: this.getCurrentChannel.bind(this),
            [APIFromClientTopic.CHANNEL_GET_MEMBERS]: this.channelGetMembers.bind(this),
            [APIFromClientTopic.CHANNEL_JOIN]: this.channelJoin.bind(this),
            [APIFromClientTopic.CHANNEL_BROADCAST]: this.channelBroadcast.bind(this),
            [APIFromClientTopic.CHANNEL_GET_CURRENT_CONTEXT]: this.channelGetCurrentContext.bind(this),
            [APIFromClientTopic.CHANNEL_ADD_CONTEXT_LISTENER]: this.channelAddContextListener.bind(this),
<<<<<<< HEAD
            [APIFromClientTopic.CHANNEL_REMOVE_CONTEXT_LISTENER]: this.channelRemoveContextListener.bind(this)
=======
            [APIFromClientTopic.CHANNEL_REMOVE_CONTEXT_LISTENER]: this.channelRemoveContextListener.bind(this),
            [APIFromClientTopic.CHANNEL_ADD_EVENT_LISTENER]: this.channelAddEventListener.bind(this),
            [APIFromClientTopic.CHANNEL_REMOVE_EVENT_LISTENER]: this.channelRemoveEventListener.bind(this)
>>>>>>> ef9023f8
        });

        this._channelHandler.onChannelChanged.add(this.onChannelChangedHandler, this);

        console.log('Service Initialised');
    }

<<<<<<< HEAD
    private onChannelChangedHandler(event: EventTransport<ChannelChangedEvent>): void {
        this._apiHandler.channel.publish('event', {
            type: event.type,
            identity: parseIdentity(event.identity),
            channel: event.channel,
            previousChannel: event.previousChannel
        });
=======
    private async onChannelChangedHandler(appWindow: AppWindow, channel: ContextChannel | null, previousChannel: ContextChannel | null): Promise<void> {
        return this._eventHandler.dispatchEventOnChannelChanged(appWindow, channel, previousChannel);
>>>>>>> ef9023f8
    }

    private async open(payload: OpenPayload): Promise<void> {
        const appInfo: Application|null = await this._directory.getAppByName(payload.name);

        if (!appInfo) {
            throw new FDC3Error(OpenError.AppNotFound, `No app in directory with name: ${payload.name}`);
        }

        // This can throw FDC3Errors if app fails to open or times out
        const appWindow = await this._model.findOrCreate(appInfo, FindFilter.WITH_CONTEXT_LISTENER);

        if (payload.context) {
<<<<<<< HEAD
            this._contextHandler.send(appWindow, parseContext(payload.context));
=======
            return this._contextHandler.send(appWindow, parseContext(payload.context));
>>>>>>> ef9023f8
        }
    }

    /**
     * Find apps that can handle an intent.
     *
     * Includes running apps that are not registered on the directory
     * @param payload Contains the intent type to find information for
     */
    private async findIntent(payload: FindIntentPayload): Promise<AppIntent> {
        let apps: Application[];
        if (payload.intent) {
            apps = await this._model.getApplicationsForIntent(payload.intent);
        } else {
            // This is a non-FDC3 workaround to get all directory apps by calling `findIntent` with a falsy intent.
            // Ideally the FDC3 spec would expose an API to access the directory in a more meaningful way
            apps = await this._directory.getAllApps();
        }

        return {
            intent: {
                name: payload.intent,
                displayName: payload.intent
            },
            apps
        };
    }

    private async findIntentsByContext (payload: FindIntentsByContextPayload): Promise<AppIntent[]> {
        return this._directory.getAppIntentsByContext(parseContext(payload.context).type);
    }

    private async broadcast(payload: BroadcastPayload, source: ProviderIdentity): Promise<void> {
        const appWindow = this.getWindow(source);

<<<<<<< HEAD
        await this._contextHandler.broadcast(parseContext(payload.context), appWindow);
=======
        return this._contextHandler.broadcast(parseContext(payload.context), appWindow);
>>>>>>> ef9023f8
    }

    private async raiseIntent(payload: RaiseIntentPayload): Promise<IntentResolution> {
        const intent: Intent = {
            type: payload.intent,
            context: parseContext(payload.context),
            target: payload.target
        };

        return this._intentHandler.raise(intent);
    }

    private async addIntentListener(payload: IntentListenerPayload, source: ProviderIdentity): Promise<void> {
        const appWindow = this.getWindow(source);

        appWindow.addIntentListener(payload.intent);
    }

    private removeIntentListener(payload: IntentListenerPayload, source: ProviderIdentity): void {
        const appWindow = this.attemptGetWindow(source);
        if (appWindow) {
            appWindow.removeIntentListener(payload.intent);
        } else {
            // If for some odd reason the window is not in the model it's still OK to return successfully,
            // as the caller's intention was to remove a listener and the listener is certainly not there.
        }
    }

    private getDesktopChannels(payload: GetDesktopChannelsPayload, source: ProviderIdentity): ReadonlyArray<DesktopChannelTransport> {
        return this._channelHandler.getDesktopChannels().map(channel => channel.serialize());
    }

    private getChannelById(payload: GetChannelByIdPayload, source: ProviderIdentity): ChannelTransport {
        return this._channelHandler.getChannelById(parseChannelId(payload.id));
    }

    private getCurrentChannel(payload: GetCurrentChannelPayload, source: ProviderIdentity): ChannelTransport {
        const identity = payload.identity || source;

        return this.getWindow(identity).channel.serialize();
    }

    private channelGetMembers(payload: ChannelGetMembersPayload, source: ProviderIdentity): ReadonlyArray<Identity> {
        const channel = this._channelHandler.getChannelById(payload.id);

        return this._channelHandler.getChannelMembers(channel).map(appWindow => parseIdentity(appWindow.identity));
    }

    private async channelJoin(payload: ChannelJoinPayload, source: ProviderIdentity): Promise<void> {
        const appWindow = this.getWindow(payload.identity || source);

        const channel = this._channelHandler.getChannelById(payload.id);

        this._channelHandler.joinChannel(appWindow, channel);
        const context = this._channelHandler.getChannelContext(channel);

        if (context) {
<<<<<<< HEAD
            await this._contextHandler.send(appWindow, context);
=======
            return this._contextHandler.send(appWindow, context);
>>>>>>> ef9023f8
        }
    }

    private async channelBroadcast(payload: ChannelBroadcastPayload, source: ProviderIdentity): Promise<void> {
        const appWindow = this.getWindow(source);
        const channel = this._channelHandler.getChannelById(payload.id);

<<<<<<< HEAD
        await this._contextHandler.broadcastOnChannel(parseContext(payload.context), appWindow, channel);
=======
        return this._contextHandler.broadcastOnChannel(parseContext(payload.context), appWindow, channel);
>>>>>>> ef9023f8
    }

    private channelGetCurrentContext(payload: ChannelGetCurrentContextPayload, source: ProviderIdentity): Context | null {
        const channel = this._channelHandler.getChannelById(payload.id);

        return this._channelHandler.getChannelContext(channel);
    }

    private channelAddContextListener(payload: ChannelAddContextListenerPayload, source: ProviderIdentity): void {
        const appWindow = this.getWindow(source);
<<<<<<< HEAD

        appWindow.addContextListener(payload.id);
=======
        const channel = this._channelHandler.getChannelById(parseChannelId(payload.id));

        appWindow.addContextListener(channel);
>>>>>>> ef9023f8
    }

    private channelRemoveContextListener(payload: ChannelRemoveContextListenerPayload, source: ProviderIdentity): void {
        const appWindow = this.attemptGetWindow(source);
<<<<<<< HEAD

        if (appWindow) {
            appWindow.removeContextListener(payload.id);
=======
        const channel = this._channelHandler.getChannelById(parseChannelId(payload.id));

        if (appWindow) {
            appWindow.removeContextListener(channel);
        } else {
            // If for some odd reason the window is not in the model it's still OK to return successfully,
            // as the caller's intention was to remove a listener and the listener is certainly not there.
        }
    }

    private channelAddEventListener(payload: ChannelAddEventListenerPayload, source: ProviderIdentity): void {
        const appWindow = this.getWindow(source);
        const channel = this._channelHandler.getChannelById(parseChannelId(payload.id));

        appWindow.addChannelEventListener(channel, payload.eventType);
    }

    private channelRemoveEventListener(payload: ChannelRemoveEventListenerPayload, source: ProviderIdentity): void {
        const appWindow = this.attemptGetWindow(source);
        const channel = this._channelHandler.getChannelById(parseChannelId(payload.id));

        if (appWindow) {
            appWindow.removeChannelEventListener(channel, payload.eventType);
>>>>>>> ef9023f8
        } else {
            // If for some odd reason the window is not in the model it's still OK to return successfully,
            // as the caller's intention was to remove a listener and the listener is certainly not there.
        }
    }

    private getWindow(identity: Identity): AppWindow {
        identity = parseIdentity(identity);
        const window = this._model.getWindow(identity);

        if (!window) {
            throw new FDC3Error(
                IdentityError.WindowWithIdentityNotFound,
                `No connection to FDC3 service found from window with identity: ${JSON.stringify(identity)}`
            );
        } else {
            return window;
        }
    }

    private attemptGetWindow(identity: Identity): AppWindow | null {
        return this._model.getWindow(parseIdentity(identity));
    }
}

// Start service provider
Injector.getClass(Main).register();<|MERGE_RESOLUTION|>--- conflicted
+++ resolved
@@ -3,11 +3,7 @@
 import {Identity} from 'openfin/_v2/main';
 import {ProviderIdentity} from 'openfin/_v2/api/interappbus/channel/channel';
 
-<<<<<<< HEAD
-import {RaiseIntentPayload, APIFromClientTopic, OpenPayload, FindIntentPayload, FindIntentsByContextPayload, BroadcastPayload, APIFromClient, IntentListenerPayload, GetDesktopChannelsPayload, GetCurrentChannelPayload, ChannelGetMembersPayload, ChannelJoinPayload, ChannelTransport, DesktopChannelTransport, GetChannelByIdPayload, EventTransport, ChannelBroadcastPayload, ChannelGetCurrentContextPayload, ChannelAddContextListenerPayload, ChannelRemoveContextListenerPayload} from '../client/internal';
-=======
 import {RaiseIntentPayload, APIFromClientTopic, OpenPayload, FindIntentPayload, FindIntentsByContextPayload, BroadcastPayload, APIFromClient, IntentListenerPayload, GetDesktopChannelsPayload, GetCurrentChannelPayload, ChannelGetMembersPayload, ChannelJoinPayload, ChannelTransport, DesktopChannelTransport, GetChannelByIdPayload, EventTransport, ChannelBroadcastPayload, ChannelGetCurrentContextPayload, ChannelAddContextListenerPayload, ChannelRemoveContextListenerPayload, ChannelAddEventListenerPayload, ChannelRemoveEventListenerPayload} from '../client/internal';
->>>>>>> ef9023f8
 import {AppIntent, IntentResolution, Application, Intent, ChannelChangedEvent, Context} from '../client/main';
 import {FDC3Error, OpenError, IdentityError} from '../client/errors';
 import {parseIdentity, parseContext, parseChannelId} from '../client/validation';
@@ -22,10 +18,7 @@
 import {Injector} from './common/Injector';
 import {ChannelHandler} from './controller/ChannelHandler';
 import {AppWindow} from './model/AppWindow';
-<<<<<<< HEAD
-=======
 import {ContextChannel} from './model/ContextChannel';
->>>>>>> ef9023f8
 
 @injectable()
 export class Main {
@@ -36,10 +29,7 @@
     private readonly _contextHandler: ContextHandler;
     private readonly _intentHandler: IntentHandler;
     private readonly _channelHandler: ChannelHandler;
-<<<<<<< HEAD
-=======
     private readonly _eventHandler: EventHandler;
->>>>>>> ef9023f8
     private readonly _apiHandler: APIHandler<APIFromClientTopic>;
 
     constructor(
@@ -48,10 +38,7 @@
         @inject(Inject.CONTEXT_HANDLER) contextHandler: ContextHandler,
         @inject(Inject.INTENT_HANDLER) intentHandler: IntentHandler,
         @inject(Inject.CHANNEL_HANDLER) channelHandler: ChannelHandler,
-<<<<<<< HEAD
-=======
         @inject(Inject.EVENT_HANDLER) eventHandler: EventHandler,
->>>>>>> ef9023f8
         @inject(Inject.API_HANDLER) apiHandler: APIHandler<APIFromClientTopic>,
     ) {
         this._directory = directory;
@@ -59,10 +46,7 @@
         this._contextHandler = contextHandler;
         this._intentHandler = intentHandler;
         this._channelHandler = channelHandler;
-<<<<<<< HEAD
-=======
         this._eventHandler = eventHandler;
->>>>>>> ef9023f8
         this._apiHandler = apiHandler;
     }
 
@@ -97,13 +81,9 @@
             [APIFromClientTopic.CHANNEL_BROADCAST]: this.channelBroadcast.bind(this),
             [APIFromClientTopic.CHANNEL_GET_CURRENT_CONTEXT]: this.channelGetCurrentContext.bind(this),
             [APIFromClientTopic.CHANNEL_ADD_CONTEXT_LISTENER]: this.channelAddContextListener.bind(this),
-<<<<<<< HEAD
-            [APIFromClientTopic.CHANNEL_REMOVE_CONTEXT_LISTENER]: this.channelRemoveContextListener.bind(this)
-=======
             [APIFromClientTopic.CHANNEL_REMOVE_CONTEXT_LISTENER]: this.channelRemoveContextListener.bind(this),
             [APIFromClientTopic.CHANNEL_ADD_EVENT_LISTENER]: this.channelAddEventListener.bind(this),
             [APIFromClientTopic.CHANNEL_REMOVE_EVENT_LISTENER]: this.channelRemoveEventListener.bind(this)
->>>>>>> ef9023f8
         });
 
         this._channelHandler.onChannelChanged.add(this.onChannelChangedHandler, this);
@@ -111,18 +91,8 @@
         console.log('Service Initialised');
     }
 
-<<<<<<< HEAD
-    private onChannelChangedHandler(event: EventTransport<ChannelChangedEvent>): void {
-        this._apiHandler.channel.publish('event', {
-            type: event.type,
-            identity: parseIdentity(event.identity),
-            channel: event.channel,
-            previousChannel: event.previousChannel
-        });
-=======
     private async onChannelChangedHandler(appWindow: AppWindow, channel: ContextChannel | null, previousChannel: ContextChannel | null): Promise<void> {
         return this._eventHandler.dispatchEventOnChannelChanged(appWindow, channel, previousChannel);
->>>>>>> ef9023f8
     }
 
     private async open(payload: OpenPayload): Promise<void> {
@@ -136,11 +106,7 @@
         const appWindow = await this._model.findOrCreate(appInfo, FindFilter.WITH_CONTEXT_LISTENER);
 
         if (payload.context) {
-<<<<<<< HEAD
-            this._contextHandler.send(appWindow, parseContext(payload.context));
-=======
             return this._contextHandler.send(appWindow, parseContext(payload.context));
->>>>>>> ef9023f8
         }
     }
 
@@ -176,11 +142,7 @@
     private async broadcast(payload: BroadcastPayload, source: ProviderIdentity): Promise<void> {
         const appWindow = this.getWindow(source);
 
-<<<<<<< HEAD
-        await this._contextHandler.broadcast(parseContext(payload.context), appWindow);
-=======
         return this._contextHandler.broadcast(parseContext(payload.context), appWindow);
->>>>>>> ef9023f8
     }
 
     private async raiseIntent(payload: RaiseIntentPayload): Promise<IntentResolution> {
@@ -238,11 +200,7 @@
         const context = this._channelHandler.getChannelContext(channel);
 
         if (context) {
-<<<<<<< HEAD
-            await this._contextHandler.send(appWindow, context);
-=======
             return this._contextHandler.send(appWindow, context);
->>>>>>> ef9023f8
         }
     }
 
@@ -250,11 +208,7 @@
         const appWindow = this.getWindow(source);
         const channel = this._channelHandler.getChannelById(payload.id);
 
-<<<<<<< HEAD
-        await this._contextHandler.broadcastOnChannel(parseContext(payload.context), appWindow, channel);
-=======
         return this._contextHandler.broadcastOnChannel(parseContext(payload.context), appWindow, channel);
->>>>>>> ef9023f8
     }
 
     private channelGetCurrentContext(payload: ChannelGetCurrentContextPayload, source: ProviderIdentity): Context | null {
@@ -265,23 +219,13 @@
 
     private channelAddContextListener(payload: ChannelAddContextListenerPayload, source: ProviderIdentity): void {
         const appWindow = this.getWindow(source);
-<<<<<<< HEAD
-
-        appWindow.addContextListener(payload.id);
-=======
         const channel = this._channelHandler.getChannelById(parseChannelId(payload.id));
 
         appWindow.addContextListener(channel);
->>>>>>> ef9023f8
     }
 
     private channelRemoveContextListener(payload: ChannelRemoveContextListenerPayload, source: ProviderIdentity): void {
         const appWindow = this.attemptGetWindow(source);
-<<<<<<< HEAD
-
-        if (appWindow) {
-            appWindow.removeContextListener(payload.id);
-=======
         const channel = this._channelHandler.getChannelById(parseChannelId(payload.id));
 
         if (appWindow) {
@@ -305,7 +249,6 @@
 
         if (appWindow) {
             appWindow.removeChannelEventListener(channel, payload.eventType);
->>>>>>> ef9023f8
         } else {
             // If for some odd reason the window is not in the model it's still OK to return successfully,
             // as the caller's intention was to remove a listener and the listener is certainly not there.
