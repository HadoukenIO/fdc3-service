--- conflicted
+++ resolved
@@ -157,11 +157,7 @@
     }
 
     private async findIntentsByContext(payload: FindIntentsByContextPayload): Promise<AppIntent[]> {
-<<<<<<< HEAD
-        return this._directory.getAppIntentsByContext(parseContext(payload.context).type);
-=======
         return this._model.getAppIntentsByContext(parseContext(payload.context).type);
->>>>>>> 1d1db2e9
     }
 
     private async broadcast(payload: BroadcastPayload, source: ProviderIdentity): Promise<void> {
