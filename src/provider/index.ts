import 'reflect-metadata';
import {inject, injectable} from 'inversify';
import {Identity} from 'openfin/_v2/main';
import {ProviderIdentity} from 'openfin/_v2/api/interappbus/channel/channel';

import {FDC3Error, OpenError, IdentityError} from '../client/errors';
import {RaiseIntentPayload, APIFromClientTopic, OpenPayload, FindIntentPayload, FindIntentsByContextPayload, BroadcastPayload, APIFromClient, AddIntentListenerPayload, RemoveIntentListenerPayload, GetSystemChannelsPayload, GetCurrentChannelPayload, ChannelGetMembersPayload, ChannelJoinPayload, ChannelTransport, SystemChannelTransport, GetChannelByIdPayload, ChannelBroadcastPayload, ChannelGetCurrentContextPayload, ChannelAddContextListenerPayload, ChannelRemoveContextListenerPayload, ChannelAddEventListenerPayload, ChannelRemoveEventListenerPayload, GetOrCreateAppChannelPayload, AppChannelTransport, AddContextListenerPayload, RemoveContextListenerPayload} from '../client/internal';
import {AppIntent, IntentResolution, Application, Context} from '../client/main';
import {parseIdentity, parseContext, parseChannelId, parseAppChannelName} from '../client/validation';

import {Inject} from './common/Injectables';
import {AppDirectory} from './model/AppDirectory';
import {Model} from './model/Model';
import {ContextHandler} from './controller/ContextHandler';
import {IntentHandler} from './controller/IntentHandler';
import {APIHandler} from './APIHandler';
import {EventHandler} from './controller/EventHandler';
import {Injector} from './common/Injector';
import {ChannelHandler} from './controller/ChannelHandler';
<<<<<<< HEAD
import {AppConnection} from './model/AppConnection';
=======
import {AppWindow} from './model/AppWindow';
import {Intent} from './intents';
>>>>>>> e78da959
import {ConfigStoreBinding} from './model/ConfigStore';
import {ContextChannel} from './model/ContextChannel';
import {Environment} from './model/Environment';

@injectable()
export class Main {
    private readonly _apiHandler: APIHandler<APIFromClientTopic>;
    private readonly _directory: AppDirectory;
    private readonly _channelHandler: ChannelHandler;
    private readonly _configStore: ConfigStoreBinding;
    private readonly _contextHandler: ContextHandler;
    private readonly _environment: Environment;
    private readonly _eventHandler: EventHandler;
    private readonly _intentHandler: IntentHandler;
    private readonly _model: Model;

    constructor(
        @inject(Inject.API_HANDLER) apiHandler: APIHandler<APIFromClientTopic>,
        @inject(Inject.APP_DIRECTORY) directory: AppDirectory,
        @inject(Inject.CHANNEL_HANDLER) channelHandler: ChannelHandler,
        @inject(Inject.CONFIG_STORE) configStore: ConfigStoreBinding,
        @inject(Inject.CONTEXT_HANDLER) contextHandler: ContextHandler,
        @inject(Inject.ENVIRONMENT) environment: Environment,
        @inject(Inject.EVENT_HANDLER) eventHandler: EventHandler,
        @inject(Inject.INTENT_HANDLER) intentHandler: IntentHandler,
        @inject(Inject.MODEL) model: Model
    ) {
        this._apiHandler = apiHandler;
        this._directory = directory;
        this._channelHandler = channelHandler;
        this._configStore = configStore;
        this._contextHandler = contextHandler;
        this._environment = environment;
        this._eventHandler = eventHandler;
        this._intentHandler = intentHandler;
        this._model = model;
    }

    public async register(): Promise<void> {
        Object.assign(window, {
            main: this,
            apiHandler: this._apiHandler,
            directory: this._directory,
            channelHandler: this._channelHandler,
            configStore: this._configStore,
            contextHandler: this._contextHandler,
            environment: this._environment,
            eventHandler: this._eventHandler,
            intentHandler: this._intentHandler,
            model: this._model
        });

        // Wait for creation of any injected components that require async initialization
        await Injector.init();

        // Current API
        this._apiHandler.registerListeners<APIFromClient>({
            [APIFromClientTopic.OPEN]: this.open.bind(this),
            [APIFromClientTopic.FIND_INTENT]: this.findIntent.bind(this),
            [APIFromClientTopic.FIND_INTENTS_BY_CONTEXT]: this.findIntentsByContext.bind(this),
            [APIFromClientTopic.BROADCAST]: this.broadcast.bind(this),
            [APIFromClientTopic.RAISE_INTENT]: this.raiseIntent.bind(this),
            [APIFromClientTopic.ADD_INTENT_LISTENER]: this.addIntentListener.bind(this),
            [APIFromClientTopic.REMOVE_INTENT_LISTENER]: this.removeIntentListener.bind(this),
            [APIFromClientTopic.ADD_CONTEXT_LISTENER]: this.addContextListener.bind(this),
            [APIFromClientTopic.REMOVE_CONTEXT_LISTENER]: this.removeContextListener.bind(this),
            [APIFromClientTopic.GET_SYSTEM_CHANNELS]: this.getSystemChannels.bind(this),
            [APIFromClientTopic.GET_CHANNEL_BY_ID]: this.getChannelById.bind(this),
            [APIFromClientTopic.GET_CURRENT_CHANNEL]: this.getCurrentChannel.bind(this),
            [APIFromClientTopic.GET_OR_CREATE_APP_CHANNEL]: this.getOrCreateAppChannel.bind(this),
            [APIFromClientTopic.CHANNEL_GET_MEMBERS]: this.channelGetMembers.bind(this),
            [APIFromClientTopic.CHANNEL_JOIN]: this.channelJoin.bind(this),
            [APIFromClientTopic.CHANNEL_BROADCAST]: this.channelBroadcast.bind(this),
            [APIFromClientTopic.CHANNEL_GET_CURRENT_CONTEXT]: this.channelGetCurrentContext.bind(this),
            [APIFromClientTopic.CHANNEL_ADD_CONTEXT_LISTENER]: this.channelAddContextListener.bind(this),
            [APIFromClientTopic.CHANNEL_REMOVE_CONTEXT_LISTENER]: this.channelRemoveContextListener.bind(this),
            [APIFromClientTopic.CHANNEL_ADD_EVENT_LISTENER]: this.channelAddEventListener.bind(this),
            [APIFromClientTopic.CHANNEL_REMOVE_EVENT_LISTENER]: this.channelRemoveEventListener.bind(this)
        });

        this._channelHandler.onChannelChanged.add(this.onChannelChangedHandler, this);

        console.log('Service Initialised');
    }

    private async onChannelChangedHandler(appWindow: AppConnection, channel: ContextChannel | null, previousChannel: ContextChannel | null): Promise<void> {
        return this._eventHandler.dispatchEventOnChannelChanged(appWindow, channel, previousChannel);
    }

    private async open(payload: OpenPayload): Promise<void> {
        const context = payload.context && parseContext(payload.context);

        const appInfo: Application|null = await this._directory.getAppByName(payload.name);

        if (!appInfo) {
            throw new FDC3Error(OpenError.AppNotFound, `No app in directory with name: ${payload.name}`);
        }

        const promises: Promise<void>[] = [];

<<<<<<< HEAD
        // Bring-to-front all currently open windows in creation order
        const windowsToFocus = this._model.findConnectionsByAppName(appInfo.name).sort((a: AppConnection, b: AppConnection) => {
            return a.appWindowNumber - b.appWindowNumber;
        });
        await Promise.all(windowsToFocus.map(window => window.bringToFront()));
        if (windowsToFocus.length > 0) {
            windowsToFocus[windowsToFocus.length - 1].focus();
        }

        if (payload.context) {
            // TODO: Revisit timeout logic [SERVICE-556]
            await withTimeout(Timeouts.ADD_CONTEXT_LISTENER, (async () => {
                const appWindows = await this._model.expectConnectionsForApp(appInfo);
=======
        // Start the application if not already running
        const startedPromise = (await this._model.getOrCreateLiveApp(appInfo)).waitForAppStarted();

        promises.push(startedPromise);

        // If the app has open windows, bring all to front in creation order
        const windows = this._model.findWindowsByAppName(appInfo.name);
        if (windows.length > 0) {
            windows.sort((a, b) => a.appWindowNumber - b.appWindowNumber);

            const bringToFrontPromise = Promise.all(windows.map((window) => window.bringToFront()));
            const focusPromise = bringToFrontPromise.then(() => windows[windows.length - 1].focus());

            promises.push(focusPromise);
        }

        // If a context has been provided, send to listening windows
        if (context) {
            const windowsPromise = this._model.expectWindowsForApp(
                appInfo,
                (window) => window.hasContextListener(),
                (window) => window.waitForReadyToReceiveContext()
            );
>>>>>>> e78da959

            const sendContextPromise = windowsPromise.then(async (expectedWindows) => {
                await Promise.all(expectedWindows.map((window) => this._contextHandler.send(window, context)));
            });

            promises.push(sendContextPromise);
        }

        await Promise.all(promises);
    }

    /**
     * Find apps that can handle an intent.
     *
     * Includes running apps that are not registered on the directory
     * @param payload Contains the intent type to find information for
     */
    private async findIntent(payload: FindIntentPayload): Promise<AppIntent> {
        let apps: Application[];
        if (payload.intent) {
            apps = await this._model.getApplicationsForIntent(payload.intent, payload.context && parseContext(payload.context).type);
        } else {
            // This is a non-FDC3 workaround to get all directory apps by calling `findIntent` with a falsy intent.
            // Ideally the FDC3 spec would expose an API to access the directory in a more meaningful way
            apps = await this._directory.getAllApps();
        }

        return {
            intent: {
                name: payload.intent,
                displayName: AppDirectory.getIntentDisplayName(apps, payload.intent)
            },
            apps
        };
    }

    private async findIntentsByContext(payload: FindIntentsByContextPayload): Promise<AppIntent[]> {
        return this._model.getAppIntentsByContext(parseContext(payload.context).type);
    }

    private async broadcast(payload: BroadcastPayload, source: ProviderIdentity): Promise<void> {
        const appWindow = await this.expectConnection(source);

        return this._contextHandler.broadcast(parseContext(payload.context), appWindow);
    }

    private async raiseIntent(payload: RaiseIntentPayload): Promise<IntentResolution> {
        const intent: Intent = {
            type: payload.intent,
            context: parseContext(payload.context),
            target: payload.target
        };

        return this._intentHandler.raise(intent);
    }

    private async addIntentListener(payload: AddIntentListenerPayload, source: ProviderIdentity): Promise<void> {
        const appWindow = await this.expectConnection(source);

        appWindow.addIntentListener(payload.intent);
    }

    private removeIntentListener(payload: RemoveIntentListenerPayload, source: ProviderIdentity): void {
        const appWindow = this.attemptGetConnection(source);
        if (appWindow) {
            appWindow.removeIntentListener(payload.intent);
        } else {
            // If for some odd reason the window is not in the model it's still OK to return successfully,
            // as the caller's intention was to remove a listener and the listener is certainly not there.
        }
    }

    private async addContextListener(payload: AddContextListenerPayload, source: ProviderIdentity): Promise<void> {
        const appWindow = await this.expectConnection(source);

        appWindow.addContextListener();
    }

    private removeContextListener(payload: RemoveContextListenerPayload, source: ProviderIdentity): void {
        const appWindow = this.attemptGetConnection(source);
        if (appWindow) {
            appWindow.removeContextListener();
        } else {
            // If for some odd reason the window is not in the model it's still OK to return successfully,
            // as the caller's intention was to remove a listener and the listener is certainly not there.
        }
    }

    private getSystemChannels(payload: GetSystemChannelsPayload, source: ProviderIdentity): ReadonlyArray<SystemChannelTransport> {
        return this._channelHandler.getSystemChannels().map((channel) => channel.serialize());
    }

    private getChannelById(payload: GetChannelByIdPayload, source: ProviderIdentity): ChannelTransport {
        return this._channelHandler.getChannelById(parseChannelId(payload.id));
    }

    private async getCurrentChannel(payload: GetCurrentChannelPayload, source: ProviderIdentity): Promise<ChannelTransport> {
        const identity = payload.identity || source;
        const appWindow = await this.expectConnection(identity);

        return appWindow.channel.serialize();
    }

    private getOrCreateAppChannel(payload: GetOrCreateAppChannelPayload, source: ProviderIdentity): AppChannelTransport {
        const name = parseAppChannelName(payload.name);

        return this._channelHandler.getAppChannelByName(name).serialize();
    }

    private channelGetMembers(payload: ChannelGetMembersPayload, source: ProviderIdentity): ReadonlyArray<Identity> {
        const channel = this._channelHandler.getChannelById(payload.id);

        return this._channelHandler.getChannelMembers(channel).map((appWindow) => parseIdentity(appWindow.identity));
    }

    private async channelJoin(payload: ChannelJoinPayload, source: ProviderIdentity): Promise<void> {
        const appWindow = await this.expectConnection(payload.identity || source);

        const channel = this._channelHandler.getChannelById(payload.id);

        this._channelHandler.joinChannel(appWindow, channel);
        const context = this._channelHandler.getChannelContext(channel);

        if (context) {
            return this._contextHandler.send(appWindow, context);
        }
    }

    private async channelBroadcast(payload: ChannelBroadcastPayload, source: ProviderIdentity): Promise<void> {
        const appWindow = await this.expectConnection(source);
        const channel = this._channelHandler.getChannelById(payload.id);

        return this._contextHandler.broadcastOnChannel(parseContext(payload.context), appWindow, channel);
    }

    private channelGetCurrentContext(payload: ChannelGetCurrentContextPayload, source: ProviderIdentity): Context | null {
        const channel = this._channelHandler.getChannelById(payload.id);

        return this._channelHandler.getChannelContext(channel);
    }

    private async channelAddContextListener(payload: ChannelAddContextListenerPayload, source: ProviderIdentity): Promise<void> {
        const appWindow = await this.expectConnection(source);
        const channel = this._channelHandler.getChannelById(parseChannelId(payload.id));

        appWindow.addChannelContextListener(channel);
    }

    private channelRemoveContextListener(payload: ChannelRemoveContextListenerPayload, source: ProviderIdentity): void {
        const appWindow = this.attemptGetConnection(source);
        const channel = this._channelHandler.getChannelById(parseChannelId(payload.id));

        if (appWindow) {
            appWindow.removeChannelContextListener(channel);
        } else {
            // If for some odd reason the window is not in the model it's still OK to return successfully,
            // as the caller's intention was to remove a listener and the listener is certainly not there.
        }
    }

    private async channelAddEventListener(payload: ChannelAddEventListenerPayload, source: ProviderIdentity): Promise<void> {
        const appWindow = await this.expectConnection(source);
        const channel = this._channelHandler.getChannelById(parseChannelId(payload.id));

        appWindow.addChannelEventListener(channel, payload.eventType);
    }

    private channelRemoveEventListener(payload: ChannelRemoveEventListenerPayload, source: ProviderIdentity): void {
        const appWindow = this.attemptGetConnection(source);
        const channel = this._channelHandler.getChannelById(parseChannelId(payload.id));

        if (appWindow) {
            appWindow.removeChannelEventListener(channel, payload.eventType);
        } else {
            // If for some odd reason the window is not in the model it's still OK to return successfully,
            // as the caller's intention was to remove a listener and the listener is certainly not there.
        }
    }

    private async expectConnection(identity: Identity): Promise<AppConnection> {
        identity = parseIdentity(identity);
        const windowPromise = this._model.expectConnection(identity);

        try {
            return await windowPromise;
        } catch {
            throw new FDC3Error(
                IdentityError.WindowWithIdentityNotFound,
                `No connection to FDC3 service found from window with identity: ${JSON.stringify(identity)}`
            );
        }
    }

    private attemptGetConnection(identity: Identity): AppConnection | null {
        return this._model.getConnection(parseIdentity(identity));
    }
}

// Start service provider
Injector.getClass(Main).register();<|MERGE_RESOLUTION|>--- conflicted
+++ resolved
@@ -17,12 +17,8 @@
 import {EventHandler} from './controller/EventHandler';
 import {Injector} from './common/Injector';
 import {ChannelHandler} from './controller/ChannelHandler';
-<<<<<<< HEAD
 import {AppConnection} from './model/AppConnection';
-=======
-import {AppWindow} from './model/AppWindow';
 import {Intent} from './intents';
->>>>>>> e78da959
 import {ConfigStoreBinding} from './model/ConfigStore';
 import {ContextChannel} from './model/ContextChannel';
 import {Environment} from './model/Environment';
@@ -123,28 +119,13 @@
 
         const promises: Promise<void>[] = [];
 
-<<<<<<< HEAD
-        // Bring-to-front all currently open windows in creation order
-        const windowsToFocus = this._model.findConnectionsByAppName(appInfo.name).sort((a: AppConnection, b: AppConnection) => {
-            return a.appWindowNumber - b.appWindowNumber;
-        });
-        await Promise.all(windowsToFocus.map(window => window.bringToFront()));
-        if (windowsToFocus.length > 0) {
-            windowsToFocus[windowsToFocus.length - 1].focus();
-        }
-
-        if (payload.context) {
-            // TODO: Revisit timeout logic [SERVICE-556]
-            await withTimeout(Timeouts.ADD_CONTEXT_LISTENER, (async () => {
-                const appWindows = await this._model.expectConnectionsForApp(appInfo);
-=======
         // Start the application if not already running
         const startedPromise = (await this._model.getOrCreateLiveApp(appInfo)).waitForAppStarted();
 
         promises.push(startedPromise);
 
         // If the app has open windows, bring all to front in creation order
-        const windows = this._model.findWindowsByAppName(appInfo.name);
+        const windows = this._model.findConnectionsByAppName(appInfo.name);
         if (windows.length > 0) {
             windows.sort((a, b) => a.appWindowNumber - b.appWindowNumber);
 
@@ -156,12 +137,11 @@
 
         // If a context has been provided, send to listening windows
         if (context) {
-            const windowsPromise = this._model.expectWindowsForApp(
+            const windowsPromise = this._model.expectConnectionsForApp(
                 appInfo,
                 (window) => window.hasContextListener(),
                 (window) => window.waitForReadyToReceiveContext()
             );
->>>>>>> e78da959
 
             const sendContextPromise = windowsPromise.then(async (expectedWindows) => {
                 await Promise.all(expectedWindows.map((window) => this._contextHandler.send(window, context)));
