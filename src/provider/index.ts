--- conflicted
+++ resolved
@@ -27,18 +27,12 @@
     private readonly _apiHandler: APIHandler<APIFromClientTopic>;
     private readonly _directory: AppDirectory;
     private readonly _channelHandler: ChannelHandler;
-<<<<<<< HEAD
-    private readonly _configStore: ConfigStoreBinding
+    private readonly _configStore: ConfigStoreBinding;
     private readonly _contextHandler: ContextHandler;
     private readonly _environment: Environment;
     private readonly _eventHandler: EventHandler;
     private readonly _intentHandler: IntentHandler;
     private readonly _model: Model;
-=======
-    private readonly _eventHandler: EventHandler;
-    private readonly _apiHandler: APIHandler<APIFromClientTopic>;
-    private readonly _configStore: ConfigStoreBinding;
->>>>>>> bd407819
 
     constructor(
         @inject(Inject.API_HANDLER) apiHandler: APIHandler<APIFromClientTopic>,
@@ -137,15 +131,7 @@
             const bringToFrontPromise = Promise.all(windows.map((window) => window.bringToFront()));
             const focusPromise = bringToFrontPromise.then(() => windows[windows.length - 1].focus());
 
-<<<<<<< HEAD
             promises.push(focusPromise);
-=======
-        // Bring-to-front all currently open windows in creation order
-        const windowsToFocus = this._model.findWindowsByAppName(appInfo.name).sort((a: AppWindow, b: AppWindow) => a.appWindowNumber - b.appWindowNumber);
-        await Promise.all(windowsToFocus.map((window) => window.bringToFront()));
-        if (windowsToFocus.length > 0) {
-            windowsToFocus[windowsToFocus.length - 1].focus();
->>>>>>> bd407819
         }
 
         // If a context has been provided, send to listening windows
@@ -156,18 +142,11 @@
                 (window) => window.waitForReadyToReceiveContext()
             );
 
-<<<<<<< HEAD
-            const sendContextPromise = windowsPromise.then((windows) => {
-                return Promise.all(windows.map((window) => this._contextHandler.send(window, context)));
+            const sendContextPromise = windowsPromise.then((expectedWindows) => {
+                return Promise.all(expectedWindows.map((window) => this._contextHandler.send(window, context)));
             }).then(() => {});
 
             promises.push(sendContextPromise);
-=======
-                await Promise.all(appWindows.map((window) => {
-                    return this._contextHandler.send(window, parseContext(payload.context!));
-                }));
-            })());
->>>>>>> bd407819
         }
 
         await Promise.all(promises);
