<<<<<<< HEAD
import {Intent} from '../client';
import {DirectoryApplication, DirectoryAppId} from '../client/directory';
=======
import {IApplication} from '../client/directory';
>>>>>>> 1b7c0992
import {IntentType} from '../client/intents';
import {RaiseIntentPayload} from '../client/internal';
import {Context} from '../client/main';

import {FDC3} from './FDC3';
import {AppMetadata} from './MetadataStore';

console.log('the provider has landed.');

// Create and initialise desktop agent
const service: FDC3 = new FDC3();
service.register();

/**
 * When the user is shown an app selector popup, they have the option of telling
 * the service how to handle similar intents in the future.
 *
 * This enum defines the options available to users.
 */
export const enum DefaultAction {
    /**
     * Service should always show the app selection UI, to allow the user to
     * choose which application to use.
     */
    ALWAYS_ASK = 'ALWAYS_ASK',

    /**
     * The service should always use the current selection when the intent is
     * coming from the app that fired the current intent.
     */
    ALWAYS_FOR_APP = 'ALWAYS_FOR_APP',

    /**
     * The service should always use the current selection, whenever an intent of
     * this type is fired.
     */
    ALWAYS_FOR_INTENT = 'ALWAYS_FOR_INTENT'
}

// Message definitions
<<<<<<< HEAD
export interface IOpenArgs {
    appId: DirectoryAppId;
    context?: any;  // tslint:disable-line
=======
export interface OpenArgs {
    name: string;
    context?: Context;
>>>>>>> 1b7c0992
}
export interface ResolveArgs {
    intent: IntentType;
    context?: Context;
}
export interface SelectorResultArgs {
    handle: number;
    success: boolean;

    /**
     * The application that was selected by the user.
     *
     * Only specified when success is true.
     */
    app?: DirectoryApplication;

    /**
     * The reason that an app wasn't selected.
     *
     * Only specified when success is false.
     */
    reason?: string;

    /**
     * Determines the future behaviour of this intent
     */
    defaultAction: DefaultAction;
}

/**
 * If there are multiple applications available that can handle an intent, the
 * service must ask the user which application they would like to use. To avoid
 * confusing users, only one selector will be shown at a time - if another
 * intent is fired whilst the resolver is open then it will be queued.
 *
 * This interface is used to wrap each intent that comes into the service that
 * requires manual resolution by the user. These wrappers can then be placed in
 * a queue.
 *
 * NOTE: Only intents that require user interaction will (potentially) be placed
 * in a queue. Any explicit intents, or intents where there is only one
 * application available, will always be handled immediately.
 */
export interface QueuedIntent {
    /**
     * A unique identifier for this intent.
     *
     * This is created when the service first recives the intent, and is used to
     * manage communication across between the service back-end and front-end.
     */
    handle: number;

    /**
     * The original intent, launched by the user
     */
    intent: RaiseIntentPayload;

    /**
     * UUID of the application that fired this intent
     */
    source: AppMetadata;

    /**
     * List of available applications that are capable of handling the intent
     */
    applications: DirectoryApplication[];

    /**
     * The application spawned by the service to allow the user to decide how to
     * handle the intent.
     *
     * If there are multiple simultanous intents that require a user selection,
     * they will be queued. Only the first item in the queue will have an
     * application - selector will be null until the intent reaches the front of
     * the queue.
     */
    selector: fin.OpenFinApplication | null;

    /**
     * Function to use to resolve this intent
     */
    resolve: (selectedApp: DirectoryApplication) => void;

    /**
     * Function to use to reject this intent
     */
    reject: (reason: Error) => void;
}<|MERGE_RESOLUTION|>--- conflicted
+++ resolved
@@ -1,9 +1,4 @@
-<<<<<<< HEAD
-import {Intent} from '../client';
 import {DirectoryApplication, DirectoryAppId} from '../client/directory';
-=======
-import {IApplication} from '../client/directory';
->>>>>>> 1b7c0992
 import {IntentType} from '../client/intents';
 import {RaiseIntentPayload} from '../client/internal';
 import {Context} from '../client/main';
@@ -44,15 +39,9 @@
 }
 
 // Message definitions
-<<<<<<< HEAD
-export interface IOpenArgs {
+export interface OpenArgs {
     appId: DirectoryAppId;
-    context?: any;  // tslint:disable-line
-=======
-export interface OpenArgs {
-    name: string;
     context?: Context;
->>>>>>> 1b7c0992
 }
 export interface ResolveArgs {
     intent: IntentType;
