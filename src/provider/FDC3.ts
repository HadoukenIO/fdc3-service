import {ProviderIdentity} from 'openfin/_v2/api/interappbus/channel/channel';
import {Identity} from 'openfin/_v2/main';

import {ContextBase} from '../client/context';
import {Application} from '../client/directory';
import {APITopic, BroadcastPayload, FindIntentPayload, RaiseIntentPayload, TopicPayloadMap, TopicResponseMap, GetAllChannelsPayload, JoinChannelPayload, GetChannelPayload, GetChannelMembersPayload} from '../client/internal';
import {AppIntent, IntentResolution} from '../client/main';
import {Channel, ChannelChangedPayload} from '../client/contextChannels';

import {ActionHandlerMap, APIHandler} from './APIHandler';
import {AppDirectory} from './AppDirectory';
import {AppMetadata, MetadataStore} from './MetadataStore';
import {PreferencesStore} from './PreferencesStore';
import {createChannelModel, ChannelModel} from './ChannelModel';

import {DefaultAction, OpenArgs, QueuedIntent, ResolveArgs, SelectorResultArgs} from './index';

/**
 * FDC3 service implementation
 *
 * This class provides the back-end to the FDC3 API that is made available to
 * applications.
 */
export class FDC3 {
    public static MSG_SELECTOR_RESULT: string = 'FDC3.SelectorResult';
    private directory: AppDirectory;
    private metadata: MetadataStore;
    private preferences: PreferencesStore;
    private channelModel: ChannelModel;
    private uiQueue: QueuedIntent[];
    private apiHandler: APIHandler<APITopic, TopicPayloadMap, TopicResponseMap>;
    constructor() {
        this.directory = new AppDirectory();
        this.metadata = new MetadataStore();
        this.preferences = new PreferencesStore();
        this.apiHandler = new APIHandler();
        this.channelModel = createChannelModel(this.apiHandler.onConnection, this.apiHandler.onDisconnection);
        this.uiQueue = [];

        this.channelModel.onChannelChanged.add(this.onChannelChangedHandler, this);
    }

    public async register(): Promise<void> {
        // Define a custom handler mapping here. Ideally this will be replaced with the one in
        // APIMappings once the provider is more modularized.
        const actionHandlerMap: ActionHandlerMap<APITopic, TopicPayloadMap, TopicResponseMap> = {
            [APITopic.OPEN]: this.onOpen.bind(this),
            [APITopic.FIND_INTENT]: this.onResolve.bind(this),
            [APITopic.FIND_INTENTS_BY_CONTEXT]: () => new Promise<AppIntent[]>(() => {}),
            [APITopic.BROADCAST]: this.onBroadcast.bind(this),
            [APITopic.RAISE_INTENT]: this.onIntent.bind(this),
            [APITopic.GET_ALL_CHANNELS]: this.onGetAllChannels.bind(this),
            [APITopic.JOIN_CHANNEL]: this.onJoinChannel.bind(this),
            [APITopic.GET_CHANNEL]: this.onGetChannel.bind(this),
            [APITopic.GET_CHANNEL_MEMBERS]: this.onGetChannelMembers.bind(this)
        };

        console.log('registering the service.');
        await this.apiHandler.registerListeners(actionHandlerMap);
        console.log('registered the service.');
        // Special handler for responses from the resolver UI. Should come up with a better way of
        // managing these comms
        this.apiHandler.channel.register(FDC3.MSG_SELECTOR_RESULT, this.onSelectorResult.bind(this));
    }

    private async onOpen(payload: OpenArgs): Promise<void> {
        const applications: Application[] = await this.directory.getApplications();
        const requestedApp: Application | undefined = applications.find((app: Application) => app.name === payload.name);
        return new Promise<void>((resolve: () => void, reject: (reason: Error) => void) => {
            if (requestedApp) {
                this.openApplication(requestedApp, payload.context).then(resolve, reject);
            } else {
                reject(new Error('No app with name \'' + payload.name + '\''));
            }
        });
    }

    private async onResolve(payload: FindIntentPayload): Promise<AppIntent> {
        const applications: Application[] = await this.directory.getApplications();
        if (payload.intent) {
            // Return all applications within the manifest that can handle the given
            // intent
            const filteredApps = applications.filter((app: Application) => app.intents && app.intents.some(intent => intent.name === payload.intent));
            return {
                // TODO: update this to handle display names once provider is updated to include them (SERVICE-392?)
                intent: {name: payload.intent, displayName: payload.intent},
                apps: filteredApps
            };
        } else {
            // Return all applications. Used by the demo to populate the launcher, but
            // may not be to-spec.
            return {
                // TODO: update this to handle display names once provider is updated to include them (SERVICE-392?)
                intent: {name: payload.intent, displayName: payload.intent},
                apps: applications
            };
        }
    }

    private async onBroadcast(payload: BroadcastPayload, source: ProviderIdentity): Promise<void> {
        const channel = this.channelModel.getChannel(source);
        const channelMembers = this.channelModel.getChannelMembers(channel.id);

        const context = payload.context;

        this.channelModel.setContext(channel.id, context);

        return Promise.all(channelMembers.map(identity => this.sendContext(identity, context))).then(() => {});
    }

    private async onIntent(payload: RaiseIntentPayload, source: ProviderIdentity): Promise<IntentResolution> {
        let applications: Application[] = (await this.onResolve({intent: payload.intent, context: payload.context})).apps;
        if (applications.length > 1) {
            applications = this.applyIntentPreferences(payload, applications, source);
        }
        if (applications.length === 1) {
            // Return all applications within the manifest that can handle the given
            // intent
            return this.onOpen({name: applications[0].name}).then(() => {
                return this.sendIntent(payload, this.metadata.lookupFromDirectoryId(applications[0].appId)!);
            });
        } else if (applications.length > 1) {
            // Ask user to manually select an application
            return this.resolveIntent(payload, source, applications).then((selectedApp: Application) => {
                return this.sendIntent(payload, this.metadata.lookupFromDirectoryId(selectedApp.appId)!);
            });
        } else {
            throw new Error('No applications available to handle this intent');
        }
    }

    private async onGetAllChannels(payload: GetAllChannelsPayload, source: ProviderIdentity): Promise<Channel[]> {
        return this.channelModel.getAllChannels();
    }

    private async onJoinChannel(payload: JoinChannelPayload, source: ProviderIdentity): Promise<void> {
        const identity = payload.identity || source;

        this.channelModel.joinChannel(identity, payload.id);
        const context = this.channelModel.getContext(payload.id);

        if (context) {
            this.sendContext(identity, context);
        }
    }

    private async onGetChannel(payload: GetChannelPayload, source: ProviderIdentity): Promise<Channel> {
        const identity = payload.identity || source;

        return this.channelModel.getChannel(identity);
    }

    private async onGetChannelMembers(payload: GetChannelMembersPayload, source: ProviderIdentity): Promise<Identity[]> {
        return this.channelModel.getChannelMembers(payload.id);
    }

    /**
     * Takes an intent that is in the process of being resolved, and attempts to
     * find the best application for handling that intent.
     *
     * If only one application is available, that application will be used.
     * Otherwise, preferances both within the intent itself and defined by the
     * user, will be used to attempt to find the preferred application for
     * handling the intent.
     *
     * If it is not possible to identify the "best" application, function will
     * return the input list of applications. In this scenario, the user will then
     * be asked to resolve the intent manually.
     *
     * @param intent The intent being resolved
     * @param applications List of applications capable of handling the current
     * intent
     * @param source The application that fired the intent
     */
    private applyIntentPreferences(intent: RaiseIntentPayload, applications: Application[], source: Identity): Application[] {
        // Check for any explicit target set within the intent
        if (intent.target) {
            const preferredApplication: Application | undefined = applications.find((app: Application) => app.appId === intent.target);
            if (preferredApplication) {
                return [preferredApplication];
            }
        }
        // Check for any user preferences
        const preferredAppId: string = this.preferences.getPreferredApp(this.metadata.mapUUID(source.uuid)!, intent.intent)!;
        if (applications.length > 1 && preferredAppId) {
            const preferredApplication: Application | undefined = applications.find((app: Application) => app.appId === preferredAppId);
            if (preferredApplication) {
                // We found an applicable user preference, ignore the other applications
                return [preferredApplication];
            }
        }
        // No applicable preferences. User will have to select an app manually.
        return applications;
    }

    private onSelectorResult(result: SelectorResultArgs): void {
        const queuedIntent: QueuedIntent = this.uiQueue[0];
        if (queuedIntent && queuedIntent.handle === result.handle) {
            // Hide selector UI
            queuedIntent.selector!.close();
            if (result.success && result.app) {
                // Remember the user's selection
                switch (result.defaultAction) {
                    case DefaultAction.ALWAYS_FOR_INTENT:
                        this.preferences.setGlobalPreference(queuedIntent.intent.intent, result.app.appId);
                        break;
                    case DefaultAction.ALWAYS_FOR_APP:
                        if (queuedIntent.source) {
                            this.preferences.setAppPreference(queuedIntent.source.directoryId, queuedIntent.intent.intent, result.app.appId);
                        }
                        break;
                    default:
                }
                // Open the selected application
                this.openApplication(result.app).then(() => {
                    queuedIntent.resolve(result.app!);
                }, queuedIntent.reject);
            } else {
                // Return error to application
                queuedIntent.reject(new Error(result.reason));
            }
        }
    }

    /**
     * Opens the specified app with the given context.
     *
     * Will start the application if not already running, or focus the application
     * if it is currently open.
     *
     * Promise will be resolved once application has been opened, and confirmation
     * has been received that the context was passed to the application.
     *
     * @param requestedApp The application to open
     * @param context Context data to pass to the application
     */
    private async openApplication(requestedApp: Application, context?: ContextBase): Promise<void> {
        return new Promise<void>((resolve, reject) => {
            const metadata: AppMetadata | null = this.metadata.lookupFromDirectoryId(requestedApp.appId);
            const uuid = (metadata && metadata.uuid) || '';

            this.isAppRunning(uuid).then((isRunning: boolean) => {
                if (!isRunning) {
                    // Start application and pass context to it
                    this.startApplication(requestedApp, context).then(() => {
                        resolve();
                    }, reject);
                } else if (context) {
                    // Pass new context to existing application instance and focus
                    this.sendContext(metadata!, context).then(resolve, reject);
                    this.focusApplication(metadata!);
                } else {
                    // Bring application to foreground and then resolve
                    this.focusApplication(metadata!);
                    resolve();
                }
            }, reject);
        });
    }

    private async startApplication(appInfo: Application, context?: ContextBase): Promise<void> {
        return new Promise<void>((resolve: () => void, reject: (reason: Error) => void) => {
            if (!appInfo) {
                reject(new Error('No app details given'));
            }

            if (appInfo.manifestType === undefined) {
                reject(new Error('Directory entry must specify a manifestType for each app'));
            }

            if (appInfo.manifestType !== 'openfin') {
                reject(new Error(`Manifest type ${appInfo.manifestType} not supported`));
            }

            try {
                JSON.parse(appInfo.manifest);
                reject(new Error('Inline JSON manifests not supported'));
            } catch (e) {
                // JSON.parse should not be passed valid JSON.  If it is, then it will 'pass' and we reject.
                // If its not valid JSON, then we enter this catch and continue on.
            }

            fin.Application.createFromManifest(appInfo.manifest)
                .then((app) => {
                    // Setup a timeout for the registration of an intent listener
                    const timeout = setTimeout(() => {
                        console.warn('Timeout whilst waiting for application to start');
                        reject(new Error('Timeout whilst waiting for application to start: ' + appInfo.name));
                    }, 15000);
                    // Populate mapping between app directory ID's and app uuid's
                    // from the manifest
                    this.metadata.update(appInfo, app);
                    // Start application
                    app.run()
                        .then(() => {
                            clearTimeout(timeout);
                            if (context) {
                                // Pass context to application before resolving (assume that the main window is the one with listeners registered)
                                this.apiHandler.channel.dispatch({...app.identity, name: app.identity.uuid}, 'context', context)
                                    .then(resolve).catch((reason: string) => reject(new Error(reason)));
                            } else {
                                // Application started successfully - can now resolve
                                resolve();
                            }
                        })
                        .catch((reason: string) => {
                            clearTimeout(timeout);
                            reject(new Error(reason || 'App startup failure'));
                        });
                })
                .catch((reason: string) => {
                    reject(new Error(reason));
                });
        });
    }

    private focusApplication(app: AppMetadata): void {
        fin.Window.wrapSync(app).focus();
    }

    /**
     * Opens a UI dialog to allow the user to manually resolve an intent.
     *
     * The promise is resolved once the user has made a selection, with the app
     * that they select.
     *
     * To avoid confusion, only one selector can be opened at a time. If this
     * function is called when a selector is already open, the intent will be
     * queued and handled once the previous selection is complete.
     *
     * @param intent Intent that needs to be resolved
     * @param source Set of identifiers for the OpenFin app that fired the intent
     * @param applications A pre-filtered list of applications that are capable of
     * handling the intent
     */
    private async resolveIntent(intent: RaiseIntentPayload, source: Identity, applications: Application[]): Promise<Application> {
        const removeFromQueue = (intent: QueuedIntent): void => {
            const index: number = this.uiQueue.indexOf(intent);
            if (index >= 0) {
                // Remove from queue
                this.uiQueue.splice(index, 1);
                // Trigger next item in queue
                if (index === 0 && this.uiQueue.length > 0) {
                    this.openAppSelector(this.uiQueue[0]);
                }
            }
        };
        return new Promise<Application>((resolve, reject) => {
            // Add to queue
            const queuedIntent: QueuedIntent = {
                handle: this.createHandle(),
                intent,
                source: this.metadata.lookupFromAppUUID(source.uuid)!,
                applications,
                selector: null,
                resolve: (selectedApp: Application) => {
                    removeFromQueue(queuedIntent);
                    resolve(selectedApp);
                },
                reject: (reason) => {
                    removeFromQueue(queuedIntent);
                    reject(reason);
                }
            };
            this.uiQueue.push(queuedIntent);
            // If not currently handling an intent, start processing immediately
            if (this.uiQueue.length === 1) {
                this.openAppSelector(this.uiQueue[0]);
            }
        });
    }

    private async openAppSelector(queuedIntent: QueuedIntent): Promise<fin.OpenFinApplication> {
        const baseUrl: string = window.location.href.split('/').slice(0, -1).join('/');
        const appUrl: string = baseUrl + '/ui/selector.html';
        return new Promise<fin.OpenFinApplication>((resolve, reject) => {
            const selector = new fin.desktop.Application(
                {
                    uuid: 'fdc3-selector',
                    name: 'fdc3-selector',
                    url: appUrl,
                    mainWindowOptions: {
                        customData: JSON.stringify(queuedIntent),
                        // alwaysOnTop: true,
                        autoShow: true,
                        saveWindowState: false,
                        defaultCentered: true,
                        frame: false,
                        resizable: false,
                        defaultWidth: 400,
                        defaultHeight: 670
                    }
                },
                (successObj: fin.SuccessObj) => {
                    selector.run((successObj: fin.SuccessObj) => {
                        // App selector is now open and visible
                        resolve(selector);
                    }, reject);
                },
                reject
            );
            queuedIntent.selector = selector;
        });
    }

    private async sendContext(identity: Identity, context: ContextBase): Promise<void> {
        await this.apiHandler.channel.dispatch(identity, 'context', context);
    }

    private async sendIntent(intent: RaiseIntentPayload, targetApp: AppMetadata): Promise<IntentResolution> {
        if (targetApp) {
<<<<<<< HEAD
            await fin.InterApplicationBus.send(targetApp, 'intent', intent);
            return {
                version: '1.0.0',
                source: targetApp.directoryId,
                data: null
            };
        } else {
            throw new Error('Internal error: No target given for intent. Ensure target application exists within directory.');
=======
            console.log('c1a: ', targetApp, intent);
            await this.apiHandler.channel.dispatch(targetApp, 'intent', intent);
        } else {
            // Intents should be one-to-one, but as a fallback broadcast this intent
            // to all applications
            console.warn('No target given for intent. Going to broadcast to all applications');
            await this.apiHandler.channel.publish('intent', intent);
>>>>>>> 00493487
        }
    }

    private async isAppRunning(uuid: string): Promise<boolean> {
        return new Promise<boolean>((resolve: (value: boolean) => void, reject: (reason: string) => void) => {
            fin.System.getAllApplications().then((applicationInfoList: fin.ApplicationInfo[]) => {
                resolve(!!applicationInfoList.find((app: fin.ApplicationInfo) => app.uuid === uuid && app.isRunning));
            });
        });
    }

    private createHandle(): number {
        // Returns a large random integer
        return Math.floor(Math.random() * Number.MAX_SAFE_INTEGER);
    }

    private onChannelChangedHandler(payload: ChannelChangedPayload): void {
        this.apiHandler.channel.publish('channel-changed', payload);
    }
}<|MERGE_RESOLUTION|>--- conflicted
+++ resolved
@@ -409,8 +409,7 @@
 
     private async sendIntent(intent: RaiseIntentPayload, targetApp: AppMetadata): Promise<IntentResolution> {
         if (targetApp) {
-<<<<<<< HEAD
-            await fin.InterApplicationBus.send(targetApp, 'intent', intent);
+            await this.apiHandler.channel.dispatch(targetApp, 'intent', intent);
             return {
                 version: '1.0.0',
                 source: targetApp.directoryId,
@@ -418,15 +417,6 @@
             };
         } else {
             throw new Error('Internal error: No target given for intent. Ensure target application exists within directory.');
-=======
-            console.log('c1a: ', targetApp, intent);
-            await this.apiHandler.channel.dispatch(targetApp, 'intent', intent);
-        } else {
-            // Intents should be one-to-one, but as a fallback broadcast this intent
-            // to all applications
-            console.warn('No target given for intent. Going to broadcast to all applications');
-            await this.apiHandler.channel.publish('intent', intent);
->>>>>>> 00493487
         }
     }
 
