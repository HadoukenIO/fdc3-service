--- conflicted
+++ resolved
@@ -67,18 +67,8 @@
 
 @injectable()
 export class SelectorHandler extends AsyncInit {
-<<<<<<< HEAD
-    @inject(Inject.APP_DIRECTORY)
-    private _directory!: AppDirectory;
-
-    @inject(Inject.MODEL)
-    private _model!: Model;
-=======
-    private static SELECTOR_NAME: string = 'fdc3-selector';
-
     private readonly _directory: AppDirectory;
     private readonly _model: Model;
->>>>>>> 24d59132
 
     private _window!: _Window;
     private _channel!: ChannelClient;
