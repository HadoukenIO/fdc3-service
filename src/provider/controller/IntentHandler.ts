--- conflicted
+++ resolved
@@ -5,11 +5,6 @@
 import {IntentResolution, Application} from '../../client/main';
 import {FDC3Error, ResolveError} from '../../client/errors';
 import {Model} from '../model/Model';
-<<<<<<< HEAD
-import {AppDirectory} from '../model/AppDirectory';
-import {AppConnection} from '../model/AppConnection';
-=======
->>>>>>> e78da959
 import {APIToClientTopic, ReceiveIntentPayload} from '../../client/internal';
 import {APIHandler} from '../APIHandler';
 
@@ -127,34 +122,7 @@
     }
 
     private async fireIntent(intent: Intent, appInfo: Application): Promise<IntentResolution> {
-<<<<<<< HEAD
-        await this._model.ensureRunning(appInfo);
-
-        // TODO: Revisit timeout logic [SERVICE-556]
-        let dispatchingCompleted = false;
-        const dispatchResults = await withTimeout(Timeouts.ADD_INTENT_LISTENER, (async () => {
-            const appWindows = await this._model.expectConnectionsForApp(appInfo);
-
-            // Wait for windows to add intent listener, then dispatch payload
-            return Promise.all(appWindows.map(async (window: AppConnection): Promise<boolean> => {
-                if (await window.isReadyToReceiveIntent(intent.type)) {
-                    const payload: ReceiveIntentPayload = {context: intent.context, intent: intent.type};
-
-                    // TODO: Implement a timeout so a misbehaving intent handler can't block the intent raiser [SERVICE-555]
-                    if (!dispatchingCompleted) {
-                        await this._apiHandler.dispatch(window.identity, APIToClientTopic.RECEIVE_INTENT, payload);
-                        return true;
-                    }
-                }
-                return false;
-            }));
-        })());
-
-        dispatchingCompleted = true;
-
-        if (dispatchResults[0] || !dispatchResults[1]!.includes(true)) {
-=======
-        const listeningWindows = await this._model.expectWindowsForApp(
+        const listeningWindows = await this._model.expectConnectionsForApp(
             appInfo,
             (window) => window.hasIntentListener(intent.type),
             (window) => window.waitForReadyToReceiveIntent(intent.type)
@@ -165,7 +133,6 @@
 
             await Promise.all(listeningWindows.map((window) => this._apiHandler.dispatch(window.identity, APIToClientTopic.RECEIVE_INTENT, payload)));
         } else {
->>>>>>> e78da959
             throw new FDC3Error(ResolveError.IntentTimeout, `Timeout waiting for intent listener to be added for intent: ${intent.type}`);
         }
 
