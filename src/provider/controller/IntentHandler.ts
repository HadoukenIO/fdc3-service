--- conflicted
+++ resolved
@@ -66,19 +66,11 @@
                     ResolveError.TargetAppNotAvailable,
                     `Couldn't resolve intent target '${intent.target}'. No matching app in directory or currently running.`
                 );
-<<<<<<< HEAD
-            }
-
-            // Target app is in directory -> ensure that it handles intent
-            if (!(appInfo.intents || []).some((appIntent) => appIntent.name === intent.type)) {
-                throw new FDC3Error(ResolveError.TargetAppDoesNotHandleIntent, `App '${intent.target}' does not handle intent '${intent.type}'`);
-=======
             } else {
                 throw new FDC3Error(
                     ResolveError.TargetAppDoesNotHandleIntent,
                     `App '${intent.target}' does not handle intent '${intent.type}' with context '${intent.context.type}'`
                 );
->>>>>>> 1d1db2e9
             }
         }
     }
@@ -118,22 +110,9 @@
                 throw new FDC3Error(ResolveError.ResolverClosedOrCancelled, 'Resolver closed or cancelled');
             }
 
-<<<<<<< HEAD
-    private async startResolve(intent: Intent): Promise<IntentResolution> {
-        console.log('Handling intent', intent.type);
-
-        // Show resolver
-        const selection: ResolverResult|null = await this._resolver.handleIntent(intent).catch((e) => {
-            console.warn(e);
-            return null;
-        });
-        if (!selection) {
-            throw new FDC3Error(ResolveError.ResolverClosedOrCancelled, 'Resolver closed or cancelled');
-=======
             // Handle response
             console.log(`App ${selection.app.name} selected to resolve intent '${intent.type}', firing intent`);
             return this.fireIntent(intent, selection.app);
->>>>>>> 1d1db2e9
         }
     }
 
