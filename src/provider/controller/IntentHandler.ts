import {injectable, inject} from 'inversify';

import {Inject} from '../common/Injectables';
import {Intent} from '../../client/intents';
import {IntentResolution, Application} from '../../client/main';
import {FDC3Error, ResolveError} from '../../client/errors';
import {Model} from '../model/Model';
import {AppDirectory} from '../model/AppDirectory';
import {AppWindow} from '../model/AppWindow';
import {APIToClientTopic, ReceiveIntentPayload} from '../../client/internal';
import {APIHandler} from '../APIHandler';
import {withTimeout} from '../utils/async';
import {Timeouts} from '../constants';
import {Environment} from '../model/Environment';

import {ResolverResult, ResolverHandlerBinding} from './ResolverHandler';

@injectable()
export class IntentHandler {
    private readonly _directory: AppDirectory;
    private readonly _environment: Environment;
    private readonly _model: Model;
    private readonly _resolver: ResolverHandlerBinding;
    private readonly _apiHandler: APIHandler<APIToClientTopic>;

    private _resolvePromise: Promise<IntentResolution>|null;

    constructor(
        @inject(Inject.APP_DIRECTORY) directory: AppDirectory,
        @inject(Inject.ENVIRONMENT) environment: Environment,
        @inject(Inject.MODEL) model: Model,
        @inject(Inject.RESOLVER) resolver: ResolverHandlerBinding,
        @inject(Inject.API_HANDLER) apiHandler: APIHandler<APIToClientTopic>
    ) {
        this._directory = directory;
        this._environment = environment;
        this._model = model;
        this._resolver = resolver;
        this._apiHandler = apiHandler;

        this._resolvePromise = null;
    }

    public async raise(intent: Intent): Promise<IntentResolution> {
        if (hasTarget(intent)) {
            return this.raiseWithTarget(intent);
        } else {
            return this.startResolve(intent, this.queueResolve.bind(this));
        }
    }

    private async raiseWithTarget(intent: IntentWithTarget): Promise<IntentResolution> {
        const apps = await this._model.getApplicationsForIntent(intent.type, intent.context.type);
        const targetApp = apps.find((app) => app.name === intent.target);

        if (targetApp !== undefined) {
            // Target intent handles intent with given context, so fire
            return this.fireIntent(intent, targetApp);
        } else {
            // Target intent does not handles intent with given, so determine why and throw an error
            const targetInDirectory = await this._directory.getAppByName(intent.target);
            const targetRunning = await this._environment.isRunning(targetInDirectory ? AppDirectory.getUuidFromApp(targetInDirectory) : intent.target);

            if (!targetInDirectory && !targetRunning) {
                throw new FDC3Error(
                    ResolveError.TargetAppNotAvailable,
                    `Couldn't resolve intent target '${intent.target}'. No matching app in directory or currently running.`
                );
            } else {
                throw new FDC3Error(
                    ResolveError.TargetAppDoesNotHandleIntent,
                    `App '${intent.target}' does not handle intent '${intent.type}' with context '${intent.context.type}'`
                );
            }
        }
    }

    private async startResolve(
        intent: Intent,
        handleAppChoice: (intent: Intent, apps: Application[]) => Promise<IntentResolution>
    ): Promise<IntentResolution> {
        const apps: Application[] = await this._model.getApplicationsForIntent(intent.type, intent.context.type);

        if (apps.length === 0) {
            throw new FDC3Error(ResolveError.NoAppsFound, 'No applications available to handle this intent');
        } else if (apps.length === 1) {
            console.log(`App '${apps[0].name}' found to resolve intent '${intent.type}, firing intent'`);

            // Resolve intent immediately
            return this.fireIntent(intent, apps[0]);
        } else {
            console.log(`${apps.length} apps found to resolve intent '${intent.type}', delegating app choice'`);

            return handleAppChoice(intent, apps);
        }
    }

    private async queueResolve(intent: Intent, applications: Application[]): Promise<IntentResolution> {
        if (this._resolvePromise) {
            console.log(`Resolver showing, re-resolving intent '${intent.type}' when resolver closes'`);

            this._resolvePromise = this._resolvePromise.catch(() => {}).then(() => this.startResolve(intent, this.showResolver.bind(this)));
        } else {
<<<<<<< HEAD
            // Show resolver
            const selection: ResolverResult | null = await this._resolver.handleIntent(intent, applications).catch((e) => {
                console.warn(e);
                return null;
            });

            if (!selection) {
                throw new FDC3Error(ResolveError.ResolverClosedOrCancelled, 'Resolver closed or cancelled');
=======
            this._resolvePromise = this.showResolver(intent, applications);
        }

        const resolvePromise = this._resolvePromise.then((result) => {
            if (this._resolvePromise === resolvePromise) {
                this._resolvePromise = null;
            }
            return result;
        }, (error) => {
            if (this._resolvePromise === resolvePromise) {
                this._resolvePromise = null;
>>>>>>> 96577437
            }
            throw error;
        });
        this._resolvePromise = resolvePromise;

        return resolvePromise;
    }

    private async showResolver(intent: Intent, applications: Application[]): Promise<IntentResolution> {
        // Show resolver
        const selection: ResolverResult | null = await this._resolver.handleIntent(intent, applications).catch(e => {
            console.warn(e);
            return null;
        });

        if (!selection) {
            throw new FDC3Error(ResolveError.ResolverClosedOrCancelled, 'Resolver closed or cancelled');
        }

        // Handle response
        console.log(`App ${selection.app.name} selected to resolve intent '${intent.type}', firing intent`);
        return this.fireIntent(intent, selection.app);
    }

    private async fireIntent(intent: Intent, appInfo: Application): Promise<IntentResolution> {
        await this._model.ensureRunning(appInfo);

        // TODO: Revisit timeout logic [SERVICE-556]
        let dispatchingCompleted = false;
        const dispatchResults = await withTimeout(Timeouts.ADD_INTENT_LISTENER, (async () => {
            const appWindows = await this._model.expectWindowsForApp(appInfo);

            // Wait for windows to add intent listener, then dispatch payload
            return Promise.all(appWindows.map(async (window: AppWindow): Promise<boolean> => {
                if (await window.isReadyToReceiveIntent(intent.type)) {
                    const payload: ReceiveIntentPayload = {context: intent.context, intent: intent.type};

                    // TODO: Implement a timeout so a misbehaving intent handler can't block the intent raiser [SERVICE-555]
                    if (!dispatchingCompleted) {
                        await this._apiHandler.dispatch(window.identity, APIToClientTopic.RECEIVE_INTENT, payload);
                        return true;
                    }
                }
                return false;
            }));
        })());

        dispatchingCompleted = true;

        if (dispatchResults[0] || !dispatchResults[1]!.includes(true)) {
            throw new FDC3Error(ResolveError.IntentTimeout, `Timeout waiting for intent listener to be added for intent: ${intent.type}`);
        }

        const result: IntentResolution = {
            source: appInfo.name,
            version: '1.0.0'
        };

        // Handle next queued intent
        console.log('Finished intent', intent.type);

        return result;
    }
}

interface IntentWithTarget extends Intent {
    // Overwrite optional `target` from Intent, making it mandatory
    target: string;
}

// Guard to help narrow down Intent into IntentWithTarget
function hasTarget(intent: Intent): intent is IntentWithTarget {
    return !!intent.target;
}<|MERGE_RESOLUTION|>--- conflicted
+++ resolved
@@ -101,16 +101,6 @@
 
             this._resolvePromise = this._resolvePromise.catch(() => {}).then(() => this.startResolve(intent, this.showResolver.bind(this)));
         } else {
-<<<<<<< HEAD
-            // Show resolver
-            const selection: ResolverResult | null = await this._resolver.handleIntent(intent, applications).catch((e) => {
-                console.warn(e);
-                return null;
-            });
-
-            if (!selection) {
-                throw new FDC3Error(ResolveError.ResolverClosedOrCancelled, 'Resolver closed or cancelled');
-=======
             this._resolvePromise = this.showResolver(intent, applications);
         }
 
@@ -122,7 +112,6 @@
         }, (error) => {
             if (this._resolvePromise === resolvePromise) {
                 this._resolvePromise = null;
->>>>>>> 96577437
             }
             throw error;
         });
