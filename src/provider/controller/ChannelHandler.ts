import {injectable, inject} from 'inversify';

import {Model} from '../model/Model';
import {Inject} from '../common/Injectables';
import {DEFAULT_CHANNEL_ID, ChannelId, FDC3Error, ChannelError, Context, FDC3ChannelEventType} from '../../client/main';
import {DesktopContextChannel, DefaultContextChannel, ContextChannel} from '../model/ContextChannel';
import {AppWindow} from '../model/AppWindow';
import {Signal3} from '../common/Signal';

<<<<<<< HEAD
const DESKTOP_CHANNELS = [
    {
        id: 'red',
        name: 'Red',
        color: 0xFF0000
    },
    {
        id: 'orange',
        name: 'Orange',
        color: 0xFF8000
    },
    {
        id: 'yellow',
        name: 'Yellow',
        color: 0xFFFF00
    },
    {
        id: 'green',
        name: 'Green',
        color: 0x00FF00
    },
    {
        id: 'blue',
        name: 'Blue',
        color: 0x0000FF
    },
    {
        id: 'purple',
        name: 'Purple',
        color: 0xFF00FF
    }
];

=======
>>>>>>> f341946a
@injectable()
export class ChannelHandler {
    public readonly onChannelChanged: Signal3<AppWindow, ContextChannel | null, ContextChannel | null>;

    private readonly _model: Model;

    constructor(@inject(Inject.MODEL) model: Model) {
        this._model = model;

        this.onChannelChanged = new Signal3<AppWindow, ContextChannel | null, ContextChannel | null>();

        this._model.onWindowAdded.add(this.onModelWindowAdded, this);
        this._model.onWindowRemoved.add(this.onModelWindowRemoved, this);
    }

    public getDesktopChannels(): DesktopContextChannel[] {
        return this._model.channels.filter(channel => channel.type === 'desktop') as DesktopContextChannel[];
    }

<<<<<<< HEAD
=======
    public getWindowsListeningToChannel(channel: ContextChannel): AppWindow[] {
        return this._model.windows.filter(window => window.hasContextListener(channel.id));
    }

>>>>>>> f341946a
    public getChannelById(channelId: ChannelId): ContextChannel {
        this.validateChannelId(channelId);
        return this._model.getChannel(channelId)!;
    }

<<<<<<< HEAD
    public getChannelContext(channel: ContextChannel): Context | null {
        return channel.getStoredContext();
    }

    public getChannelMembers(channel: ContextChannel): ReadonlyArray<AppWindow> {
=======
    public getChannelMembers(channel: ContextChannel): AppWindow[] {
>>>>>>> f341946a
        return this._model.windows.filter(window => window.channel === channel);
    }

    public getWindowsListeningForContextsOnChannel(channel: ContextChannel): ReadonlyArray<AppWindow> {
        return this._model.windows.filter(window => window.hasContextListener(channel));
    }

    public getWindowsListeningForEventsOnChannel(channel: ContextChannel, eventType: FDC3ChannelEventType): ReadonlyArray<AppWindow> {
        return this._model.windows.filter(window => window.hasChannelEventListener(channel, eventType));
    }

    public joinChannel(appWindow: AppWindow, channel: ContextChannel): void {
        const previousChannel = appWindow.channel;

        if (previousChannel !== channel) {
            appWindow.channel = channel;

            if (this.isChannelEmpty(previousChannel)) {
                previousChannel.clearStoredContext();
            }

            this.onChannelChanged.emit(appWindow, channel, previousChannel);
        }
    }

    public setLastBroadcastOnChannel(channel: ContextChannel, context: Context): void {
        if (this._model.windows.some(window => window.channel === channel)) {
            channel.setLastBroadcastContext(context);
        }
    }

    private onModelWindowAdded(window: AppWindow): void {
        this.onChannelChanged.emit(window, window.channel, null);
    }

    private onModelWindowRemoved(window: AppWindow): void {
        if (this.isChannelEmpty(window.channel)) {
            window.channel.clearStoredContext();
        }

        this.onChannelChanged.emit(window, null, window.channel);
    }

    private isChannelEmpty(channel: ContextChannel): boolean {
        return !this._model.windows.some(window => window.channel === channel);
    }

    private validateChannelId(channelId: ChannelId): void {
        const channel = this._model.getChannel(channelId);

        if (!channel) {
            throw new FDC3Error(ChannelError.ChannelDoesNotExist, `No channel with channelId: ${channelId}`);
        }
    }
}<|MERGE_RESOLUTION|>--- conflicted
+++ resolved
@@ -7,42 +7,6 @@
 import {AppWindow} from '../model/AppWindow';
 import {Signal3} from '../common/Signal';
 
-<<<<<<< HEAD
-const DESKTOP_CHANNELS = [
-    {
-        id: 'red',
-        name: 'Red',
-        color: 0xFF0000
-    },
-    {
-        id: 'orange',
-        name: 'Orange',
-        color: 0xFF8000
-    },
-    {
-        id: 'yellow',
-        name: 'Yellow',
-        color: 0xFFFF00
-    },
-    {
-        id: 'green',
-        name: 'Green',
-        color: 0x00FF00
-    },
-    {
-        id: 'blue',
-        name: 'Blue',
-        color: 0x0000FF
-    },
-    {
-        id: 'purple',
-        name: 'Purple',
-        color: 0xFF00FF
-    }
-];
-
-=======
->>>>>>> f341946a
 @injectable()
 export class ChannelHandler {
     public readonly onChannelChanged: Signal3<AppWindow, ContextChannel | null, ContextChannel | null>;
@@ -62,35 +26,28 @@
         return this._model.channels.filter(channel => channel.type === 'desktop') as DesktopContextChannel[];
     }
 
-<<<<<<< HEAD
-=======
     public getWindowsListeningToChannel(channel: ContextChannel): AppWindow[] {
-        return this._model.windows.filter(window => window.hasContextListener(channel.id));
+        return this._model.windows.filter(window => window.hasContextListener(channel));
     }
 
->>>>>>> f341946a
     public getChannelById(channelId: ChannelId): ContextChannel {
         this.validateChannelId(channelId);
         return this._model.getChannel(channelId)!;
     }
 
-<<<<<<< HEAD
     public getChannelContext(channel: ContextChannel): Context | null {
         return channel.getStoredContext();
     }
 
-    public getChannelMembers(channel: ContextChannel): ReadonlyArray<AppWindow> {
-=======
     public getChannelMembers(channel: ContextChannel): AppWindow[] {
->>>>>>> f341946a
         return this._model.windows.filter(window => window.channel === channel);
     }
 
-    public getWindowsListeningForContextsOnChannel(channel: ContextChannel): ReadonlyArray<AppWindow> {
+    public getWindowsListeningForContextsOnChannel(channel: ContextChannel): AppWindow[] {
         return this._model.windows.filter(window => window.hasContextListener(channel));
     }
 
-    public getWindowsListeningForEventsOnChannel(channel: ContextChannel, eventType: FDC3ChannelEventType): ReadonlyArray<AppWindow> {
+    public getWindowsListeningForEventsOnChannel(channel: ContextChannel, eventType: FDC3ChannelEventType): AppWindow[] {
         return this._model.windows.filter(window => window.hasChannelEventListener(channel, eventType));
     }
 
