import {injectable, inject} from 'inversify';
import {Signal, Aggregators} from 'openfin-service-signal';

import {Model} from '../model/Model';
import {Inject} from '../common/Injectables';
import {ChannelId, FDC3Error, ChannelError, Context} from '../../client/main';
import {SystemContextChannel, ContextChannel, AppContextChannel} from '../model/ContextChannel';
import {AppConnection} from '../model/AppConnection';
import {ChannelEvents} from '../../client/internal';

@injectable()
export class ChannelHandler {
    /**
     * Channel is adding or removing a window
     *
     * Arguments: (connection: AppConnection, channel: ContextChannel | null, previousChannel: ContextChannel | null)
     */
<<<<<<< HEAD
    public readonly onChannelChanged: Signal<[AppConnection, ContextChannel | null, ContextChannel | null]>;
=======
    public readonly onChannelChanged: Signal<[AppWindow, ContextChannel | null, ContextChannel | null], Promise<void>>;
>>>>>>> 432337d2

    private readonly _model: Model;

    constructor(@inject(Inject.MODEL) model: Model) {
        this._model = model;

        this.onChannelChanged = new Signal(Aggregators.AWAIT_VOID);

        this._model.onConnectionAdded.add(this.onModelWindowAdded, this);
        this._model.onConnectionRemoved.add(this.onModelWindowRemoved, this);
    }

    public getSystemChannels(): SystemContextChannel[] {
        return this._model.channels.filter<SystemContextChannel>(this.isSystemChannel);
    }

    public getAppChannelByName(name: string): AppContextChannel {
        const channelId = `app-channel-${name}`;

        let channel = this._model.getChannel(channelId) as AppContextChannel | null;

        if (!channel) {
            channel = new AppContextChannel(channelId, name);
            this._model.setChannel(channel);
        }

        return channel;
    }

    public getChannelById(channelId: ChannelId): ContextChannel {
        this.validateChannelId(channelId);
        return this._model.getChannel(channelId)!;
    }

    public getChannelContext(channel: ContextChannel): Context | null {
        return channel.storedContext;
    }

    public getChannelMembers(channel: ContextChannel): AppConnection[] {
        return this._model.connections.filter((connection) => connection.channel === channel);
    }

    public getWindowsListeningForContextsOnChannel(channel: ContextChannel): AppConnection[] {
        return this._model.connections.filter((connection) => connection.hasChannelContextListener(channel));
    }

    public getWindowsListeningForEventsOnChannel(channel: ContextChannel, eventType: ChannelEvents['type']): AppConnection[] {
        return this._model.connections.filter((connection) => connection.hasChannelEventListener(channel, eventType));
    }

<<<<<<< HEAD
    public joinChannel(appWindow: AppConnection, channel: ContextChannel): void {
=======
    public async joinChannel(appWindow: AppWindow, channel: ContextChannel): Promise<void> {
>>>>>>> 432337d2
        const previousChannel = appWindow.channel;

        if (previousChannel !== channel) {
            appWindow.channel = channel;

            if (this.isChannelEmpty(previousChannel)) {
                previousChannel.clearStoredContext();
            }

            await this.onChannelChanged.emit(appWindow, channel, previousChannel);
        }
    }

    public setLastBroadcastOnChannel(channel: ContextChannel, context: Context): void {
        if (this._model.connections.some((window) => window.channel === channel)) {
            channel.setLastBroadcastContext(context);
        }
    }

    private onModelWindowAdded(window: AppConnection): void {
        this.onChannelChanged.emit(window, window.channel, null);
    }

    private onModelWindowRemoved(window: AppConnection): void {
        if (this.isChannelEmpty(window.channel)) {
            window.channel.clearStoredContext();
        }

        this.onChannelChanged.emit(window, null, window.channel);
    }

    private isChannelEmpty(channel: ContextChannel): boolean {
        return !this._model.connections.some((window) => window.channel === channel);
    }

    private validateChannelId(channelId: ChannelId): void {
        const channel = this._model.getChannel(channelId);

        if (!channel) {
            throw new FDC3Error(ChannelError.ChannelWithIdDoesNotExist, `No channel with channelId: ${channelId}`);
        }
    }

    private isSystemChannel(channel: ContextChannel): channel is SystemContextChannel {
        return channel.type === 'system';
    }
}<|MERGE_RESOLUTION|>--- conflicted
+++ resolved
@@ -15,11 +15,7 @@
      *
      * Arguments: (connection: AppConnection, channel: ContextChannel | null, previousChannel: ContextChannel | null)
      */
-<<<<<<< HEAD
-    public readonly onChannelChanged: Signal<[AppConnection, ContextChannel | null, ContextChannel | null]>;
-=======
-    public readonly onChannelChanged: Signal<[AppWindow, ContextChannel | null, ContextChannel | null], Promise<void>>;
->>>>>>> 432337d2
+    public readonly onChannelChanged: Signal<[AppConnection, ContextChannel | null, ContextChannel | null], Promise<void>>;
 
     private readonly _model: Model;
 
@@ -70,11 +66,7 @@
         return this._model.connections.filter((connection) => connection.hasChannelEventListener(channel, eventType));
     }
 
-<<<<<<< HEAD
-    public joinChannel(appWindow: AppConnection, channel: ContextChannel): void {
-=======
-    public async joinChannel(appWindow: AppWindow, channel: ContextChannel): Promise<void> {
->>>>>>> 432337d2
+    public async joinChannel(appWindow: AppConnection, channel: ContextChannel): Promise<void> {
         const previousChannel = appWindow.channel;
 
         if (previousChannel !== channel) {
