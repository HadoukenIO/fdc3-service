--- conflicted
+++ resolved
@@ -39,11 +39,7 @@
         return window.waitForReadyToReceiveContext().then(() => {
             // TODO: Make sure this will not cause problems if it never returns [SERVICE-555]
             return this._apiHandler.dispatch(window.identity, APIToClientTopic.RECEIVE_CONTEXT, payload);
-<<<<<<< HEAD
-        }
-=======
         }, () => {});
->>>>>>> ecfe6428
     }
 
     /**
@@ -87,11 +83,11 @@
 
         // We intentionally don't await any of this, as these dispatches are not important enough to block the caller
         for (const app of this._model.apps.filter((app: LiveApp) => app.started)) {
-            app.getAppInfo().then((appInfo) => {
+            app.waitForAppInfo().then((appInfo) => {
                 this._model.expectWindowsForApp(
                     appInfo,
                     (window: AppWindow) => window.hasContextListener(),
-                    async (window: AppWindow) => window.isReadyToReceiveContext()
+                    async (window: AppWindow) => window.waitForReadyToReceiveContext()
                 ).then((windows) => {
                     windows
                         // Sender window should not receive its own broadcasts
@@ -104,7 +100,7 @@
                 this._model.expectWindowsForApp(
                     appInfo,
                     (window: AppWindow) => window.hasChannelContextListener(channel),
-                    async (window: AppWindow) => window.isReadyToReceiveContextOnChannel(channel)
+                    async (window: AppWindow) => window.waitForReadyToReceiveContextOnChannel(channel)
                 ).then((windows) => {
                     windows
                         // Sender window should not receive its own broadcasts
