--- conflicted
+++ resolved
@@ -1,39 +1,8 @@
 import {Signal} from 'openfin-service-signal';
 
-/**
-<<<<<<< HEAD
- * A deferred promise with methods to resolve or reject it imperatively
- */
-export class DeferredPromise<T = void> {
-    private readonly _promise: Promise<T>;
-    private _resolve!: (value?: T) => void;
-    private _reject!: (reason?: any) => void;
-
-    public get promise(): Promise<T> {
-        return this._promise;
-    }
-
-    public get resolve(): (value?: T) => void {
-        return this._resolve;
-    }
-
-    public get reject(): (reason?: any) => void {
-        return this._reject;
-    }
-
-    constructor() {
-        const promise = new Promise<T>((res, rej) => {
-            this._resolve = res;
-            this._reject = rej;
-        });
-        this._promise = promise;
-    }
-}
-
+import {DeferredPromise} from '../common/DeferredPromise';
 
 /**
-=======
->>>>>>> 1fe869fe
  * Races a given promise against a timeout, and resolves to a `[didTimeout, value?]` tuple indicating
  * whether the timeout occurred, and the value the promise resolved to (if timeout didn't occur)
  * @param timeoutMs Timeout period in ms
