import * as React from 'react';

import {Application} from '../../../client/directory';

import './AppCard.css';

interface AppCardProps {
    app: Application;
    openHandler: (app: Application) => void;
}

export function AppCard(props: AppCardProps): React.ReactElement {
    const {app, openHandler} = props;

    const clickHandler = (event: React.MouseEvent<HTMLElement>) => {
        event.preventDefault();
        event.stopPropagation();
        openHandler(app);
    };

    return (
<<<<<<< HEAD
        <li id={app.name} className="app-card" onClick={clickHandler}>
            {(app.icons && app.icons.length > 0) && <img className="icon" src={app.icons![0].icon} />}
            <h1>{app.title || app.name}</h1>
=======
        <li className="app-card" onClick={clickHandler}>
            {(app.icons && app.icons.length > 0) && <img className="icon" src={app.icons[0].icon} />}
            <h1>{app.title}</h1>
>>>>>>> d2b32375
        </li>
    );
}<|MERGE_RESOLUTION|>--- conflicted
+++ resolved
@@ -19,15 +19,9 @@
     };
 
     return (
-<<<<<<< HEAD
         <li id={app.name} className="app-card" onClick={clickHandler}>
-            {(app.icons && app.icons.length > 0) && <img className="icon" src={app.icons![0].icon} />}
+            {(app.icons && app.icons.length > 0) && <img className="icon" src={app.icons[0].icon} />}
             <h1>{app.title || app.name}</h1>
-=======
-        <li className="app-card" onClick={clickHandler}>
-            {(app.icons && app.icons.length > 0) && <img className="icon" src={app.icons[0].icon} />}
-            <h1>{app.title}</h1>
->>>>>>> d2b32375
         </li>
     );
 }