import * as React from 'react';
import {IApplication} from '../../client/directory';
import {RaiseIntentPayload, SERVICE_CHANNEL} from '../../client/internal';
import {AppCard} from './AppCard';
import {DefaultAction} from '../index';

import './AppList.css';
import {ChannelClient} from 'openfin/_v2/api/interappbus/channel/client';

<<<<<<< HEAD
import { DirectoryApplication } from '../../client/directory';
import { AppCard } from './AppCard';
import { eDefaultAction } from '../index';

interface IAppListState {
    handle: number;
    defaultAction: string;
    applications: DirectoryApplication[];
    selectedApplication: DirectoryApplication|null;
}

interface IIntentData {
    handle: number;
    intent: fdc3.Intent;
    applications: DirectoryApplication[];
}

const servicePromise = fin.InterApplicationBus.Channel.connect(fdc3.SERVICE_CHANNEL);

export class AppList extends React.Component<{}, IAppListState> {
    constructor(props: {}) {
        super(props);

        this.state = {
            handle: 0,
            defaultAction: "ALWAYS_ASK",
            applications: [],
            selectedApplication: null
        };
        this.onAppSelect = this.onAppSelect.bind(this);
        this.onAppOpen = this.onAppOpen.bind(this);
        this.onSelectDefault = this.onSelectDefault.bind(this);
        this.onOpen = this.onOpen.bind(this);
        this.onCancel = this.onCancel.bind(this);

        fin.Application.getCurrentSync().getWindow().then(w => w.getOptions().then((options) => {
            const data: IIntentData = JSON.parse(options.customData);

            if (data && data.intent && data.applications) {
                this.setState({
                    handle: data.handle,
                    applications: data.applications
                });
            } else if (data) {
                //customData was malformed
                this.sendError(data.handle, "Invalid intent data");
            } else {
                //customData was missing
                this.sendError(0, "No intent data");
            }
        }).catch((reason: string) => {
            //Couldn't fetch window options
            this.sendError(0, "No window data");
        }));
    }

    public render(): JSX.Element {
        return (
            <div className="app-list">
                <h2 className="app-header">Select an appliction:</h2>
                <div className="list-section app-container">
                    {this.state.applications.map((app: DirectoryApplication) => (
                        <AppCard key={app.appId} app={app} selectHandler={this.onAppSelect} openHandler={this.onAppOpen} selected={this.state.selectedApplication === app} />
                    ))}
                </div>
                
                <div className="list-section w3-border-top w3-light-grey">
                    <h2>Set default action:</h2>
                    <div id="actions" className={this.state.selectedApplication ? "" : "w3-disabled"}>
                        <select className="default-action w3-select" onChange={this.onSelectDefault}>
                            <option value={eDefaultAction.ALWAYS_ASK}>Always ask</option>
                            <option value={eDefaultAction.ALWAYS_FOR_INTENT}>Remember my selection</option>
                            <option value={eDefaultAction.ALWAYS_FOR_APP}>Remember for this application only</option>
                        </select>

                        <div className="open-btn w3-button w3-bar w3-green w3-large" onClick={this.onOpen}>Open Application</div>
                    </div>
                    <div className="w3-button w3-bar w3-red w3-small" onClick={this.onCancel}>Cancel</div>
=======
interface IntentData {
    handle: number;
    intent: RaiseIntentPayload;
    applications: IApplication[];
}

const sendError = (service: Promise<ChannelClient>, handle: number, reason: string) => {
    service.then((client) => {
        client.dispatch("FDC3.SelectorResult", {success: false, handle, reason});
    });
};

const sendSuccess = (service: Promise<ChannelClient>, handle: number, app: IApplication, defaultAction: string) => {
    service.then((client) => {
        client.dispatch("FDC3.SelectorResult", {success: true, handle, app, defaultAction});
    });
};

export function AppList(): React.ReactElement {
    const [service, setService] = React.useState<Promise<ChannelClient>>();
    const [handle, setHandle] = React.useState<number>(0);
    const [applications, setApplications] = React.useState<IApplication[]>([]);
    const [defaultAction, setDefaultAction] = React.useState<string>("ALWAYS_ASK");
    const [selectedApplication, setSelectedApplication] = React.useState<IApplication | null>(null);

    const onAppSelect = (app: IApplication) => setSelectedApplication(app);
    const onAppOpen = (app: IApplication) => sendSuccess(service!, handle, app, "ALWAYS_ASK");
    const onSelectDefault = (event: React.ChangeEvent<HTMLSelectElement>) => setDefaultAction(event.currentTarget.value);
    const onOpen = (event: React.MouseEvent<HTMLDivElement>) => {
        event.stopPropagation();
        sendSuccess(service!, handle, selectedApplication!, defaultAction);
    };
    const onCancel = (event: React.MouseEvent<HTMLDivElement>) => {
        event.stopPropagation();
        sendError(service!, handle, "Cancelled");
    };


    React.useEffect(() => {
        const service = fin.InterApplicationBus.Channel.connect(SERVICE_CHANNEL);

        setService(service);

        fin.Application
            .getCurrentSync()
            .getWindow()
            .then(w => w.getOptions()
                .then((options) => {
                    const data: IntentData = JSON.parse(options.customData);

                    if (data && data.intent && data.applications) {
                        setHandle(data.handle);
                        setApplications(data.applications);
                    } else if (data) {
                        //customData was malformed
                        sendError(service, data.handle, "Invalid intent data");
                    } else {
                        //customData was missing
                        sendError(service, 0, "No intent data");
                    }
                })
                .catch(() => {
                    //Couldn't fetch window options
                    sendError(service, 0, "No window data");
                })
            );
    }, []);


    return (
        <div className="app-list">
            <h2 className="app-header">Select an appliction:</h2>
            <div className="list-section app-container">
                {applications.map((app: IApplication) => (
                    <AppCard key={app.id} app={app} selectHandler={onAppSelect} openHandler={onAppOpen} selected={selectedApplication === app} />
                ))}
            </div>
            <div className="list-section w3-border-top w3-light-grey">
                <h2>Set default action:</h2>
                <div id="actions" className={selectedApplication ? "" : "w3-disabled"}>
                    <select className="default-action w3-select" onChange={onSelectDefault}>
                        <option value={DefaultAction.ALWAYS_ASK}>Always ask</option>
                        <option value={DefaultAction.ALWAYS_FOR_INTENT}>Remember my selection</option>
                        <option value={DefaultAction.ALWAYS_FOR_APP}>Remember for this application only</option>
                    </select>

                    <div className="open-btn w3-button w3-bar w3-green w3-large" onClick={onOpen}>Open Application</div>
>>>>>>> 1b7c0992
                </div>
                <div className="w3-button w3-bar w3-red w3-small" onClick={onCancel}>Cancel</div>
            </div>
<<<<<<< HEAD
        );
    }

    private onAppSelect(app: DirectoryApplication): void {
        this.setState({selectedApplication: app});
    }

    private onAppOpen(app: DirectoryApplication): void {
        this.sendSuccess(this.state.handle, app, "ALWAYS_ASK");
    }

    private onSelectDefault(event: React.ChangeEvent<HTMLSelectElement>): void {
        this.setState({defaultAction: event.currentTarget.value});
    }

    private onOpen(event: React.MouseEvent<HTMLDivElement>): void {
        this.sendSuccess(this.state.handle, this.state.selectedApplication!, this.state.defaultAction);
    }

    private onCancel(event: React.MouseEvent<HTMLDivElement>): void {
        this.sendError(this.state.handle, "Cancelled");
    }

    private sendSuccess(handle: number, app: DirectoryApplication, defaultAction: string): void {
        servicePromise.then((service) => {
            service.dispatch("FDC3.SelectorResult", {success: true, handle, app, defaultAction});
        });
    }

    private sendError(handle: number, reason: string): void {
        servicePromise.then((service) => {
            service.dispatch("FDC3.SelectorResult", {success: false, handle, reason});
        });
    }
=======
        </div>
    );
>>>>>>> 1b7c0992
}<|MERGE_RESOLUTION|>--- conflicted
+++ resolved
@@ -1,220 +1,102 @@
-import * as React from 'react';
-import {IApplication} from '../../client/directory';
-import {RaiseIntentPayload, SERVICE_CHANNEL} from '../../client/internal';
-import {AppCard} from './AppCard';
-import {DefaultAction} from '../index';
-
-import './AppList.css';
-import {ChannelClient} from 'openfin/_v2/api/interappbus/channel/client';
-
-<<<<<<< HEAD
-import { DirectoryApplication } from '../../client/directory';
-import { AppCard } from './AppCard';
-import { eDefaultAction } from '../index';
-
-interface IAppListState {
-    handle: number;
-    defaultAction: string;
-    applications: DirectoryApplication[];
-    selectedApplication: DirectoryApplication|null;
-}
-
-interface IIntentData {
-    handle: number;
-    intent: fdc3.Intent;
-    applications: DirectoryApplication[];
-}
-
-const servicePromise = fin.InterApplicationBus.Channel.connect(fdc3.SERVICE_CHANNEL);
-
-export class AppList extends React.Component<{}, IAppListState> {
-    constructor(props: {}) {
-        super(props);
-
-        this.state = {
-            handle: 0,
-            defaultAction: "ALWAYS_ASK",
-            applications: [],
-            selectedApplication: null
-        };
-        this.onAppSelect = this.onAppSelect.bind(this);
-        this.onAppOpen = this.onAppOpen.bind(this);
-        this.onSelectDefault = this.onSelectDefault.bind(this);
-        this.onOpen = this.onOpen.bind(this);
-        this.onCancel = this.onCancel.bind(this);
-
-        fin.Application.getCurrentSync().getWindow().then(w => w.getOptions().then((options) => {
-            const data: IIntentData = JSON.parse(options.customData);
-
-            if (data && data.intent && data.applications) {
-                this.setState({
-                    handle: data.handle,
-                    applications: data.applications
-                });
-            } else if (data) {
-                //customData was malformed
-                this.sendError(data.handle, "Invalid intent data");
-            } else {
-                //customData was missing
-                this.sendError(0, "No intent data");
-            }
-        }).catch((reason: string) => {
-            //Couldn't fetch window options
-            this.sendError(0, "No window data");
-        }));
-    }
-
-    public render(): JSX.Element {
-        return (
-            <div className="app-list">
-                <h2 className="app-header">Select an appliction:</h2>
-                <div className="list-section app-container">
-                    {this.state.applications.map((app: DirectoryApplication) => (
-                        <AppCard key={app.appId} app={app} selectHandler={this.onAppSelect} openHandler={this.onAppOpen} selected={this.state.selectedApplication === app} />
-                    ))}
-                </div>
-                
-                <div className="list-section w3-border-top w3-light-grey">
-                    <h2>Set default action:</h2>
-                    <div id="actions" className={this.state.selectedApplication ? "" : "w3-disabled"}>
-                        <select className="default-action w3-select" onChange={this.onSelectDefault}>
-                            <option value={eDefaultAction.ALWAYS_ASK}>Always ask</option>
-                            <option value={eDefaultAction.ALWAYS_FOR_INTENT}>Remember my selection</option>
-                            <option value={eDefaultAction.ALWAYS_FOR_APP}>Remember for this application only</option>
-                        </select>
-
-                        <div className="open-btn w3-button w3-bar w3-green w3-large" onClick={this.onOpen}>Open Application</div>
-                    </div>
-                    <div className="w3-button w3-bar w3-red w3-small" onClick={this.onCancel}>Cancel</div>
-=======
-interface IntentData {
-    handle: number;
-    intent: RaiseIntentPayload;
-    applications: IApplication[];
-}
-
-const sendError = (service: Promise<ChannelClient>, handle: number, reason: string) => {
-    service.then((client) => {
-        client.dispatch("FDC3.SelectorResult", {success: false, handle, reason});
-    });
-};
-
-const sendSuccess = (service: Promise<ChannelClient>, handle: number, app: IApplication, defaultAction: string) => {
-    service.then((client) => {
-        client.dispatch("FDC3.SelectorResult", {success: true, handle, app, defaultAction});
-    });
-};
-
-export function AppList(): React.ReactElement {
-    const [service, setService] = React.useState<Promise<ChannelClient>>();
-    const [handle, setHandle] = React.useState<number>(0);
-    const [applications, setApplications] = React.useState<IApplication[]>([]);
-    const [defaultAction, setDefaultAction] = React.useState<string>("ALWAYS_ASK");
-    const [selectedApplication, setSelectedApplication] = React.useState<IApplication | null>(null);
-
-    const onAppSelect = (app: IApplication) => setSelectedApplication(app);
-    const onAppOpen = (app: IApplication) => sendSuccess(service!, handle, app, "ALWAYS_ASK");
-    const onSelectDefault = (event: React.ChangeEvent<HTMLSelectElement>) => setDefaultAction(event.currentTarget.value);
-    const onOpen = (event: React.MouseEvent<HTMLDivElement>) => {
-        event.stopPropagation();
-        sendSuccess(service!, handle, selectedApplication!, defaultAction);
-    };
-    const onCancel = (event: React.MouseEvent<HTMLDivElement>) => {
-        event.stopPropagation();
-        sendError(service!, handle, "Cancelled");
-    };
-
-
-    React.useEffect(() => {
-        const service = fin.InterApplicationBus.Channel.connect(SERVICE_CHANNEL);
-
-        setService(service);
-
-        fin.Application
-            .getCurrentSync()
-            .getWindow()
-            .then(w => w.getOptions()
-                .then((options) => {
-                    const data: IntentData = JSON.parse(options.customData);
-
-                    if (data && data.intent && data.applications) {
-                        setHandle(data.handle);
-                        setApplications(data.applications);
-                    } else if (data) {
-                        //customData was malformed
-                        sendError(service, data.handle, "Invalid intent data");
-                    } else {
-                        //customData was missing
-                        sendError(service, 0, "No intent data");
-                    }
-                })
-                .catch(() => {
-                    //Couldn't fetch window options
-                    sendError(service, 0, "No window data");
-                })
-            );
-    }, []);
-
-
-    return (
-        <div className="app-list">
-            <h2 className="app-header">Select an appliction:</h2>
-            <div className="list-section app-container">
-                {applications.map((app: IApplication) => (
-                    <AppCard key={app.id} app={app} selectHandler={onAppSelect} openHandler={onAppOpen} selected={selectedApplication === app} />
-                ))}
-            </div>
-            <div className="list-section w3-border-top w3-light-grey">
-                <h2>Set default action:</h2>
-                <div id="actions" className={selectedApplication ? "" : "w3-disabled"}>
-                    <select className="default-action w3-select" onChange={onSelectDefault}>
-                        <option value={DefaultAction.ALWAYS_ASK}>Always ask</option>
-                        <option value={DefaultAction.ALWAYS_FOR_INTENT}>Remember my selection</option>
-                        <option value={DefaultAction.ALWAYS_FOR_APP}>Remember for this application only</option>
-                    </select>
-
-                    <div className="open-btn w3-button w3-bar w3-green w3-large" onClick={onOpen}>Open Application</div>
->>>>>>> 1b7c0992
-                </div>
-                <div className="w3-button w3-bar w3-red w3-small" onClick={onCancel}>Cancel</div>
-            </div>
-<<<<<<< HEAD
-        );
-    }
-
-    private onAppSelect(app: DirectoryApplication): void {
-        this.setState({selectedApplication: app});
-    }
-
-    private onAppOpen(app: DirectoryApplication): void {
-        this.sendSuccess(this.state.handle, app, "ALWAYS_ASK");
-    }
-
-    private onSelectDefault(event: React.ChangeEvent<HTMLSelectElement>): void {
-        this.setState({defaultAction: event.currentTarget.value});
-    }
-
-    private onOpen(event: React.MouseEvent<HTMLDivElement>): void {
-        this.sendSuccess(this.state.handle, this.state.selectedApplication!, this.state.defaultAction);
-    }
-
-    private onCancel(event: React.MouseEvent<HTMLDivElement>): void {
-        this.sendError(this.state.handle, "Cancelled");
-    }
-
-    private sendSuccess(handle: number, app: DirectoryApplication, defaultAction: string): void {
-        servicePromise.then((service) => {
-            service.dispatch("FDC3.SelectorResult", {success: true, handle, app, defaultAction});
-        });
-    }
-
-    private sendError(handle: number, reason: string): void {
-        servicePromise.then((service) => {
-            service.dispatch("FDC3.SelectorResult", {success: false, handle, reason});
-        });
-    }
-=======
-        </div>
-    );
->>>>>>> 1b7c0992
+import * as React from 'react';
+import {DirectoryApplication} from '../../client/directory';
+import {RaiseIntentPayload, SERVICE_CHANNEL} from '../../client/internal';
+import {AppCard} from './AppCard';
+import {DefaultAction} from '../index';
+
+import './AppList.css';
+import {ChannelClient} from 'openfin/_v2/api/interappbus/channel/client';
+
+interface IntentData {
+    handle: number;
+    intent: RaiseIntentPayload;
+    applications: DirectoryApplication[];
+}
+
+const sendError = (service: Promise<ChannelClient>, handle: number, reason: string) => {
+    service.then((client) => {
+        client.dispatch("FDC3.SelectorResult", {success: false, handle, reason});
+    });
+};
+
+const sendSuccess = (service: Promise<ChannelClient>, handle: number, app: DirectoryApplication, defaultAction: string) => {
+    service.then((client) => {
+        client.dispatch("FDC3.SelectorResult", {success: true, handle, app, defaultAction});
+    });
+};
+
+export function AppList(): React.ReactElement {
+    const [service, setService] = React.useState<Promise<ChannelClient>>();
+    const [handle, setHandle] = React.useState<number>(0);
+    const [applications, setApplications] = React.useState<DirectoryApplication[]>([]);
+    const [defaultAction, setDefaultAction] = React.useState<string>("ALWAYS_ASK");
+    const [selectedApplication, setSelectedApplication] = React.useState<DirectoryApplication | null>(null);
+
+    const onAppSelect = (app: DirectoryApplication) => setSelectedApplication(app);
+    const onAppOpen = (app: DirectoryApplication) => sendSuccess(service!, handle, app, "ALWAYS_ASK");
+    const onSelectDefault = (event: React.ChangeEvent<HTMLSelectElement>) => setDefaultAction(event.currentTarget.value);
+    const onOpen = (event: React.MouseEvent<HTMLDivElement>) => {
+        event.stopPropagation();
+        sendSuccess(service!, handle, selectedApplication!, defaultAction);
+    };
+    const onCancel = (event: React.MouseEvent<HTMLDivElement>) => {
+        event.stopPropagation();
+        sendError(service!, handle, "Cancelled");
+    };
+
+
+    React.useEffect(() => {
+        const service = fin.InterApplicationBus.Channel.connect(SERVICE_CHANNEL);
+
+        setService(service);
+
+        fin.Application
+            .getCurrentSync()
+            .getWindow()
+            .then(w => w.getOptions()
+                .then((options) => {
+                    const data: IntentData = JSON.parse(options.customData);
+
+                    if (data && data.intent && data.applications) {
+                        setHandle(data.handle);
+                        setApplications(data.applications);
+                    } else if (data) {
+                        //customData was malformed
+                        sendError(service, data.handle, "Invalid intent data");
+                    } else {
+                        //customData was missing
+                        sendError(service, 0, "No intent data");
+                    }
+                })
+                .catch(() => {
+                    //Couldn't fetch window options
+                    sendError(service, 0, "No window data");
+                })
+            );
+    }, []);
+
+
+    return (
+        <div className="app-list">
+            <h2 className="app-header">Select an appliction:</h2>
+            <div className="list-section app-container">
+                {applications.map((app: DirectoryApplication) => (
+                    <AppCard key={app.appId} app={app} selectHandler={onAppSelect} openHandler={onAppOpen} selected={selectedApplication === app} />
+                ))}
+            </div>
+            <div className="list-section w3-border-top w3-light-grey">
+                <h2>Set default action:</h2>
+                <div id="actions" className={selectedApplication ? "" : "w3-disabled"}>
+                    <select className="default-action w3-select" onChange={onSelectDefault}>
+                        <option value={DefaultAction.ALWAYS_ASK}>Always ask</option>
+                        <option value={DefaultAction.ALWAYS_FOR_INTENT}>Remember my selection</option>
+                        <option value={DefaultAction.ALWAYS_FOR_APP}>Remember for this application only</option>
+                    </select>
+
+                    <div className="open-btn w3-button w3-bar w3-green w3-large" onClick={onOpen}>Open Application</div>
+                </div>
+                <div className="w3-button w3-bar w3-red w3-small" onClick={onCancel}>Cancel</div>
+            </div>
+        </div>
+    );
 }