--- conflicted
+++ resolved
@@ -1,116 +1,101 @@
-import * as React from 'react';
-<<<<<<< HEAD
-import {ChannelClient} from 'openfin/_v2/api/interappbus/channel/client';
-
-import {IApplication} from '../../client/directory';
-=======
-import {Application} from '../../client/directory';
->>>>>>> 66a3636a
-import {RaiseIntentPayload, SERVICE_CHANNEL} from '../../client/internal';
-import {DefaultAction} from '../index';
-
-import {AppCard} from './AppCard';
-
-import './AppList.css';
-
-interface IntentData {
-    handle: number;
-    intent: RaiseIntentPayload;
-    applications: Application[];
-}
-
-const sendError = (service: Promise<ChannelClient>, handle: number, reason: string) => {
-    service.then((client) => {
-        client.dispatch('FDC3.SelectorResult', {success: false, handle, reason});
-    });
-};
-
-const sendSuccess = (service: Promise<ChannelClient>, handle: number, app: Application, defaultAction: string) => {
-    service.then((client) => {
-        client.dispatch('FDC3.SelectorResult', {success: true, handle, app, defaultAction});
-    });
-};
-
-export function AppList(): React.ReactElement {
-    const [service, setService] = React.useState<Promise<ChannelClient>>();
-    const [handle, setHandle] = React.useState<number>(0);
-<<<<<<< HEAD
-    const [applications, setApplications] = React.useState<IApplication[]>([]);
-    const [defaultAction, setDefaultAction] = React.useState<string>('ALWAYS_ASK');
-    const [selectedApplication, setSelectedApplication] = React.useState<IApplication | null>(null);
-
-    const onAppSelect = (app: IApplication) => setSelectedApplication(app);
-    const onAppOpen = (app: IApplication) => sendSuccess(service!, handle, app, 'ALWAYS_ASK');
-=======
-    const [applications, setApplications] = React.useState<Application[]>([]);
-    const [defaultAction, setDefaultAction] = React.useState<string>("ALWAYS_ASK");
-    const [selectedApplication, setSelectedApplication] = React.useState<Application | null>(null);
-
-    const onAppSelect = (app: Application) => setSelectedApplication(app);
-    const onAppOpen = (app: Application) => sendSuccess(service!, handle, app, "ALWAYS_ASK");
->>>>>>> 66a3636a
-    const onSelectDefault = (event: React.ChangeEvent<HTMLSelectElement>) => setDefaultAction(event.currentTarget.value);
-    const onOpen = (event: React.MouseEvent<HTMLDivElement>) => {
-        event.stopPropagation();
-        sendSuccess(service!, handle, selectedApplication!, defaultAction);
-    };
-    const onCancel = (event: React.MouseEvent<HTMLDivElement>) => {
-        event.stopPropagation();
-        sendError(service!, handle, 'Cancelled');
-    };
-
-
-    React.useEffect(() => {
-        const service = fin.InterApplicationBus.Channel.connect(SERVICE_CHANNEL);
-
-        setService(service);
-
-        fin.Application
-            .getCurrentSync()
-            .getWindow()
-            .then(w => w.getOptions()
-                .then((options) => {
-                    const data: IntentData = JSON.parse(options.customData);
-
-                    if (data && data.intent && data.applications) {
-                        setHandle(data.handle);
-                        setApplications(data.applications);
-                    } else if (data) {
-                        // customData was malformed
-                        sendError(service, data.handle, 'Invalid intent data');
-                    } else {
-                        // customData was missing
-                        sendError(service, 0, 'No intent data');
-                    }
-                })
-                .catch(() => {
-                    // Couldn't fetch window options
-                    sendError(service, 0, 'No window data');
-                }));
-    }, []);
-
-
-    return (
-        <div className="app-list">
-            <h2 className="app-header">Select an appliction:</h2>
-            <div className="list-section app-container">
-                {applications.map((app: Application) => (
-                    <AppCard key={app.appId} app={app} selectHandler={onAppSelect} openHandler={onAppOpen} selected={selectedApplication === app} />
-                ))}
-            </div>
-            <div className="list-section w3-border-top w3-light-grey">
-                <h2>Set default action:</h2>
-                <div id="actions" className={selectedApplication ? '' : 'w3-disabled'}>
-                    <select className="default-action w3-select" onChange={onSelectDefault}>
-                        <option value={DefaultAction.ALWAYS_ASK}>Always ask</option>
-                        <option value={DefaultAction.ALWAYS_FOR_INTENT}>Remember my selection</option>
-                        <option value={DefaultAction.ALWAYS_FOR_APP}>Remember for this application only</option>
-                    </select>
-
-                    <div className="open-btn w3-button w3-bar w3-green w3-large" onClick={onOpen}>Open Application</div>
-                </div>
-                <div className="w3-button w3-bar w3-red w3-small" onClick={onCancel}>Cancel</div>
-            </div>
-        </div>
-    );
-}
+import * as React from 'react';
+import {Application} from '../../client/directory';
+import {RaiseIntentPayload, SERVICE_CHANNEL} from '../../client/internal';
+import {DefaultAction} from '../index';
+
+import {AppCard} from './AppCard';
+
+import './AppList.css';
+
+interface IntentData {
+    handle: number;
+    intent: RaiseIntentPayload;
+    applications: Application[];
+}
+
+const sendError = (service: Promise<ChannelClient>, handle: number, reason: string) => {
+    service.then((client) => {
+        client.dispatch('FDC3.SelectorResult', {success: false, handle, reason});
+    });
+};
+
+const sendSuccess = (service: Promise<ChannelClient>, handle: number, app: Application, defaultAction: string) => {
+    service.then((client) => {
+        client.dispatch('FDC3.SelectorResult', {success: true, handle, app, defaultAction});
+    });
+};
+
+export function AppList(): React.ReactElement {
+    const [service, setService] = React.useState<Promise<ChannelClient>>();
+    const [handle, setHandle] = React.useState<number>(0);
+    const [applications, setApplications] = React.useState<Application[]>([]);
+    const [defaultAction, setDefaultAction] = React.useState<string>("ALWAYS_ASK");
+    const [selectedApplication, setSelectedApplication] = React.useState<Application | null>(null);
+
+    const onAppSelect = (app: Application) => setSelectedApplication(app);
+    const onAppOpen = (app: Application) => sendSuccess(service!, handle, app, "ALWAYS_ASK");
+    const onSelectDefault = (event: React.ChangeEvent<HTMLSelectElement>) => setDefaultAction(event.currentTarget.value);
+    const onOpen = (event: React.MouseEvent<HTMLDivElement>) => {
+        event.stopPropagation();
+        sendSuccess(service!, handle, selectedApplication!, defaultAction);
+    };
+    const onCancel = (event: React.MouseEvent<HTMLDivElement>) => {
+        event.stopPropagation();
+        sendError(service!, handle, 'Cancelled');
+    };
+
+
+    React.useEffect(() => {
+        const service = fin.InterApplicationBus.Channel.connect(SERVICE_CHANNEL);
+
+        setService(service);
+
+        fin.Application
+            .getCurrentSync()
+            .getWindow()
+            .then(w => w.getOptions()
+                .then((options) => {
+                    const data: IntentData = JSON.parse(options.customData);
+
+                    if (data && data.intent && data.applications) {
+                        setHandle(data.handle);
+                        setApplications(data.applications);
+                    } else if (data) {
+                        // customData was malformed
+                        sendError(service, data.handle, 'Invalid intent data');
+                    } else {
+                        // customData was missing
+                        sendError(service, 0, 'No intent data');
+                    }
+                })
+                .catch(() => {
+                    // Couldn't fetch window options
+                    sendError(service, 0, 'No window data');
+                }));
+    }, []);
+
+
+    return (
+        <div className="app-list">
+            <h2 className="app-header">Select an appliction:</h2>
+            <div className="list-section app-container">
+                {applications.map((app: Application) => (
+                    <AppCard key={app.appId} app={app} selectHandler={onAppSelect} openHandler={onAppOpen} selected={selectedApplication === app} />
+                ))}
+            </div>
+            <div className="list-section w3-border-top w3-light-grey">
+                <h2>Set default action:</h2>
+                <div id="actions" className={selectedApplication ? '' : 'w3-disabled'}>
+                    <select className="default-action w3-select" onChange={onSelectDefault}>
+                        <option value={DefaultAction.ALWAYS_ASK}>Always ask</option>
+                        <option value={DefaultAction.ALWAYS_FOR_INTENT}>Remember my selection</option>
+                        <option value={DefaultAction.ALWAYS_FOR_APP}>Remember for this application only</option>
+                    </select>
+
+                    <div className="open-btn w3-button w3-bar w3-green w3-large" onClick={onOpen}>Open Application</div>
+                </div>
+                <div className="w3-button w3-bar w3-red w3-small" onClick={onCancel}>Cancel</div>
+            </div>
+        </div>
+    );
+}