<<<<<<< HEAD
import * as React from 'react';

import {IApplication} from '../../client/directory';
=======
import * as React from 'react';
import {Application} from '../../client/directory';
>>>>>>> 66a3636a

import './AppCard.css';

interface AppCardProps {
    app: Application;
    selected: boolean;
    selectHandler: (app: Application) => void;
    openHandler: (app: Application) => void;
}

export function AppCard(props: AppCardProps): React.ReactElement {
    const {app, selected, openHandler, selectHandler} = props;
    const clickHandler = (event: React.MouseEvent<HTMLElement>) => {
        event.preventDefault();
        event.stopPropagation();
        selectHandler(app);
    };
    const doubleClickHandler = (event: React.MouseEvent<HTMLElement>) => {
        event.preventDefault();
        event.stopPropagation();
        openHandler(app);
    };
    return (
<<<<<<< HEAD
        <div className={'app-card w3-card w3-round-large w3-button' + (selected ? ' selected' : '')} onClick={clickHandler} onDoubleClick={doubleClickHandler}>
            <img src={app.icon} />
=======
        <div className={"app-card w3-card w3-round-large w3-button" + (selected ? " selected" : "")} onClick={clickHandler} onDoubleClick={doubleClickHandler}>
            {(app.icons && app.icons.length > 0) && <img className="" src={app.icons![0].icon} />}
>>>>>>> 66a3636a
            <h3>{app.title}</h3>
            <div className="w3-clear" />
        </div>
    );
}<|MERGE_RESOLUTION|>--- conflicted
+++ resolved
@@ -1,43 +1,32 @@
-<<<<<<< HEAD
-import * as React from 'react';
-
-import {IApplication} from '../../client/directory';
-=======
-import * as React from 'react';
-import {Application} from '../../client/directory';
->>>>>>> 66a3636a
-
-import './AppCard.css';
-
-interface AppCardProps {
-    app: Application;
-    selected: boolean;
-    selectHandler: (app: Application) => void;
-    openHandler: (app: Application) => void;
-}
-
-export function AppCard(props: AppCardProps): React.ReactElement {
-    const {app, selected, openHandler, selectHandler} = props;
-    const clickHandler = (event: React.MouseEvent<HTMLElement>) => {
-        event.preventDefault();
-        event.stopPropagation();
-        selectHandler(app);
-    };
-    const doubleClickHandler = (event: React.MouseEvent<HTMLElement>) => {
-        event.preventDefault();
-        event.stopPropagation();
-        openHandler(app);
-    };
-    return (
-<<<<<<< HEAD
-        <div className={'app-card w3-card w3-round-large w3-button' + (selected ? ' selected' : '')} onClick={clickHandler} onDoubleClick={doubleClickHandler}>
-            <img src={app.icon} />
-=======
-        <div className={"app-card w3-card w3-round-large w3-button" + (selected ? " selected" : "")} onClick={clickHandler} onDoubleClick={doubleClickHandler}>
-            {(app.icons && app.icons.length > 0) && <img className="" src={app.icons![0].icon} />}
->>>>>>> 66a3636a
-            <h3>{app.title}</h3>
-            <div className="w3-clear" />
-        </div>
-    );
-}+import * as React from 'react';
+import {Application} from '../../client/directory';
+
+import './AppCard.css';
+
+interface AppCardProps {
+    app: Application;
+    selected: boolean;
+    selectHandler: (app: Application) => void;
+    openHandler: (app: Application) => void;
+}
+
+export function AppCard(props: AppCardProps): React.ReactElement {
+    const {app, selected, openHandler, selectHandler} = props;
+    const clickHandler = (event: React.MouseEvent<HTMLElement>) => {
+        event.preventDefault();
+        event.stopPropagation();
+        selectHandler(app);
+    };
+    const doubleClickHandler = (event: React.MouseEvent<HTMLElement>) => {
+        event.preventDefault();
+        event.stopPropagation();
+        openHandler(app);
+    };
+    return (
+        <div className={"app-card w3-card w3-round-large w3-button" + (selected ? " selected" : "")} onClick={clickHandler} onDoubleClick={doubleClickHandler}>
+            {(app.icons && app.icons.length > 0) && <img className="" src={app.icons![0].icon} />}
+            <h3>{app.title}</h3>
+            <div className="w3-clear" />
+        </div>
+    );
+}