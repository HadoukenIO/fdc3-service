import {WindowEvent} from 'openfin/_v2/api/events/base';
import {injectable} from 'inversify';
import {Identity, Window} from 'openfin/_v2/main';
import {Signal} from 'openfin-service-signal';

import {AsyncInit} from '../controller/AsyncInit';
import {Application, IntentType, ChannelId} from '../../client/main';
import {FDC3Error, OpenError} from '../../client/errors';
import {withTimeout} from '../utils/async';
import {Timeouts} from '../constants';
import {parseIdentity} from '../../client/validation';
import {DeferredPromise} from '../common/DeferredPromise';
import {Events, ChannelEvents} from '../../client/internal';
import {Injector} from '../common/Injector';
import {getId} from '../utils/getId';

import {Environment, EntityType} from './Environment';
import {AppWindow} from './AppWindow';
import {ContextChannel} from './ContextChannel';

interface SeenWindow {
    creationTime: number | undefined;
    index: number;
}

type IntentMap = Set<string>;

type ContextMap = Set<string>;

type ChannelEventMap = Map<string, Set<Events['type']>>;

@injectable()
export class FinEnvironment extends AsyncInit implements Environment {
    /**
     * Indicates that a window has been created by the service.
     *
     * Arguments: (identity: Identity)
     */
    public readonly windowSeen: Signal<[Identity]> = new Signal();

    /**
     * Indicates that a window has been closed.
     *
     * Arguments: (identity: Identity)
     */
    public readonly windowClosed: Signal<[Identity]> = new Signal();

    private _windowsCreated: number = 0;
    private readonly _seenWindows: {[id: string]: SeenWindow} = {};

    public async createApplication(appInfo: Application, channel: ContextChannel): Promise<void> {
        const [didTimeout] = await withTimeout(
            Timeouts.APP_START_FROM_MANIFEST,
            fin.Application.startFromManifest(appInfo.manifest).catch(e => {
                throw new FDC3Error(OpenError.ErrorOnLaunch, (e as Error).message);
            })
        );
        if (didTimeout) {
            throw new FDC3Error(OpenError.AppTimeout, `Timeout waiting for app '${appInfo.name}' to start from manifest`);
        }
    }

    public wrapApplication(appInfo: Application, identity: Identity, channel: ContextChannel): AppWindow {
        identity = parseIdentity(identity);
        const id = getId(identity);

        // If `identity` is an adapter connection, there will not be any seenWindow entry for this identity
        // We will instead take the time at which the identity was wrapped as this "window's" creation time
        const seenWindow = this._seenWindows[id] || {creationTime: Date.now(), index: this._windowsCreated++};
        const {creationTime, index} = seenWindow;

        return new FinAppWindow(identity, appInfo, channel, creationTime, index);
    }

    public async inferApplication(identity: Identity): Promise<Application> {
        if (this.isExternalWindow(identity)) {
            const application = fin.ExternalApplication.wrapSync(identity.uuid);

            return {
                appId: application.identity.uuid,
                name: application.identity.uuid,
                manifestType: 'openfin',
                manifest: ''
            };
        } else {
            type OFManifest = {
                shortcut?: {name?: string, icon: string},
                startup_app: {uuid: string, name?: string, icon?: string}
            };

            const application = fin.Application.wrapSync(identity);
            const applicationInfo = await application.getInfo();

            const {shortcut, startup_app} = applicationInfo.manifest as OFManifest;

            const title = (shortcut && shortcut.name) || startup_app.name || startup_app.uuid;
            const icon = (shortcut && shortcut.icon) || startup_app.icon;

            return {
                appId: application.identity.uuid,
                name: application.identity.uuid,
                title: title,
                icons: icon ? [{icon}] : undefined,
                manifestType: 'openfin',
                manifest: applicationInfo.manifestUrl
            };
        }
    }

<<<<<<< HEAD
    public isWindowCreated(identity: Identity): boolean {
=======
    public async getEntityType(identity: Identity): Promise<EntityType> {
        const entityInfo = await fin.System.getEntityInfo(identity.uuid, identity.name!);

        return entityInfo.entityType as EntityType;
    }

    public isWindowSeen(identity: Identity): boolean {
>>>>>>> 076511e8
        return !!this._seenWindows[getId(identity)];
    }

    protected async init(): Promise<void> {
        // Register windows that were running before launching the FDC3 service
        const windowInfo = await fin.System.getAllWindows();

        fin.System.addListener('window-created', async (event: WindowEvent<'system', 'window-created'>) => {
            await Injector.initialized;
            const identity = {uuid: event.uuid, name: event.name};
            this.registerWindow(identity, Date.now());
        });
        fin.System.addListener('window-closed', async (event: WindowEvent<'system', 'window-closed'>) => {
            await Injector.initialized;
            const identity = {uuid: event.uuid, name: event.name};

            delete this._seenWindows[getId(identity)];

            this.windowClosed.emit(identity);
        });

        // No await here otherwise the injector will never properly initialize - The injector awaits this init before completion!
        Injector.initialized.then(async () => {
            windowInfo.forEach(info => {
                const {uuid, mainWindow, childWindows} = info;

                this.registerWindow({uuid, name: mainWindow.name}, undefined);
                childWindows.forEach(child => this.registerWindow({uuid, name: child.name}, undefined));
            });
        });
    }

    private async registerWindow(identity: Identity, creationTime: number | undefined): Promise<void> {
        const seenWindow = {
            creationTime,
            index: this._windowsCreated
        };

        this._seenWindows[getId(identity)] = seenWindow;
        this._windowsCreated++;

        this.windowSeen.emit(identity);
    }

    private async isExternalWindow(identity: Identity): Promise<boolean> {
        const extendedIdentity = identity as (Identity & {entityType: string | undefined});

        const externalWindowType = 'external connection';

        if (extendedIdentity.entityType) {
            return extendedIdentity.entityType === externalWindowType;
        } else {
            const entityInfo = await fin.System.getEntityInfo(identity.uuid, identity.uuid);

            return entityInfo.entityType === externalWindowType;
        }
    }
}

class FinAppWindow implements AppWindow {
    public channel: ContextChannel;

    private readonly _id: string;
    private readonly _appInfo: Application;
    private readonly _window: Window;
    private readonly _appWindowNumber: number;

    private readonly _creationTime: number | undefined;

    private readonly _intentListeners: IntentMap;
    private readonly _channelContextListeners: ContextMap;
    private readonly _channelEventListeners: ChannelEventMap;

    private readonly _onIntentListenerAdded: Signal<[IntentType]> = new Signal();

    constructor(identity: Identity, appInfo: Application, channel: ContextChannel, creationTime: number | undefined, appWindowNumber: number) {
        this._id = getId(identity);
        this._window = fin.Window.wrapSync(identity);
        this._appInfo = appInfo;
        this._appWindowNumber = appWindowNumber;

        this._creationTime = creationTime;

        this._intentListeners = new Set();
        this._channelContextListeners = new Set();
        this._channelEventListeners = new Map();

        this.channel = channel;
    }

    public get id(): string {
        return this._id;
    }

    public get identity(): Readonly<Identity> {
        return this._window.identity;
    }

    public get appInfo(): Readonly<Application> {
        return this._appInfo;
    }

    public get appWindowNumber(): number {
        return this._appWindowNumber;
    }

    public get channelContextListeners(): ReadonlyArray<ChannelId> {
        return Object.keys(this._channelContextListeners);
    }

    public get intentListeners(): ReadonlyArray<string> {
        return Object.keys(this._intentListeners);
    }

    public hasIntentListener(intentName: string): boolean {
        return this._intentListeners.has(intentName);
    }

    public addIntentListener(intentName: string): void {
        this._intentListeners.add(intentName);
        this._onIntentListenerAdded.emit(intentName);
    }

    public removeIntentListener(intentName: string): void {
        this._intentListeners.delete(intentName);
    }

    public hasChannelContextListener(channel: ContextChannel): boolean {
        return this._channelContextListeners.has(channel.id);
    }

    public addChannelContextListener(channel: ContextChannel): void {
        this._channelContextListeners.add(channel.id);
    }

    public removeChannelContextListener(channel: ContextChannel): void {
        this._channelContextListeners.delete(channel.id);
    }

    public hasChannelEventListener(channel: ContextChannel, eventType: ChannelEvents['type']): boolean {
        return this._channelEventListeners.has(channel.id) && (this._channelEventListeners.get(channel.id)!.has(eventType));
    }

    public addChannelEventListener(channel: ContextChannel, eventType: ChannelEvents['type']): void {
        if (!this._channelEventListeners.has(channel.id)) {
            this._channelEventListeners.set(channel.id, new Set());
        }

        this._channelEventListeners.get(channel.id)!.add(eventType);
    }

    public removeChannelEventListener(channel: ContextChannel, eventType: ChannelEvents['type']): void {
        if (this._channelEventListeners.has(channel.id)) {
            const events = this._channelEventListeners.get(channel.id)!;
            events.delete(eventType);
        }
    }

    public bringToFront(): Promise<void> {
        return this._window.bringToFront();
    }

    public focus(): Promise<void> {
        return this._window.focus();
    }

    public async isReadyToReceiveIntent(intent: IntentType): Promise<boolean> {
        if (this.hasIntentListener(intent)) {
            // App has already registered the intent listener
            return true;
        }

        const age = this._creationTime === undefined ? undefined : Date.now() - this._creationTime;

        if (age === undefined || age >= Timeouts.ADD_INTENT_LISTENER) {
            // App has been running for a while
            return false;
        } else {
            // App may be starting - Give it some time to initialize and call `addIntentListener()`, otherwise timeout
            const deferredPromise = new DeferredPromise();

            const slot = this._onIntentListenerAdded.add(intentAdded => {
                if (intentAdded === intent) {
                    deferredPromise.resolve();
                }
            });

            const [didTimeout] = await withTimeout(Timeouts.ADD_INTENT_LISTENER - age, deferredPromise.promise);

            slot.remove();

            return !didTimeout;
        }
    }

    public removeAllListeners(): void {
        this._channelContextListeners.clear();
        this._channelEventListeners.clear();
        this._intentListeners.clear();
    }
}<|MERGE_RESOLUTION|>--- conflicted
+++ resolved
@@ -107,17 +107,13 @@
         }
     }
 
-<<<<<<< HEAD
-    public isWindowCreated(identity: Identity): boolean {
-=======
     public async getEntityType(identity: Identity): Promise<EntityType> {
         const entityInfo = await fin.System.getEntityInfo(identity.uuid, identity.name!);
 
         return entityInfo.entityType as EntityType;
     }
 
-    public isWindowSeen(identity: Identity): boolean {
->>>>>>> 076511e8
+    public isWindowCreated(identity: Identity): boolean {
         return !!this._seenWindows[getId(identity)];
     }
 
