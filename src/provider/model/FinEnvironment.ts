import {WindowEvent} from 'openfin/_v2/api/events/base';
import {injectable} from 'inversify';
import {Identity, Window} from 'openfin/_v2/main';
import {Signal} from 'openfin-service-signal';

import {AsyncInit} from '../controller/AsyncInit';
import {Application, IntentType, ChannelId, FDC3ChannelEventType, FDC3EventType} from '../../client/main';
import {FDC3Error, OpenError} from '../../client/errors';
<<<<<<< HEAD
import {DeferredPromise, withTimeout} from '../utils/async';
=======
import {withTimeout} from '../utils/async';
>>>>>>> 1fe869fe
import {Timeouts} from '../constants';
import {parseIdentity} from '../../client/validation';
import {DeferredPromise} from '../common/DeferredPromise';

import {Environment} from './Environment';
import {AppWindow} from './AppWindow';
import {ContextChannel} from './ContextChannel';
import {getId} from './Model';

interface PendingWindow {
    creationTime: number | undefined;
    index: number;
}

type IntentMap = Set<string>;

type ContextMap = Set<string>;

type ChannelEventMap = Map<string, Set<FDC3EventType>>;

@injectable()
export class FinEnvironment extends AsyncInit implements Environment {
    /**
     * Indicates that a new window has been created.
     *
     * When the service first starts, this signal will also be fired for any pre-existing windows.
     *
     * Arguments: (identity: Identity, manifestUrl: string)
     */
    public readonly windowCreated: Signal<[Identity, string]> = new Signal();

    /**
     * Indicates that a window has been closed.
     *
     * Arguments: (identity: Identity)
     */
    public readonly windowClosed: Signal<[Identity]> = new Signal();

    /**
     * Indicates that a window has been seen by the service.
     *
     * Unlike the `windowCreated` signal, this will be fired synchronously from the listener for the runtime window-created event,
     * but does not provide all information provided by the `windowCreated` signal. For a given window, this will always be fired
     * before the `windowCreated` signal.
     *
     * Arguments: (identity: Identity)
     */
    public readonly windowSeen: Signal<[Identity]> = new Signal();

    private _windowsCreated: number = 0;
    private readonly _pendingWindows: {[id: string]: PendingWindow} = {};

    public async createApplication(appInfo: Application, channel: ContextChannel): Promise<void> {
        const [didTimeout] = await withTimeout(
            Timeouts.APP_START_FROM_MANIFEST,
            fin.Application.startFromManifest(appInfo.manifest).catch(e => {
                throw new FDC3Error(OpenError.ErrorOnLaunch, (e as Error).message);
            })
        );
        if (didTimeout) {
            throw new FDC3Error(OpenError.AppTimeout, `Timeout waiting for app '${appInfo.name}' to start from manifest`);
        }
    }

    public wrapApplication(appInfo: Application, identity: Identity, channel: ContextChannel): AppWindow {
        identity = parseIdentity(identity);
        const id = getId(identity);

        const {creationTime, index} = this._pendingWindows[id];
        delete this._pendingWindows[id];

        return new FinAppWindow(identity, appInfo, channel, creationTime, index);
    }

    public async inferApplication(identity: Identity): Promise<Application> {
        if (this.isExternalWindow(identity)) {
            const application = fin.ExternalApplication.wrapSync(identity.uuid);

            return {
                appId: application.identity.uuid,
                name: application.identity.uuid,
                manifestType: 'openfin',
                manifest: ''
            };
        } else {
            type OFManifest = {
                shortcut?: {name?: string, icon: string},
                startup_app: {uuid: string, name?: string, icon?: string}
            };

            const application = fin.Application.wrapSync(identity);
            const applicationInfo = await application.getInfo();

            const {shortcut, startup_app} = applicationInfo.manifest as OFManifest;

            const title = (shortcut && shortcut.name) || startup_app.name || startup_app.uuid;
            const icon = (shortcut && shortcut.icon) || startup_app.icon;

            return {
                appId: application.identity.uuid,
                name: application.identity.uuid,
                title: title,
                icons: icon ? [{icon}] : undefined,
                manifestType: 'openfin',
                manifest: applicationInfo.manifestUrl
            };
        }
    }

    protected async init(): Promise<void> {
        fin.System.addListener('window-created', (event: WindowEvent<'system', 'window-created'>) => {
            const identity = {uuid: event.uuid, name: event.name};

            this.registerWindow(identity, Date.now());
        });
        fin.System.addListener('window-closed', (event: WindowEvent<'system', 'window-closed'>) => {
            const identity = {uuid: event.uuid, name: event.name};

            delete this._pendingWindows[getId(identity)];

            this.windowClosed.emit(identity);
        });

        // Register windows that were running before launching the FDC3 service
        const windowInfo = await fin.System.getAllWindows();

        windowInfo.forEach(info => {
            const {uuid, mainWindow, childWindows} = info;

            this.registerWindow({uuid, name: mainWindow.name}, undefined);
            childWindows.forEach(child => this.registerWindow({uuid, name: child.name}, undefined));
        });
    }

    private async registerWindow(identity: Identity, creationTime: number | undefined): Promise<void> {
        const pendingWindow = {
            creationTime,
            index: this._windowsCreated
        };

        this._pendingWindows[getId(identity)] = pendingWindow;
        this._windowsCreated++;

        this.windowSeen.emit(identity);

        const info = await fin.Application.wrapSync(identity).getInfo();
        this.windowCreated.emit(identity, info.manifestUrl);
    }

    private async isExternalWindow(identity: Identity): Promise<boolean> {
        const extendedIdentity = identity as (Identity & {entityType: string | undefined});

        const externalWindowType = 'external connection';

        if (extendedIdentity.entityType) {
            return extendedIdentity.entityType === externalWindowType;
        } else {
            const entityInfo = await fin.System.getEntityInfo(identity.uuid, identity.uuid);

            return entityInfo.entityType === externalWindowType;
        }
    }
}

class FinAppWindow implements AppWindow {
    public channel: ContextChannel;

    private readonly _id: string;
    private readonly _appInfo: Application;
    private readonly _window: Window;
    private readonly _appWindowNumber: number;

    private readonly _creationTime: number | undefined;

    private readonly _intentListeners: IntentMap;
    private readonly _channelContextListeners: ContextMap;
    private readonly _channelEventListeners: ChannelEventMap;

    private readonly _onIntentListenerAdded: Signal<[IntentType]> = new Signal();

    constructor(identity: Identity, appInfo: Application, channel: ContextChannel, creationTime: number | undefined, appWindowNumber: number) {
        this._id = getId(identity);
        this._window = fin.Window.wrapSync(identity);
        this._appInfo = appInfo;
        this._appWindowNumber = appWindowNumber;

        this._creationTime = creationTime;

        this._intentListeners = new Set();
        this._channelContextListeners = new Set();
        this._channelEventListeners = new Map();

        this.channel = channel;
    }

    public get id(): string {
        return this._id;
    }

    public get identity(): Readonly<Identity> {
        return this._window.identity;
    }

    public get appInfo(): Readonly<Application> {
        return this._appInfo;
    }

    public get appWindowNumber(): number {
        return this._appWindowNumber;
    }

    public get channelContextListeners(): ReadonlyArray<ChannelId> {
        return Object.keys(this._channelContextListeners);
    }

    public get intentListeners(): ReadonlyArray<string> {
        return Object.keys(this._intentListeners);
    }

    public hasIntentListener(intentName: string): boolean {
        return this._intentListeners.has(intentName);
    }

    public addIntentListener(intentName: string): void {
        this._intentListeners.add(intentName);
        this._onIntentListenerAdded.emit(intentName);
    }

    public removeIntentListener(intentName: string): void {
        this._intentListeners.delete(intentName);
    }

    public hasChannelContextListener(channel: ContextChannel): boolean {
        return this._channelContextListeners.has(channel.id);
    }

    public addChannelContextListener(channel: ContextChannel): void {
        this._channelContextListeners.add(channel.id);
    }

    public removeChannelContextListener(channel: ContextChannel): void {
        this._channelContextListeners.delete(channel.id);
    }

    public hasChannelEventListener(channel: ContextChannel, eventType: FDC3ChannelEventType): boolean {
        return this._channelEventListeners.has(channel.id) && (this._channelEventListeners.get(channel.id)!.has(eventType));
    }

    public addChannelEventListener(channel: ContextChannel, eventType: FDC3ChannelEventType): void {
        if (!this._channelEventListeners.has(channel.id)) {
            this._channelEventListeners.set(channel.id, new Set());
        }

        this._channelEventListeners.get(channel.id)!.add(eventType);
    }

    public removeChannelEventListener(channel: ContextChannel, eventType: FDC3ChannelEventType): void {
        if (this._channelEventListeners.has(channel.id)) {
            const events = this._channelEventListeners.get(channel.id)!;
            events.delete(eventType);
        }
    }

    public bringToFront(): Promise<void> {
        return this._window.bringToFront();
    }

    public focus(): Promise<void> {
        return this._window.focus();
    }

    public async isReadyToReceiveIntent(intent: IntentType): Promise<boolean> {
        if (this.hasIntentListener(intent)) {
            // App has already registered the intent listener
            return true;
        }

        const age = this._creationTime === undefined ? undefined : Date.now() - this._creationTime;

        if (age === undefined || age >= Timeouts.ADD_INTENT_LISTENER) {
            // App has been running for a while
            return false;
        } else {
            // App may be starting - Give it some time to initialize and call `addIntentListener()`, otherwise timeout
            const deferredPromise = new DeferredPromise();
<<<<<<< HEAD
=======
            const waitForIntentListenerAddedPromise = deferredPromise.promise;
            const resolve = deferredPromise.resolve;
>>>>>>> 1fe869fe

            const slot = this._onIntentListenerAdded.add(intentAdded => {
                if (intentAdded === intent) {
                    deferredPromise.resolve();
                }
            });

            const [didTimeout] = await withTimeout(Timeouts.ADD_INTENT_LISTENER - age, deferredPromise.promise);

            slot.remove();

            return !didTimeout;
        }
    }

    public removeAllListeners(): void {
        this._channelContextListeners.clear();
        this._channelEventListeners.clear();
        this._intentListeners.clear();
    }
}<|MERGE_RESOLUTION|>--- conflicted
+++ resolved
@@ -6,11 +6,7 @@
 import {AsyncInit} from '../controller/AsyncInit';
 import {Application, IntentType, ChannelId, FDC3ChannelEventType, FDC3EventType} from '../../client/main';
 import {FDC3Error, OpenError} from '../../client/errors';
-<<<<<<< HEAD
-import {DeferredPromise, withTimeout} from '../utils/async';
-=======
 import {withTimeout} from '../utils/async';
->>>>>>> 1fe869fe
 import {Timeouts} from '../constants';
 import {parseIdentity} from '../../client/validation';
 import {DeferredPromise} from '../common/DeferredPromise';
@@ -296,11 +292,6 @@
         } else {
             // App may be starting - Give it some time to initialize and call `addIntentListener()`, otherwise timeout
             const deferredPromise = new DeferredPromise();
-<<<<<<< HEAD
-=======
-            const waitForIntentListenerAddedPromise = deferredPromise.promise;
-            const resolve = deferredPromise.resolve;
->>>>>>> 1fe869fe
 
             const slot = this._onIntentListenerAdded.add(intentAdded => {
                 if (intentAdded === intent) {
