import {injectable, inject} from 'inversify';
import {WindowEvent, ApplicationEvent} from 'openfin/_v2/api/events/base';
import {Identity} from 'openfin/_v2/main';
import {Signal} from 'openfin-service-signal';
import {withTimeout} from 'openfin-service-async';

import {AsyncInit} from '../controller/AsyncInit';
import {FDC3Error, ApplicationError} from '../../client/errors';
import {APIFromClientTopic, SERVICE_IDENTITY} from '../../client/internal';
import {Application} from '../../client/main';
import {parseIdentity} from '../../client/validation';
import {Timeouts} from '../constants';
import {Injector} from '../common/Injector';
import {getId} from '../utils/getId';
import {Inject} from '../common/Injectables';
import {APIHandler} from '../APIHandler';

import {Environment, EntityType} from './Environment';
import {AppConnection} from './AppConnection';
import {AppDirectory} from './AppDirectory';
import {ContextChannel} from './ContextChannel';
import {FinAppConnection} from './FinAppConnection';
import {FinAppWindow} from './FinAppWindow';
import {LiveApp} from './LiveApp';

interface KnownEntity {
    entityNumber: number;
    entityType: EntityType;
}

@injectable()
export class FinEnvironment extends AsyncInit implements Environment {
    public readonly onApplicationCreated: Signal<[Identity, LiveApp]> = new Signal();
    public readonly onApplicationClosed: Signal<[Identity]> = new Signal();

    public readonly onWindowCreated: Signal<[Identity]> = new Signal();
    public readonly onWindowClosed: Signal<[Identity]> = new Signal();

    /**
     * Stores details of all known windows and IAB connections.
     *
     * Will include all OpenFin windows currently open, plus all active external connections to the service.
     */
    private readonly _knownEntities: Map<string, KnownEntity> = new Map<string, KnownEntity>();
    private readonly _applications: Set<string> = new Set<string>();

    private _entityCount: number = 0;

    constructor(@inject(Inject.API_HANDLER) apiHandler: APIHandler<APIFromClientTopic>) {
        super();

        apiHandler.onDisconnection.add(this.onApiHandlerDisconnection, this);
    }

    public createApplication(appInfo: Application): void {
        const uuid = AppDirectory.getUuidFromApp(appInfo);

        const startPromise = withTimeout(
            Timeouts.APP_START_FROM_MANIFEST,
            fin.Application.startFromManifest(appInfo.manifest).catch((e) => {
                this.deregisterApplication({uuid});

                throw new FDC3Error(ApplicationError.LaunchError, (e as Error).message);
            })
        ).then((result) => {
            const [didTimeout] = result;

            if (didTimeout) {
                this.deregisterApplication({uuid});
                throw new FDC3Error(ApplicationError.LaunchTimeout, `Timeout waiting for application '${appInfo.name}' to start from manifest`);
            }
        });

        this.registerApplication({uuid}, startPromise);
    }

    public wrapConnection(liveApp: LiveApp, identity: Identity, entityType: EntityType, channel: ContextChannel): AppConnection {
        identity = parseIdentity(identity);
        const id = getId(identity);

        // If `identity` is an adapter connection that hasn't yet connected to the service, there will not be a KnownEntity for this identity
        // In these cases, we will register the entity now
        const knownEntity: KnownEntity | undefined = this._knownEntities.get(id) || this.registerEntity(identity, entityType);

        if (knownEntity) {
            const {entityNumber} = knownEntity;

            if (entityType === EntityType.EXTERNAL_CONNECTION) {
                return new FinAppConnection(identity, entityType, liveApp, channel, entityNumber);
            } else {
                if (entityType !== EntityType.WINDOW) {
                    console.warn(`Unexpected entity type: ${entityType}. Treating as a regular OpenFin window.`);
                }

                return new FinAppWindow(identity, entityType, liveApp, channel, entityNumber);
            }
        } else {
            throw new Error('Cannot wrap entities belonging to the provider');
        }
    }

    public async inferApplication(identity: Identity): Promise<Application> {
        if (await this.getEntityType(identity) === EntityType.EXTERNAL_CONNECTION) {
            return {
                appId: identity.uuid,
                name: identity.uuid,
                manifestType: 'openfin',
                manifest: ''
            };
        } else {
            interface OFManifest {
                shortcut?: {name?: string; icon: string};
                // eslint-disable-next-line camelcase
                startup_app: {uuid: string; name?: string; icon?: string};
            }

            const application = fin.Application.wrapSync(identity);
            const applicationInfo = await application.getInfo();

<<<<<<< HEAD
            const {shortcut, startup_app} = (applicationInfo.manifest || {}) as OFManifest;

            const title = (shortcut && shortcut.name) || (startup_app && (startup_app.name || startup_app.uuid));
            const icon = (shortcut && shortcut.icon) || (startup_app && startup_app.icon);
=======
            const {shortcut, startup_app: startupApp} = applicationInfo.manifest as OFManifest;

            const title = (shortcut && shortcut.name) || startupApp.name || startupApp.uuid;
            const icon = (shortcut && shortcut.icon) || startupApp.icon;
>>>>>>> e353df45

            return {
                appId: application.identity.uuid,
                name: application.identity.uuid,
                title,
                icons: icon ? [{icon}] : undefined,
                manifestType: 'openfin',
                manifest: applicationInfo.manifestUrl
            };
        }
    }

    public async getEntityType(identity: Identity): Promise<EntityType> {
        const extendedIdentity = identity as (Identity & {entityType: string | undefined});

        // Attempt to avoid async call if possible
        if (extendedIdentity.entityType) {
            return extendedIdentity.entityType as EntityType;
        } else if (this._knownEntities.has(getId(identity))) {
            return this._knownEntities.get(getId(identity))!.entityType;
        } else {
            const entityInfo = await fin.System.getEntityInfo(identity.uuid, identity.uuid);
            return entityInfo.entityType as EntityType;
        }
    }

    public isKnownEntity(identity: Identity): boolean {
        return this._knownEntities.has(getId(identity));
    }

    protected async init(): Promise<void> {
        const windowInfo = await fin.System.getAllWindows();

        fin.System.addListener('application-started', async (event: ApplicationEvent<'system', 'application-started'>) => {
            await Injector.initialized;
            this.registerApplication({uuid: event.uuid}, Promise.resolve());
        });

        const appicationClosedHandler = async (event: {uuid: string}) => {
            await Injector.initialized;
            this.deregisterApplication({uuid: event.uuid});
        };

        fin.System.addListener('application-closed', appicationClosedHandler);
        fin.System.addListener('application-crashed', appicationClosedHandler);

        fin.System.addListener('window-created', async (event: WindowEvent<'system', 'window-created'>) => {
            const identity = {uuid: event.uuid, name: event.name};

            await Injector.initialized;
            this.registerApplication({uuid: event.uuid}, Promise.resolve());
            this.registerEntity(identity, EntityType.WINDOW);
        });

        fin.System.addListener('window-closed', async (event: WindowEvent<'system', 'window-closed'>) => {
            const identity = {uuid: event.uuid, name: event.name};

            await Injector.initialized;
            this.deregisterEntity(identity);
            this.deregisterApplication({uuid: event.uuid});
        });

        // No await here otherwise the injector will never properly initialize - The injector awaits this init before completion!
        Injector.initialized.then(async () => {
            // Register windows that were running before launching the FDC3 service
            windowInfo.forEach((info) => {
                const {uuid, mainWindow, childWindows} = info;
                this.registerApplication({uuid: info.uuid}, undefined);

                this.registerEntity({uuid, name: mainWindow.name}, EntityType.WINDOW);
                childWindows.forEach((child) => this.registerEntity({uuid, name: child.name}, EntityType.WINDOW));
            });
        });
    }

    private onApiHandlerDisconnection(identity: Identity): void {
        const id: string = getId(identity);
        const connection: KnownEntity|undefined = this._knownEntities.get(id);

        // Only retain knowledge of the entity if it's a window.
        // Windows are removed when they are closed, all other entity types are removed when they disconnect.
        if (connection && connection.entityType !== EntityType.WINDOW) {
            this.deregisterEntity(identity);
        }
    }

    private registerEntity(identity: Identity, entityType: EntityType): KnownEntity|undefined {
        if (identity.uuid !== SERVICE_IDENTITY.uuid) {
            const entity: KnownEntity = {
                entityNumber: this._entityCount,
                entityType
            };

            this._knownEntities.set(getId(identity), entity);
            this._entityCount++;

            if (entityType === EntityType.WINDOW) {
                this.onWindowCreated.emit(identity);
            }

            return entity;
        } else {
            return undefined;
        }
    }

    private deregisterEntity(identity: Identity): void {
        if (identity.uuid !== SERVICE_IDENTITY.uuid) {
            const id = getId(identity);
            const entity = this._knownEntities.get(id);

            if (entity) {
                this._knownEntities.delete(id);

                if (entity.entityType === EntityType.WINDOW) {
                    this.onWindowClosed.emit(identity);
                }
            }
        }
    }

    private registerApplication(identity: Identity, startedPromise: Promise<void> | undefined): void {
        const {uuid} = identity;

        if (uuid !== SERVICE_IDENTITY.uuid) {
            if (!this._applications.has(uuid)) {
                this._applications.add(uuid);
                this.onApplicationCreated.emit(identity, new LiveApp(startedPromise));
            }
        }
    }

    private deregisterApplication(identity: Identity): void {
        const {uuid} = identity;

        if (uuid !== SERVICE_IDENTITY.uuid) {
            if (this._applications.delete(uuid)) {
                this.onApplicationClosed.emit(identity);
            }
        }
    }
}<|MERGE_RESOLUTION|>--- conflicted
+++ resolved
@@ -117,17 +117,11 @@
             const application = fin.Application.wrapSync(identity);
             const applicationInfo = await application.getInfo();
 
-<<<<<<< HEAD
-            const {shortcut, startup_app} = (applicationInfo.manifest || {}) as OFManifest;
-
-            const title = (shortcut && shortcut.name) || (startup_app && (startup_app.name || startup_app.uuid));
-            const icon = (shortcut && shortcut.icon) || (startup_app && startup_app.icon);
-=======
-            const {shortcut, startup_app: startupApp} = applicationInfo.manifest as OFManifest;
-
-            const title = (shortcut && shortcut.name) || startupApp.name || startupApp.uuid;
-            const icon = (shortcut && shortcut.icon) || startupApp.icon;
->>>>>>> e353df45
+            const {shortcut, startup_app: startupApp} = (applicationInfo.manifest || {}) as OFManifest;
+
+            const title = (shortcut && shortcut.name) || (startupApp && (startupApp.name || startupApp.uuid));
+            const icon = (shortcut && shortcut.icon) || (startupApp && startupApp.icon);
+
 
             return {
                 appId: application.identity.uuid,
