--- conflicted
+++ resolved
@@ -15,11 +15,7 @@
 import {Environment, EntityType} from './Environment';
 import {AppWindow} from './AppWindow';
 import {ContextChannel} from './ContextChannel';
-<<<<<<< HEAD
-import {getId} from './Model';
 import {FinAppWindow} from './FinAppWindow';
-=======
->>>>>>> 076511e8
 
 interface SeenWindow {
     creationTime: number | undefined;
