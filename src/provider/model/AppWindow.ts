import {Identity} from 'openfin/_v2/main';

<<<<<<< HEAD
import {Application, IntentType, ChannelId} from '../../client/main';
=======
import {Application, IntentType, ChannelId, FDC3ChannelEventType} from '../../client/main';
>>>>>>> ef9023f8

import {ContextChannel} from './ContextChannel';

/**
 * Model interface, representing a window that has connected to the service.
 *
 * Only windows that have created intent or context listeners will be represented in this model. If any non-registered
 * window.
 */
export interface AppWindow {
    id: string;

    identity: Identity;

    appInfo: Readonly<Application>;

    channel: ContextChannel;

    intentListeners: ReadonlyArray<string>;

    contextListeners: ReadonlyArray<ChannelId>;

    hasIntentListener(intentName: string): boolean;

    addIntentListener(intentName: string): void;

    removeIntentListener(intentName: string): void;

<<<<<<< HEAD
    hasContextListener(channelId: ChannelId): boolean;

    addContextListener(channelId: ChannelId): void;

    removeContextListener(channelId: ChannelId): void;
=======
    hasContextListener(channel: ContextChannel): boolean;

    addContextListener(channel: ContextChannel): void;

    removeContextListener(channel: ContextChannel): void;

    hasChannelEventListener(channel: ContextChannel, eventType: FDC3ChannelEventType): boolean;

    addChannelEventListener(channel: ContextChannel, eventType: FDC3ChannelEventType): void;

    removeChannelEventListener(channel: ContextChannel, eventType: FDC3ChannelEventType): void;
>>>>>>> ef9023f8

    focus(): Promise<void>;

    ensureReadyToReceiveIntent(intent: IntentType): Promise<void>;
}<|MERGE_RESOLUTION|>--- conflicted
+++ resolved
@@ -1,10 +1,6 @@
 import {Identity} from 'openfin/_v2/main';
 
-<<<<<<< HEAD
-import {Application, IntentType, ChannelId} from '../../client/main';
-=======
 import {Application, IntentType, ChannelId, FDC3ChannelEventType} from '../../client/main';
->>>>>>> ef9023f8
 
 import {ContextChannel} from './ContextChannel';
 
@@ -33,13 +29,6 @@
 
     removeIntentListener(intentName: string): void;
 
-<<<<<<< HEAD
-    hasContextListener(channelId: ChannelId): boolean;
-
-    addContextListener(channelId: ChannelId): void;
-
-    removeContextListener(channelId: ChannelId): void;
-=======
     hasContextListener(channel: ContextChannel): boolean;
 
     addContextListener(channel: ContextChannel): void;
@@ -51,7 +40,6 @@
     addChannelEventListener(channel: ContextChannel, eventType: FDC3ChannelEventType): void;
 
     removeChannelEventListener(channel: ContextChannel, eventType: FDC3ChannelEventType): void;
->>>>>>> ef9023f8
 
     focus(): Promise<void>;
 
