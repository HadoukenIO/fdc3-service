--- conflicted
+++ resolved
@@ -67,8 +67,6 @@
 
     waitForReadyToReceiveContextOnChannel(channel: ContextChannel): Promise<void>;
 
-    isReadyToReceiveContextOnChannel(channel: ContextChannel): Promise<boolean>;
-
     removeAllListeners(): void;
 }
 
@@ -195,42 +193,6 @@
         }
     }
 
-<<<<<<< HEAD
-    public async isReadyToReceiveIntent(intent: IntentType): Promise<boolean> {
-        // App may be starting - give until app maturity to register a listener
-        return Promise.race([
-            this._maturePromise.then(() => false, () => false),
-            untilTrue(
-                this._onIntentListenerAdded,
-                () => this.hasIntentListener(intent),
-                this._maturePromise
-            ).then(() => true, () => false)
-        ]);
-    }
-
-    public async isReadyToReceiveContext(): Promise<boolean> {
-        // App may be starting - give until app maturity to register a listener
-        return Promise.race([
-            this._maturePromise.then(() => false, () => false),
-            untilTrue(
-                this._onContextListenerAdded,
-                () => this.hasContextListener(),
-                this._maturePromise
-            ).then(() => true, () => false)
-        ]);
-    }
-
-    public async isReadyToReceiveContextOnChannel(channel: ContextChannel): Promise<boolean> {
-        // App may be starting - give until app maturity to register a listener
-        return Promise.race([
-            this._maturePromise.then(() => false, () => false),
-            untilTrue(
-                this._onChannelContextListenerAdded,
-                () => this.hasChannelContextListener(channel),
-                this._maturePromise
-            ).then(() => true, () => false)
-        ]);
-=======
     public async waitForReadyToReceiveIntent(intent: IntentType): Promise<void> {
         return this.waitForListener(this._onIntentListenerAdded, () => this.hasIntentListener(intent));
     }
@@ -241,7 +203,6 @@
 
     public async waitForReadyToReceiveContextOnChannel(channel: ContextChannel): Promise<void> {
         return this.waitForListener(this._onChannelContextListenerAdded, () => this.hasChannelContextListener(channel));
->>>>>>> ecfe6428
     }
 
     public removeAllListeners(): void {
