import {Identity} from 'openfin/_v2/main';
import {Signal} from 'openfin-service-signal';

import {Application, IntentType, ChannelId} from '../../client/main';
import {Events, ChannelEvents} from '../../client/internal';
import {getId} from '../utils/getId';
import {untilTrue, allowReject} from '../utils/async';

import {ContextChannel} from './ContextChannel';

/**
 * Model interface, representing a window that has connected to the service.
 *
 * Only windows that have created intent or context listeners will be represented in this model. If any non-registered
 * window.
 *
 * TODO [SERVICE-737] Review naming of this interface, due to these objects now representing (potentially window-less)
 * external connections. Likewise for "downstream" types/functions/etc.
 */
export interface AppWindow {
    id: string;

    identity: Identity;

    appInfo: Readonly<Application>;

    appWindowNumber: number;

    channel: ContextChannel;

    intentListeners: ReadonlyArray<string>;

    channelContextListeners: ReadonlyArray<ChannelId>;

    hasIntentListener(intentName: string): boolean;

    addIntentListener(intentName: string): void;

    removeIntentListener(intentName: string): void;

    hasContextListener(): boolean;

    addContextListener(): void;

    removeContextListener(): void;

    hasChannelContextListener(channel: ContextChannel): boolean;

    addChannelContextListener(channel: ContextChannel): void;

    removeChannelContextListener(channel: ContextChannel): void;

    hasChannelEventListener(channel: ContextChannel, eventType: ChannelEvents['type']): boolean;

    addChannelEventListener(channel: ContextChannel, eventType: ChannelEvents['type']): void;

    removeChannelEventListener(channel: ContextChannel, eventType: ChannelEvents['type']): void;

    bringToFront(): Promise<void>;

    focus(): Promise<void>;

    waitForReadyToReceiveIntent(intent: IntentType): Promise<void>;

    waitForReadyToReceiveContext(): Promise<void>;

    waitForReadyToReceiveContextOnChannel(channel: ContextChannel): Promise<void>;

    removeAllListeners(): void;
}

type IntentMap = Set<string>;

type ContextMap = Set<string>;

type ChannelEventMap = Map<string, Set<Events['type']>>;

export abstract class AbstractAppWindow implements AppWindow {
    public channel: ContextChannel;

    private readonly _id: string;
    private readonly _appInfo: Application;
    private readonly _appWindowNumber: number;

    private readonly _maturePromise: Promise<void>;

    private readonly _intentListeners: IntentMap;
    private readonly _channelContextListeners: ContextMap;
    private readonly _channelEventListeners: ChannelEventMap;

    private _contextListener: boolean;

    private readonly _onIntentListenerAdded: Signal<[IntentType]> = new Signal();
    private readonly _onContextListenerAdded: Signal<[]> = new Signal();
    private readonly _onChannelContextListenerAdded: Signal<[ContextChannel]> = new Signal();

    constructor(identity: Identity, appInfo: Application, maturePromise: Promise<void>, channel: ContextChannel, appWindowNumber: number) {
        this._id = getId(identity);
        this._appInfo = appInfo;
        this._appWindowNumber = appWindowNumber;

        this._maturePromise = maturePromise;

        this._intentListeners = new Set();
        this._channelContextListeners = new Set();
        this._channelEventListeners = new Map();

        this._contextListener = false;

        this.channel = channel;
    }

    public get id(): string {
        return this._id;
    }

    public get appInfo(): Readonly<Application> {
        return this._appInfo;
    }

    public get appWindowNumber(): number {
        return this._appWindowNumber;
    }

    public get channelContextListeners(): ReadonlyArray<ChannelId> {
        return Array.from(this._channelContextListeners.values());
    }

    public get intentListeners(): ReadonlyArray<string> {
        return Array.from(this._intentListeners.values());
    }

    public hasIntentListener(intentName: string): boolean {
        return this._intentListeners.has(intentName);
    }

    public addIntentListener(intentName: string): void {
        this._intentListeners.add(intentName);
        this._onIntentListenerAdded.emit(intentName);
    }

    public removeIntentListener(intentName: string): void {
        this._intentListeners.delete(intentName);
    }

    public hasContextListener(): boolean {
        return this._contextListener;
    }

    public addContextListener(): void {
        this._contextListener = true;
        this._onContextListenerAdded.emit();
    }

    public removeContextListener(): void {
        this._contextListener = false;
    }

    public hasChannelContextListener(channel: ContextChannel): boolean {
        return this._channelContextListeners.has(channel.id);
    }

    public addChannelContextListener(channel: ContextChannel): void {
        this._channelContextListeners.add(channel.id);
        this._onChannelContextListenerAdded.emit(channel);
    }

    public removeChannelContextListener(channel: ContextChannel): void {
        this._channelContextListeners.delete(channel.id);
    }

    public hasChannelEventListener(channel: ContextChannel, eventType: ChannelEvents['type']): boolean {
        return this._channelEventListeners.has(channel.id) && (this._channelEventListeners.get(channel.id)!.has(eventType));
    }

    public addChannelEventListener(channel: ContextChannel, eventType: ChannelEvents['type']): void {
        if (!this._channelEventListeners.has(channel.id)) {
            this._channelEventListeners.set(channel.id, new Set());
        }

        this._channelEventListeners.get(channel.id)!.add(eventType);
    }

    public removeChannelEventListener(channel: ContextChannel, eventType: ChannelEvents['type']): void {
        if (this._channelEventListeners.has(channel.id)) {
            const events = this._channelEventListeners.get(channel.id)!;
            events.delete(eventType);
        }
    }

<<<<<<< HEAD
    public waitForReadyToReceiveIntent(intent: IntentType): Promise<void> {
        return this.waitForListener(this._onIntentListenerAdded, () => this.hasIntentListener(intent));
=======
    public async isReadyToReceiveIntent(intent: IntentType): Promise<boolean> {
        if (this.hasIntentListener(intent)) {
            // App has already registered the intent listener
            return true;
        }

        const age = this._creationTime === undefined ? undefined : Date.now() - this._creationTime;

        if (age === undefined || age >= Timeouts.ADD_INTENT_LISTENER) {
            // App has been running for a while
            return false;
        } else {
            // App may be starting - Give it some time to initialize and call `addIntentListener()`, otherwise timeout
            const deferredPromise = new DeferredPromise();

            const slot = this._onIntentListenerAdded.add((intentAdded) => {
                if (intentAdded === intent) {
                    deferredPromise.resolve();
                }
            });

            const [didTimeout] = await withTimeout(Timeouts.ADD_INTENT_LISTENER - age, deferredPromise.promise);

            slot.remove();

            return !didTimeout;
        }
>>>>>>> bd407819
    }

    public waitForReadyToReceiveContext(): Promise<void> {
        return this.waitForListener(this._onContextListenerAdded, () => this.hasContextListener());
    }

    public waitForReadyToReceiveContextOnChannel(channel: ContextChannel): Promise<void> {
        return this.waitForListener(this._onChannelContextListenerAdded, () => this.hasChannelContextListener(channel));
    }

    public removeAllListeners(): void {
        this._channelContextListeners.clear();
        this._channelEventListeners.clear();
        this._intentListeners.clear();
        this._contextListener = false;
    }

<<<<<<< HEAD
    private waitForListener<A extends any[]>(listenerAddedSignal: Signal<A>, hasListenerPredicate: () => boolean): Promise<void> {
        const rejectOnMaturePromise = allowReject(this._maturePromise.then(() => Promise.reject(new Error('Timeout waiting for listener'))));

        return untilTrue(listenerAddedSignal, hasListenerPredicate, rejectOnMaturePromise);
    }
=======
    public abstract identity: Readonly<Identity>;
    public abstract bringToFront(): Promise<void>;
    public abstract focus(): Promise<void>;
>>>>>>> bd407819
}<|MERGE_RESOLUTION|>--- conflicted
+++ resolved
@@ -188,38 +188,8 @@
         }
     }
 
-<<<<<<< HEAD
     public waitForReadyToReceiveIntent(intent: IntentType): Promise<void> {
         return this.waitForListener(this._onIntentListenerAdded, () => this.hasIntentListener(intent));
-=======
-    public async isReadyToReceiveIntent(intent: IntentType): Promise<boolean> {
-        if (this.hasIntentListener(intent)) {
-            // App has already registered the intent listener
-            return true;
-        }
-
-        const age = this._creationTime === undefined ? undefined : Date.now() - this._creationTime;
-
-        if (age === undefined || age >= Timeouts.ADD_INTENT_LISTENER) {
-            // App has been running for a while
-            return false;
-        } else {
-            // App may be starting - Give it some time to initialize and call `addIntentListener()`, otherwise timeout
-            const deferredPromise = new DeferredPromise();
-
-            const slot = this._onIntentListenerAdded.add((intentAdded) => {
-                if (intentAdded === intent) {
-                    deferredPromise.resolve();
-                }
-            });
-
-            const [didTimeout] = await withTimeout(Timeouts.ADD_INTENT_LISTENER - age, deferredPromise.promise);
-
-            slot.remove();
-
-            return !didTimeout;
-        }
->>>>>>> bd407819
     }
 
     public waitForReadyToReceiveContext(): Promise<void> {
@@ -237,15 +207,13 @@
         this._contextListener = false;
     }
 
-<<<<<<< HEAD
-    private waitForListener<A extends any[]>(listenerAddedSignal: Signal<A>, hasListenerPredicate: () => boolean): Promise<void> {
-        const rejectOnMaturePromise = allowReject(this._maturePromise.then(() => Promise.reject(new Error('Timeout waiting for listener'))));
-
-        return untilTrue(listenerAddedSignal, hasListenerPredicate, rejectOnMaturePromise);
-    }
-=======
     public abstract identity: Readonly<Identity>;
     public abstract bringToFront(): Promise<void>;
     public abstract focus(): Promise<void>;
->>>>>>> bd407819
+
+    private waitForListener<A extends any[]>(listenerAddedSignal: Signal<A>, hasListenerPredicate: () => boolean): Promise<void> {
+        const rejectOnMaturePromise = allowReject(this._maturePromise.then(() => Promise.reject(new Error('Timeout waiting for listener'))));
+
+        return untilTrue(listenerAddedSignal, hasListenerPredicate, rejectOnMaturePromise);
+    }
 }