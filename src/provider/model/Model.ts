import {injectable, inject} from 'inversify';
import {Identity} from 'openfin/_v2/main';
import {Signal} from 'openfin-service-signal';

import {Application, AppName, AppId} from '../../client/directory';
import {Inject} from '../common/Injectables';
import {ChannelId, DEFAULT_CHANNEL_ID} from '../../client/main';
import {APIHandler} from '../APIHandler';
import {APIFromClientTopic} from '../../client/internal';
import {SYSTEM_CHANNELS, Timeouts, CustomConfigFields} from '../constants';
import {withStrictTimeout, untilTrue, allowReject, untilSignal} from '../utils/async';
import {Boxed} from '../utils/types';
<<<<<<< HEAD
import {checkCustomConfigField} from '../utils/helpers';
=======
import {getId} from '../utils/getId';
>>>>>>> 076511e8

import {AppWindow} from './AppWindow';
import {ContextChannel, DefaultContextChannel, SystemContextChannel} from './ContextChannel';
import {Environment, EntityType} from './Environment';
import {AppDirectory} from './AppDirectory';

interface ExpectedWindow {
    // Resolves when the window has been seen by the environment. Resolves to the `registered` promise wrapped in a timeout
    seen: Promise<Boxed<Promise<AppWindow>>>;

    // Resolves when the window has connected to FDC3
    connected: Promise<void>;

    // Resolves to the AppWindow when the window has been fully registered and is ready for use outside the Model
    registered: Promise<AppWindow>;
}

const EXPECT_TIMEOUT_MESSAGE = 'Timeout on window registration exceeded';
const EXPECT_CLOSED_MESSAGE = 'Window closed before registration completed';

@injectable()
export class Model {
    public readonly onWindowAdded: Signal<[AppWindow]> = new Signal();
    public readonly onWindowRemoved: Signal<[AppWindow]> = new Signal();

    private readonly _directory: AppDirectory;
    private readonly _environment: Environment;
    private readonly _apiHandler: APIHandler<APIFromClientTopic>;

    private readonly _windowsById: {[id: string]: AppWindow};
    private readonly _channelsById: {[id: string]: ContextChannel};
    private readonly _expectedWindowsById: {[id: string]: ExpectedWindow};

    private readonly _onWindowRegisteredInternal = new Signal<[]>();

    constructor(
        @inject(Inject.APP_DIRECTORY) directory: AppDirectory,
        @inject(Inject.ENVIRONMENT) environment: Environment,
        @inject(Inject.API_HANDLER) apiHandler: APIHandler<APIFromClientTopic>
    ) {
        this._windowsById = {};
        this._channelsById = {};
        this._expectedWindowsById = {};

        this._directory = directory;
        this._environment = environment;
        this._apiHandler = apiHandler;

        this._environment.windowSeen.add(this.onWindowSeen, this);
        this._environment.windowClosed.add(this.onWindowClosed, this);

        this._apiHandler.onConnection.add(this.onApiHandlerConnection, this);
        this._apiHandler.onDisconnection.add(this.onApiHandlerDisconnection, this);

        this._channelsById[DEFAULT_CHANNEL_ID] = new DefaultContextChannel(DEFAULT_CHANNEL_ID);
        for (const channel of SYSTEM_CHANNELS) {
            this._channelsById[channel.id] = new SystemContextChannel(channel.id, channel.visualIdentity);
        }
    }

    public get windows(): AppWindow[] {
        return Object.values(this._windowsById);
    }

    public get channels(): ContextChannel[] {
        return Object.values(this._channelsById);
    }

    public getWindow(identity: Identity): AppWindow|null {
        return this._windowsById[getId(identity)] || null;
    }

    public async expectWindow(identity: Identity): Promise<AppWindow> {
        const id = getId(identity);

        if (this._windowsById[id]) {
            return this._windowsById[id];
        } else {
            const expectedWindow = this.getOrCreateExpectedWindow(identity);

            // Allow a short time between the `expectWindow` call and the window being 'seen'
            const seenWithinTimeout = withStrictTimeout(Timeouts.WINDOW_EXPECT_TO_SEEN, expectedWindow.seen, EXPECT_TIMEOUT_MESSAGE);

            const registeredWithinTimeout = (await seenWithinTimeout).value;
            const appWindow = await registeredWithinTimeout;

            return appWindow;
        }
    }

    public getChannel(id: ChannelId): ContextChannel|null {
        return this._channelsById[id] || null;
    }

    public async findOrCreate(appInfo: Application): Promise<AppWindow[]> {
        const matchingWindows = this.findWindowsByAppId(appInfo.appId);

        if (matchingWindows.length > 0) {
            // Sort windows into the order they were created
            matchingWindows.sort((a: AppWindow, b: AppWindow) => a.appWindowNumber - b.appWindowNumber);

            return matchingWindows;
        } else {
            const createPromise = this._environment.createApplication(appInfo, this._channelsById[DEFAULT_CHANNEL_ID]);
            const signalPromise = new Promise<AppWindow[]>(resolve => {
                const slot = this._onWindowRegisteredInternal.add(() => {
                    const matchingWindows = this.findWindowsByAppId(appInfo.appId);
                    if (matchingWindows.length > 0) {
                        slot.remove();
                        resolve(matchingWindows);
                    }
                });
            });
            return Promise.all([signalPromise, createPromise]).then(([windows]) => windows);
        }
    }

    /**
     * Get apps that can handle an intent and optionally with specified context type
     *
     * Includes windows that are not in the app directory but have registered a listener for it if contextType is not specified
     * @param intentType intent type
     * @param contextType context type
     */
    public async getApplicationsForIntent(intentType: string, contextType?: string): Promise<Application[]> {
        const allAppWindows = this.windows;

        const directoryAppsWithIntent = await this._directory.getAppsByIntent(intentType, contextType);

        // Include appInfos for any appWindows in model that have registered a listener for the intent
        const appsInModelWithIntent = this.extractApplicationsFromWindows(allAppWindows.filter(appWindow => appWindow.hasIntentListener(intentType)));

        // If context is specified don't use apps in model as there's no way to know about the context of non-directory
        // app intents at the moment.
        if (contextType) {
            const appsInModelWithoutIntent = this.extractApplicationsFromWindows(allAppWindows).filter((app) => {
                return !appsInModelWithIntent.some(activeApp => app.appId === activeApp.appId);
            });
            return directoryAppsWithIntent.filter((directoryApp) => {
                return !appsInModelWithoutIntent.some(inactiveApp => directoryApp.appId === inactiveApp.appId);
            });
        } else {
            const directoryAppsNotInModel = directoryAppsWithIntent
                .filter(directoryApp => !allAppWindows.some(appWindow => appWindow.appInfo.appId === directoryApp.appId));

            return [...appsInModelWithIntent, ...directoryAppsNotInModel];
        }
    }

    public findWindowsByAppName(name: AppName): AppWindow[] {
        return this.findWindows(appWindow => appWindow.appInfo.name === name);
    }

<<<<<<< HEAD
    private async onWindowSeen(identity: Identity): Promise<void> {
=======
    private extractApplicationsFromWindows(windows: AppWindow[]): Application[] {
        return windows.reduce<Application[]>((apps, appWindow) => {
            if (apps.some(app => app.appId === appWindow.appInfo.appId)) {
                // AppInfo has already been added by another window on the same app also listening for the same intent
                return apps;
            }
            return apps.concat([appWindow.appInfo]);
        }, []);
    }

    private onWindowSeen(identity: Identity): void {
        this.getOrCreateExpectedWindow(identity);
    }

    private async onWindowCreated(identity: Identity, manifestUrl: string): Promise<void> {
>>>>>>> 076511e8
        const apps = await this._directory.getAllApps();
        const appInfoFromDirectory = apps.find((app) => {
            return app.appId === identity.uuid || checkCustomConfigField(app, CustomConfigFields.OPENFIN_APP_UUID) === identity.uuid;
        });

        if (appInfoFromDirectory) {
            // If the app is in directory, we register it immediately
            this.registerWindow(appInfoFromDirectory, identity, true);
        } else {
            // If the app is not in directory, we'll add it to the model if and when it connects to FDC3
            allowReject(this.getOrCreateExpectedWindow(identity).connected.then(async () => {
                let appInfo: Application;

                // Attempt to copy appInfo from another appWindow in the model from the same app
                const appWindowsFromSameApp = this.findWindowsByAppId(identity.uuid);
                if (appWindowsFromSameApp.length > 0) {
                    appInfo = appWindowsFromSameApp[0].appInfo;
                } else {
                    appInfo = await this._environment.inferApplication(identity);
                }

                this.registerWindow(appInfo, identity, false);
            }));
        }
    }

    private onWindowClosed(identity: Identity): void {
        const id: string = getId(identity);
        const window = this._windowsById[id];

        if (window) {
            delete this._windowsById[id];
            this.onWindowRemoved.emit(window);
        } else if (this._expectedWindowsById[id]) {
            delete this._expectedWindowsById[id];
        }
    }

    private async onApiHandlerConnection(identity: Identity): Promise<void> {
        if (await this._environment.getEntityType(identity) === EntityType.EXTERNAL_CONNECTION) {
            // Any connections to the service from adapters should be immediately registered
            // TODO [SERVICE-737] Store the entity type as part of the registration process, so we can correctly handle disconnects
            this.registerWindow(await this._environment.inferApplication(identity), identity, false);
        }
    }

    private async onApiHandlerDisconnection(identity: Identity): Promise<void> {
        // TODO [SERVICE-737] Handle differences in disconnect behaviour between windows and external connections
        const id = getId(identity);

        let appWindow: AppWindow | undefined;
        if (this._windowsById[id]) {
            appWindow = this._windowsById[id];
        } else if (this._expectedWindowsById[id]) {
            appWindow = await this._expectedWindowsById[id].registered.catch(() => undefined);
        }

        if (appWindow) {
            appWindow.removeAllListeners();
        }
    }

    /**
     * Registers an appWindow in the model
     * @param appInfo Application info, either from the app directory, or 'crafted' for a non-registered app
     * @param identity Window identity
     * @param isInAppDirectory boolean indicating whether the app is registered in the app directory
     */
    private registerWindow(appInfo: Application, identity: Identity, isInAppDirectory: boolean): AppWindow {
        const id = getId(identity);

        const appWindow = this._environment.wrapApplication(appInfo, identity, this._channelsById[DEFAULT_CHANNEL_ID]);

        console.info(`Registering window [${isInAppDirectory ? '' : 'NOT '}in app directory] ${appWindow.id}`);
        this._windowsById[appWindow.id] = appWindow;
        delete this._expectedWindowsById[id];

        this.onWindowAdded.emit(appWindow);
        this._onWindowRegisteredInternal.emit();

        return appWindow;
    }

    private findWindowsByAppId(appId: AppId): AppWindow[] {
        return this.findWindows(appWindow => appWindow.appInfo.appId === appId);
    }

    private findWindows(predicate: (appWindow: AppWindow) => boolean): AppWindow[] {
        return this.windows.filter(predicate);
    }

    private getOrCreateExpectedWindow(identity: Identity): ExpectedWindow {
        const id = getId(identity);

        if (this._expectedWindowsById[id]) {
            return this._expectedWindowsById[id];
        } else {
            // A promise that never resolves but rejects when the window has closed
            const closed = allowReject(untilSignal(this._environment.windowClosed, (testIdentity) => {
                return getId(testIdentity) === id;
            }).then(() => {
                throw new Error(EXPECT_CLOSED_MESSAGE);
            }));

            // Create a promise that resolves once the window has been seen
            const seen = untilTrue(this._environment.windowSeen, () => {
                return this._environment.isWindowCreated(identity);
            });

            // Create a promise that resolves when the window has connected, or rejects when the window closes
            const connected = untilTrue(this._apiHandler.onConnection, () => {
                return this._apiHandler.isClientConnection(identity);
            }, closed);

            // Create a promise that resolves when the window has registered, or rejects when the window closes
            const registered = allowReject(untilTrue(this._onWindowRegisteredInternal, () => {
                return !!this._windowsById[id];
            }, closed).then(() => {
                return this._windowsById[id];
            }));

            const seenThenRegisteredWithinTimeout = seen.then(() => {
                return {value: withStrictTimeout(Timeouts.WINDOW_SEEN_TO_REGISTERED, registered, EXPECT_TIMEOUT_MESSAGE)};
            });

            const expectedWindow: ExpectedWindow = {
                seen: seenThenRegisteredWithinTimeout,
                connected,
                registered
            };

            this._expectedWindowsById[id] = expectedWindow;

            return expectedWindow;
        }
    }
}<|MERGE_RESOLUTION|>--- conflicted
+++ resolved
@@ -10,11 +10,8 @@
 import {SYSTEM_CHANNELS, Timeouts, CustomConfigFields} from '../constants';
 import {withStrictTimeout, untilTrue, allowReject, untilSignal} from '../utils/async';
 import {Boxed} from '../utils/types';
-<<<<<<< HEAD
 import {checkCustomConfigField} from '../utils/helpers';
-=======
 import {getId} from '../utils/getId';
->>>>>>> 076511e8
 
 import {AppWindow} from './AppWindow';
 import {ContextChannel, DefaultContextChannel, SystemContextChannel} from './ContextChannel';
@@ -168,9 +165,6 @@
         return this.findWindows(appWindow => appWindow.appInfo.name === name);
     }
 
-<<<<<<< HEAD
-    private async onWindowSeen(identity: Identity): Promise<void> {
-=======
     private extractApplicationsFromWindows(windows: AppWindow[]): Application[] {
         return windows.reduce<Application[]>((apps, appWindow) => {
             if (apps.some(app => app.appId === appWindow.appInfo.appId)) {
@@ -182,11 +176,6 @@
     }
 
     private onWindowSeen(identity: Identity): void {
-        this.getOrCreateExpectedWindow(identity);
-    }
-
-    private async onWindowCreated(identity: Identity, manifestUrl: string): Promise<void> {
->>>>>>> 076511e8
         const apps = await this._directory.getAllApps();
         const appInfoFromDirectory = apps.find((app) => {
             return app.appId === identity.uuid || checkCustomConfigField(app, CustomConfigFields.OPENFIN_APP_UUID) === identity.uuid;
