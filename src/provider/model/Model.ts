import {injectable, inject} from 'inversify';
import {Identity} from 'openfin/_v2/main';
import {Signal} from 'openfin-service-signal';
import {withStrictTimeout, allowReject, untilSignal, untilTrue, DeferredPromise, parallelForEach} from 'openfin-service-async';

import {Application, AppName} from '../../client/directory';
import {Inject} from '../common/Injectables';
import {ChannelId, DEFAULT_CHANNEL_ID, AppIntent} from '../../client/main';
import {APIHandler} from '../APIHandler';
import {APIFromClientTopic} from '../../client/internal';
import {SYSTEM_CHANNELS, Timeouts} from '../constants';
import {Boxed} from '../utils/types';
import {getId} from '../utils/getId';

import {AppConnection} from './AppConnection';
import {LiveApp} from './LiveApp';
import {ContextChannel, DefaultContextChannel, SystemContextChannel} from './ContextChannel';
import {Environment, EntityType} from './Environment';
import {AppDirectory} from './AppDirectory';

interface ExpectedConnection {
    // Resolves when the window has been created by the environment, or the named entity connects to the service via the IAB
    // Resolves to the `registered` promise wrapped in a timeout
    created: Promise<Boxed<Promise<AppConnection>>>;

    // Resolves when the entity has connected to FDC3
    connected: Promise<void>;

    // Resolves to the AppConnection when the entity has been fully registered and is ready for use outside the Model
    registered: Promise<AppConnection>;

    // Rejects when the window is closed
    closed: Promise<void>;
}

const EXPECT_TIMEOUT_MESSAGE = 'Timeout on window registration exceeded';
const EXPECT_CLOSED_MESSAGE = 'Window closed before registration completed';

@injectable()
export class Model {
    /**
     * Signal emitted whenever a new application entity connects to the service. This will typically be an OpenFin
     * window, but also includes non-window connections such as those from adapters.
     *
     * The lifecycle of window and non-window connections differ slightly. See `onApiHandlerDisconnection` for details.
     */
    public readonly onConnectionAdded: Signal<[AppConnection]> = new Signal();

    /**
     * Signal emitted whenever an application entity (previously emitted via `onConnecitonAdded`) disconnects from the
     * service.
     *
     * For window-based entities, this is keyed to the window closing rather than the IAB disconnecting.
     */
    public readonly onConnectionRemoved: Signal<[AppConnection]> = new Signal();

    private readonly _directory: AppDirectory;
    private readonly _environment: Environment;
    private readonly _apiHandler: APIHandler<APIFromClientTopic>;

    private readonly _liveAppsByUuid: {[id: string]: LiveApp};
    private readonly _connectionsById: {[id: string]: AppConnection};
    private readonly _channelsById: {[id: string]: ContextChannel};
    private readonly _expectedConnectionsById: {[id: string]: ExpectedConnection};

    private readonly _onConnectionRegisteredInternal: Signal<[AppConnection]> = new Signal();

    constructor(
        @inject(Inject.APP_DIRECTORY) directory: AppDirectory,
        @inject(Inject.ENVIRONMENT) environment: Environment,
        @inject(Inject.API_HANDLER) apiHandler: APIHandler<APIFromClientTopic>
    ) {
        this._channelsById = {};
        this._connectionsById = {};
        this._expectedConnectionsById = {};
        this._liveAppsByUuid = {};

        this._directory = directory;
        this._environment = environment;
        this._apiHandler = apiHandler;

        this._environment.onApplicationCreated.add(this.onApplicationCreated, this);
        this._environment.onApplicationClosed.add(this.onApplicationClosed, this);

        this._environment.onWindowCreated.add(this.onWindowCreated, this);
        this._environment.onWindowClosed.add(this.onWindowClosed, this);

        this._apiHandler.onConnection.add(this.onApiHandlerConnection, this);
        this._apiHandler.onDisconnection.add(this.onApiHandlerDisconnection, this);

        this._directory.directoryChanged.add(this.onDirectoryChanged, this);

        this._channelsById[DEFAULT_CHANNEL_ID] = new DefaultContextChannel(DEFAULT_CHANNEL_ID);
        for (const channel of SYSTEM_CHANNELS) {
            this._channelsById[channel.id] = new SystemContextChannel(channel.id, channel.visualIdentity);
        }
    }

    public get apps(): LiveApp[] {
        return Object.values(this._liveAppsByUuid);
    }

    public get connections(): AppConnection[] {
        return Object.values(this._connectionsById);
    }

    public get channels(): ContextChannel[] {
        return Object.values(this._channelsById);
    }

    public getConnection(identity: Identity): AppConnection|null {
        return this._connectionsById[getId(identity)] || null;
    }

    public async expectConnection(identity: Identity): Promise<AppConnection> {
        const id = getId(identity);

        if (this._connectionsById[id]) {
            return this._connectionsById[id];
        } else {
            const expectedConnection = this.getOrCreateExpectedConnection(identity);

            // Allow a short time between the `expectConnection` call and the window being created
            const createdWithinTimeout = withStrictTimeout(Timeouts.ENTITY_INITIALIZE, expectedConnection.created, EXPECT_TIMEOUT_MESSAGE);

            const registeredWithinTimeout = (await createdWithinTimeout).value;
            const connection = await registeredWithinTimeout;

            return connection;
        }
    }

    /**
     * Returns all registered connections for an app satisfying our predicate, waiting for at least one connection or
     * until the app is mature.
     */
    public async expectConnectionsForApp(
        appInfo: Application,
        isReadyNow: (connection: AppConnection) => boolean,
        waitForReady: (connection: AppConnection) => Promise<void>
    ): Promise<AppConnection[]> {
        const uuid = AppDirectory.getUuidFromApp(appInfo);
        const connections = this._liveAppsByUuid[uuid] ? this._liveAppsByUuid[uuid].connections : [];

        const result: AppConnection[] = connections.filter(isReadyNow);

        if (result.length > 0) {
            // If we have any connections that immediately satisfy our predicate, return those
            return result;
        } else {
            // Otherwise, wait until we have a single connection that satisfies our predicate
            const deferredPromise = new DeferredPromise<AppConnection>();

            // Apply the async predicate to any incoming connections
            const slot = this._onConnectionRegisteredInternal.add((connection) => {
                if (connection.appInfo.appId === appInfo.appId) {
                    waitForReady(connection).then(() => deferredPromise.resolve(connection), () => {});
                }
            });

            // Apply the async predicate to any existing connections
            for (const connection of connections) {
                waitForReady(connection).then(() => deferredPromise.resolve(connection), () => {});
            }

            // Return a connection once we have one, or timeout when the application is mature
            return Promise.race([
                deferredPromise.promise.then((connection) => [connection]),
                this.getOrCreateLiveApp(appInfo).then((liveApp) => liveApp.waitForAppMature().then(() => [], () => []))
            ]).then((connection) => {
                slot.remove();
                return connection;
            });
        }
    }

    public async getOrCreateLiveApp(appInfo: Application): Promise<LiveApp> {
        const uuid = AppDirectory.getUuidFromApp(appInfo);

        if (this._liveAppsByUuid[uuid]) {
            return this._liveAppsByUuid[uuid];
        } else {
            const deferredPromise = new DeferredPromise<LiveApp>();

            const slot = this._environment.onApplicationCreated.add((identity: Identity, liveApp: LiveApp) => {
                if (identity.uuid === uuid) {
                    slot.remove();
                    deferredPromise.resolve(liveApp);
                }
            });

            this._environment.createApplication(appInfo);

            return deferredPromise.promise;
        }
    }

    public getChannel(id: ChannelId): ContextChannel|null {
        return this._channelsById[id] || null;
    }

    public setChannel(channel: ContextChannel): void {
        this._channelsById[channel.id] = channel;
    }

    /**
     * Get apps that can handle an intent and optionally with specified context type
     *
     * Includes entities that are not in the app directory but have registered a listener for it if contextType is not specified
     *
     * @param intentType The intent type we want to find supporting apps for
     * @param contextType The optional context type that we want apps to support with the given intent
     */
    public async getApplicationsForIntent(intentType: string, contextType?: string): Promise<Application[]> {
        // Get all live apps that support the given intent and context
        const liveApps = Object.values(this._liveAppsByUuid);

<<<<<<< HEAD
        const liveAppsForIntent = liveApps.filter((liveApp: LiveApp) => {
            const {appInfo, windows} = liveApp;
=======
        const liveAppsForIntent = (await serialFilter(liveApps, async (liveApp: LiveApp) => {
            const {appInfo, connections} = liveApp;
>>>>>>> e353df45

            const hasIntentListener = connections.some((connection) => connection.hasIntentListener(intentType));

            return hasIntentListener && appInfo !== undefined && AppDirectory.mightAppSupportIntent(appInfo, intentType, contextType);
        }).map((liveApp) => liveApp.appInfo!);

        // Get all directory apps that support the given intent and context
        const directoryApps = (await this._directory.getAllApps()).filter((app) => {
            const uuid = AppDirectory.getUuidFromApp(app);
            const liveApp: LiveApp | undefined = this._liveAppsByUuid[uuid];

            if (liveApp && liveApp.mature) {
                return false;
            }

            if (liveAppsForIntent.find((testLiveApp) => testLiveApp.appId === app.appId)) {
                return false;
            }

            return true;
        });

        const directoryAppsForIntent = directoryApps.filter((app) => AppDirectory.shouldAppSupportIntent(app, intentType, contextType));

        // Return apps in consistent order
        return [...liveAppsForIntent, ...directoryAppsForIntent].sort((a, b) => this.compareAppsForIntent(a, b, intentType, contextType));
    }

    /**
     * Get information about intents that can handle a given contexts, and the apps that can handle that intent with that context. Result
     * will be consistent with `getApplicationsForIntent`
     *
     * @param contextType The optional context type that we want to find intents to handle
     */
    public async getAppIntentsByContext(contextType: string): Promise<AppIntent[]> {
        const appIntentsBuilder = new AppIntentsBuilder();

        // Populate appIntentsBuilder from running apps
        this.connections.forEach((connection) => {
            const intentTypes = connection.intentListeners;
            const app = connection.appInfo;

            intentTypes.filter((intentType) => AppDirectory.mightAppSupportIntent(app, intentType, contextType)).forEach((intentType) => {
                appIntentsBuilder.addApplicationForIntent(intentType, connection.appInfo);
            });
        });

        // Populate appIntentsBuilder from non-mature directory apps
        const directoryApps = (await this._directory.getAllApps()).filter((app) => {
            const uuid = AppDirectory.getUuidFromApp(app);
            const liveApp: LiveApp | undefined = this._liveAppsByUuid[uuid];

            return !(liveApp && liveApp.mature);
        });

        directoryApps.forEach((app) => {
            const intents = app.intents || [];

            intents.filter((intent) => AppDirectory.shouldAppSupportIntent(app, intent.name, contextType)).forEach((intent) => {
                appIntentsBuilder.addApplicationForIntent(intent.name, app);
            });
        });

        // Build app intents
        const appIntents = appIntentsBuilder.build();

        // Normalize result and set display names
        appIntents.forEach((appIntent) => {
            appIntent.apps.sort((a, b) => this.compareAppsForIntent(a, b, appIntent.intent.name, contextType));
            appIntent.intent.displayName = AppDirectory.getIntentDisplayName(appIntent.apps, appIntent.intent.name);
        });

        appIntents.sort((a, b) => a.intent.name.localeCompare(b.intent.name, 'en'));

        return appIntents;
    }

    public findConnectionsByAppName(name: AppName): AppConnection[] {
        const liveApp = Object.values(this._liveAppsByUuid).find((testLiveApp) => !!testLiveApp.appInfo && testLiveApp.appInfo.name === name);

        return liveApp ? liveApp.connections : [];
    }

    public async existsAppForName(name: AppName): Promise<boolean> {
        const directoryApp = await this._directory.getAppByName(name);

        if (directoryApp) {
            return true;
        } else {
            return !!this._liveAppsByUuid[name];
        }
    }

    public async onDirectoryChanged(): Promise<void> {
        await parallelForEach(Object.entries(this._liveAppsByUuid).filter((entry) => !entry[1].mature && !entry[1].hasFinalAppInfo()), async (entry) => {
            const uuid = entry[0];
            const liveApp = entry[1];

            const appInfo = await this._directory.getAppByUuid(uuid);

            if (appInfo) {
                liveApp.setAppInfo(appInfo, true);
            }
        });
    }

    private async onApplicationCreated(identity: Identity, liveApp: LiveApp): Promise<void> {
        const {uuid} = identity;
        this._liveAppsByUuid[uuid] = liveApp;

        await liveApp.waitForAppStarted();

        // Attempt to get appInfo from the app directory, otherwise infer from environment
        const appInfoFromDirectory = await this._directory.getAppByUuid(uuid);
        const appInfo = appInfoFromDirectory || await this._environment.inferApplication(identity);

        liveApp.setAppInfo(appInfo, !!appInfoFromDirectory);
    }

    private onApplicationClosed(identity: Identity): void {
        const {uuid} = identity;
        const app = this._liveAppsByUuid[uuid];

        if (app) {
            app.setClosed();
            delete this._liveAppsByUuid[uuid];
        }
    }

    private onWindowCreated(identity: Identity): void {
        const expectedWindow = this.getOrCreateExpectedConnection(identity);

        const {uuid} = identity;
        const liveApp = this._liveAppsByUuid[uuid];

        // Only register windows once they are connected to the service
        allowReject(expectedWindow.connected.then(() => this.registerConnection(liveApp, identity, EntityType.WINDOW)));
    }

    private onWindowClosed(identity: Identity): void {
        this.removeConnection(identity);
    }

    private async onApiHandlerConnection(identity: Identity): Promise<void> {
        const entityType: EntityType = await this._environment.getEntityType(identity);

        if (entityType === EntityType.EXTERNAL_CONNECTION) {
            // Any connections to the service from adapters should be immediately registered
            let liveApp = this._liveAppsByUuid[identity.uuid];

<<<<<<< HEAD
            liveApp.setAppInfo(appInfo, true);
            this._liveAppsByUuid[uuid] = liveApp;
=======
            if (!liveApp) {
                const appInfo = await this._environment.inferApplication(identity);
>>>>>>> e353df45

                liveApp = new LiveApp(undefined);
                liveApp.setAppInfo(appInfo);
                this._liveAppsByUuid[identity.uuid] = liveApp;
            }

            this.registerConnection(liveApp, identity, entityType);
        }
    }

    private async onApiHandlerDisconnection(identity: Identity): Promise<void> {
        // Although windows are only registered on connection, we do not unregister on disconnect, so channel membership is preserved on navigation
        const id = getId(identity);

        let connection: AppConnection | undefined;
        if (this._connectionsById[id]) {
            connection = this._connectionsById[id];
        } else if (this._expectedConnectionsById[id]) {
            connection = await this._expectedConnectionsById[id].registered.catch(() => undefined);
        }

        if (connection) {
            // Assume client disconnected due to a page reload, or some other change that resets its listener state
            connection.removeAllListeners();

            // For non-window connections, also treat this as the entity being destroyed
            // There is no `window-closed` equivilant for external connections, so we will do our full clean-up of state here
            if (connection.entityType === EntityType.EXTERNAL_CONNECTION) {
                this.removeConnection(connection.identity);

                const liveApp: LiveApp | undefined = this._liveAppsByUuid[identity.uuid];
                if (liveApp && liveApp.connections.length === 0) {
                    liveApp.setClosed();
                    delete this._liveAppsByUuid[identity.uuid];
                }
            }
        }
    }

    /**
     * Registers an entity in the model
     *
     * @param liveApp Details of the application that the connection belongs to
     * @param identity Window/connection identity
     * @param entityType Indicates the type of entity that is connecting to the service
     */
    private async registerConnection(liveApp: LiveApp, identity: Identity, entityType: EntityType): Promise<void> {
        // Don't register connections for any app until the app's info is known
        await liveApp.waitForAppInfo();

        const connection: AppConnection = this._environment.wrapConnection(liveApp, identity, entityType, this._channelsById[DEFAULT_CHANNEL_ID]);

        console.info(`Registering connection ${connection.id}`);

        this._connectionsById[connection.id] = connection;
        delete this._expectedConnectionsById[connection.id];

        liveApp.addConnection(connection);

        this.onConnectionAdded.emit(connection);
        this._onConnectionRegisteredInternal.emit(connection);
    }

    private removeConnection(identity: Identity): void {
        const id: string = getId(identity);
        const connection: AppConnection = this._connectionsById[id];

        if (connection) {
            const liveApp: LiveApp | undefined = this._liveAppsByUuid[identity.uuid];
            if (liveApp) {
                liveApp.removeConnection(connection);
            }

            delete this._connectionsById[id];
            this.onConnectionRemoved.emit(connection);
        } else if (this._expectedConnectionsById[id]) {
            delete this._expectedConnectionsById[id];
        }
    }

    private getOrCreateExpectedConnection(identity: Identity): ExpectedConnection {
        const id = getId(identity);

        if (this._expectedConnectionsById[id]) {
            return this._expectedConnectionsById[id];
        } else {
            // A promise that never resolves but rejects when the window has closed
            const closed = allowReject(untilSignal(this._environment.onWindowClosed, (testIdentity) => {
                return getId(testIdentity) === id;
            }).then(() => {
                throw new Error(EXPECT_CLOSED_MESSAGE);
            }));

            // Create a promise that resolves once the window has been created
            const windowCreated = untilTrue(this._environment.onWindowCreated, () => {
                return this._environment.isKnownEntity(identity);
            });
            const connectionCreated = untilTrue(this._apiHandler.onConnection, () => {
                return this._apiHandler.isClientConnection(identity);
            });
            const created = Promise.race([windowCreated, connectionCreated]);

            // Create a promise that resolves when the entity connects, or rejects when the window closes
            const connected = untilTrue(this._apiHandler.onConnection, () => {
                return this._apiHandler.isClientConnection(identity);
            }, closed);

            // Create a promise that resolves when the entity registers, or rejects when the window closes
            const registered = allowReject(untilTrue(this._onConnectionRegisteredInternal, () => {
                return !!this._connectionsById[id];
            }, closed).then(() => {
                return this._connectionsById[id];
            }));

            const createdThenRegisteredWithinTimeout = created.then(() => {
                return {value: withStrictTimeout(Timeouts.WINDOW_CREATED_TO_REGISTERED, registered, EXPECT_TIMEOUT_MESSAGE)};
            });

            const expectedConnection: ExpectedConnection = {
                created: createdThenRegisteredWithinTimeout,
                connected,
                registered,
                closed
            };

            this._expectedConnectionsById[id] = expectedConnection;

            return expectedConnection;
        }
    }

    private compareAppsForIntent(app1: Application, app2: Application, intentType: string, contextType?: string): number {
        const support1 = AppDirectory.shouldAppSupportIntent(app1, intentType, contextType);
        const support2 = AppDirectory.shouldAppSupportIntent(app2, intentType, contextType);

        if (support1 && !support2) {
            return -1;
        } else if (!support1 && support2) {
            return 1;
        }

        const running1 = this._liveAppsByUuid[AppDirectory.getUuidFromApp(app1)] !== undefined;
        const running2 = this._liveAppsByUuid[AppDirectory.getUuidFromApp(app2)] !== undefined;

        if (running1 && !running2) {
            return -1;
        } else if (!running1 && running2) {
            return 1;
        }

        return (app1.title || app1.name).localeCompare(app2.title || app2.name, 'en');
    }
}

class AppIntentsBuilder {
    private readonly _appsByIntentType: Map<string, Set<Application>> = new Map();

    public addApplicationForIntent(intentType: string, app: Application): void {
        const appsSet = this._appsByIntentType.get(intentType) || new Set<Application>();
        appsSet.add(app);
        this._appsByIntentType.set(intentType, appsSet);
    }

    public build(): AppIntent[] {
        const appIntents = Array.from(this._appsByIntentType.entries()).map((entry) => {
            const [intentType, appSet] = entry;

            return {
                intent: {
                    name: intentType,
                    displayName: intentType
                },
                apps: Array.from(appSet.values())
            };
        });

        return appIntents;
    }
}<|MERGE_RESOLUTION|>--- conflicted
+++ resolved
@@ -215,13 +215,8 @@
         // Get all live apps that support the given intent and context
         const liveApps = Object.values(this._liveAppsByUuid);
 
-<<<<<<< HEAD
         const liveAppsForIntent = liveApps.filter((liveApp: LiveApp) => {
-            const {appInfo, windows} = liveApp;
-=======
-        const liveAppsForIntent = (await serialFilter(liveApps, async (liveApp: LiveApp) => {
             const {appInfo, connections} = liveApp;
->>>>>>> e353df45
 
             const hasIntentListener = connections.some((connection) => connection.hasIntentListener(intentType));
 
@@ -372,16 +367,11 @@
             // Any connections to the service from adapters should be immediately registered
             let liveApp = this._liveAppsByUuid[identity.uuid];
 
-<<<<<<< HEAD
-            liveApp.setAppInfo(appInfo, true);
-            this._liveAppsByUuid[uuid] = liveApp;
-=======
             if (!liveApp) {
                 const appInfo = await this._environment.inferApplication(identity);
->>>>>>> e353df45
 
                 liveApp = new LiveApp(undefined);
-                liveApp.setAppInfo(appInfo);
+                liveApp.setAppInfo(appInfo, true);
                 this._liveAppsByUuid[identity.uuid] = liveApp;
             }
 
