--- conflicted
+++ resolved
@@ -170,20 +170,14 @@
                 appInfo = appWindowsFromSameApp[0].appInfo;
             } else {
                 // There are no appWindows in the model with the same app uuid - Produce minimal appInfo from window information
-<<<<<<< HEAD
                 // TODO: Think about this race condition - for a brief period a window can be connected but not in the model (SERVICE-551)
-                appInfo = await this.getApplicationInfo(identity);
-=======
-                // TODO: Think about this race condition - for a brief period a window can be connected but not in the model
                 appInfo = await this._environment.inferApplication(identity);
->>>>>>> 442e6c1e
             }
 
             this.registerWindow(appInfo, identity, false);
         }
     }
 
-<<<<<<< HEAD
     /**
      * Registers an appWindow in the model
      * @param appInfo Application info, either from the app directory, or 'crafted' for a non-registered app
@@ -209,42 +203,4 @@
     private findWindows(predicate: (appWindow: AppWindow) => boolean): AppWindow[] {
         return this.windows.filter(predicate);
     }
-
-    /**
-     * Retrieves application info from a window's identity
-     * @param identity `Identity` of the window to get the app info from
-     */
-    private async getApplicationInfo(identity: Identity): Promise<Application> {
-        type OFManifest = {
-            shortcut?: {name?: string, icon: string},
-            startup_app: {uuid: string, name?: string, icon?: string}
-        };
-
-        const application = fin.Application.wrapSync(identity);
-        const applicationInfo = await application.getInfo();
-        const {shortcut, startup_app} = applicationInfo.manifest as OFManifest;
-
-        const title = (shortcut && shortcut.name) || startup_app.name || startup_app.uuid;
-        const icon = (shortcut && shortcut.icon) || startup_app.icon;
-
-        const appInfo: Application = {
-            appId: application.identity.uuid,
-            name: application.identity.uuid,
-            title: title,
-            icons: icon ? [{icon}] : undefined,
-            manifestType: 'openfin',
-            manifest: applicationInfo.manifestUrl
-        };
-
-        return appInfo;
-=======
-    private static matchesFilter(window: AppWindow, filter: FindFilter): boolean {
-        switch (filter) {
-            case FindFilter.WITH_CONTEXT_LISTENER:
-                return window.contextListeners.length > 0;
-            case FindFilter.WITH_INTENT_LISTENER:
-                return window.intentListeners.length > 0;
-        }
->>>>>>> 442e6c1e
-    }
 }