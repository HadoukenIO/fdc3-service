import {injectable, inject, id} from 'inversify';
import {Identity} from 'openfin/_v2/main';
import {Signal} from 'openfin-service-signal';

import {Application, AppName} from '../../client/directory';
import {Inject} from '../common/Injectables';
import {ChannelId, DEFAULT_CHANNEL_ID, AppIntent} from '../../client/main';
import {APIHandler} from '../APIHandler';
import {APIFromClientTopic} from '../../client/internal';
import {SYSTEM_CHANNELS, Timeouts} from '../constants';
import {withStrictTimeout, untilTrue, allowReject, untilSignal, asyncFilter, asyncMap} from '../utils/async';
import {Boxed} from '../utils/types';
import {getId} from '../utils/getId';
import {DeferredPromise} from '../common/DeferredPromise';

import {LiveApp} from './LiveApp';
import {AppWindow} from './AppWindow';
import {ContextChannel, DefaultContextChannel, SystemContextChannel} from './ContextChannel';
import {Environment, EntityType} from './Environment';
import {AppDirectory} from './AppDirectory';

interface ExpectedWindow {
    // Resolves when the window has been created by the environment. Resolves to the `registered` promise wrapped in a timeout
    created: Promise<Boxed<Promise<AppWindow>>>;

    // Resolves when the window has connected to FDC3
    connected: Promise<void>;

    // Resolves to the AppWindow when the window has been fully registered and is ready for use outside the Model
    registered: Promise<AppWindow>;

    // Rejects when the window is closed
    closed: Promise<void>;
}

const EXPECT_TIMEOUT_MESSAGE = 'Timeout on window registration exceeded';
const EXPECT_CLOSED_MESSAGE = 'Window closed before registration completed';

@injectable()
export class Model {
    public readonly onWindowAdded: Signal<[AppWindow]> = new Signal();
    public readonly onWindowRemoved: Signal<[AppWindow]> = new Signal();

    private readonly _directory: AppDirectory;
    private readonly _environment: Environment;
    private readonly _apiHandler: APIHandler<APIFromClientTopic>;

    private readonly _liveAppsByUuid: {[id: string]: LiveApp};
    private readonly _windowsById: {[id: string]: AppWindow};
    private readonly _channelsById: {[id: string]: ContextChannel};
    private readonly _expectedWindowsById: {[id: string]: ExpectedWindow};

    private readonly _onWindowRegisteredInternal = new Signal<[AppWindow]>();

    constructor(
        @inject(Inject.APP_DIRECTORY) directory: AppDirectory,
        @inject(Inject.ENVIRONMENT) environment: Environment,
        @inject(Inject.API_HANDLER) apiHandler: APIHandler<APIFromClientTopic>
    ) {
        this._liveAppsByUuid = {};
        this._windowsById = {};
        this._channelsById = {};
        this._expectedWindowsById = {};

        this._directory = directory;
        this._environment = environment;
        this._apiHandler = apiHandler;

        this._environment.applicationCreated.add(this.onApplicationCreated, this);
        this._environment.applicationClosed.add(this.onApplicationClosed, this);

        this._environment.windowCreated.add(this.onWindowCreated, this);
        this._environment.windowClosed.add(this.onWindowClosed, this);

        this._apiHandler.onConnection.add(this.onApiHandlerConnection, this);
        this._apiHandler.onDisconnection.add(this.onApiHandlerDisconnection, this);

        this._channelsById[DEFAULT_CHANNEL_ID] = new DefaultContextChannel(DEFAULT_CHANNEL_ID);
        for (const channel of SYSTEM_CHANNELS) {
            this._channelsById[channel.id] = new SystemContextChannel(channel.id, channel.visualIdentity);
        }
    }

    public get apps(): LiveApp[] {
        return Object.values(this._liveAppsByUuid);
    }

    public get windows(): AppWindow[] {
        return Object.values(this._windowsById);
    }

    public get channels(): ContextChannel[] {
        return Object.values(this._channelsById);
    }

    public getWindow(identity: Identity): AppWindow|null {
        return this._windowsById[getId(identity)] || null;
    }

    public async expectWindow(identity: Identity): Promise<AppWindow> {
        const id = getId(identity);

        if (this._windowsById[id]) {
            return this._windowsById[id];
        } else {
            const expectedWindow = this.getOrCreateExpectedWindow(identity);

            // Allow a short time between the `expectWindow` call and the window being created
            const createdWithinTimeout = withStrictTimeout(Timeouts.WINDOW_EXPECT_TO_CREATED, expectedWindow.created, EXPECT_TIMEOUT_MESSAGE);

            const registeredWithinTimeout = (await createdWithinTimeout).value;
            const appWindow = await registeredWithinTimeout;

            return appWindow;
        }
    }

    /**
     * Returns all registered windows for an app satisfying our predicate, waiting for at least one window or until the app is mature
     */
    public async expectWindowsForApp(
        appInfo: Application,
        windowReadyNow: (window: AppWindow) => boolean,
        waitForWindowReady: (window: AppWindow) => Promise<void>
    ): Promise<AppWindow[]> {
        const uuid = AppDirectory.getUuidFromApp(appInfo);
        const windows = this._liveAppsByUuid[uuid] ? this._liveAppsByUuid[uuid].windows : [];

        const result: AppWindow[] = [];

        // Find any windows that immediately satisfy our predicate
        for (const window of windows) {
            if (windowReadyNow(window)) {
                result.push(window);
            }
        }

        if (result.length > 0) {
            // If we have any windows that immediately satisfy our predicate, return those
            return result;
        } else {
            // Otherwise, wait until we have a single window that satisfies our predicate
            const deferredPromise = new DeferredPromise<AppWindow>();

            // Apply the async predicate to any incoming windows
            const slot = this._onWindowRegisteredInternal.add((window) => {
                if (window.appInfo.appId === appInfo.appId) {
                    waitForWindowReady(window).then(() => {
                        deferredPromise.resolve(window);
                    }, () => {});
                }
            });

            // Apply the async predicate to any existing windows
            for (const window of windows) {
                waitForWindowReady(window).then(() => {
                    deferredPromise.resolve(window);
                }, () => {});
            }

            // Return a window once we have one, or timeout when the application is mature
            return Promise.race([
                deferredPromise.promise.then((result) => [result]),
<<<<<<< HEAD
                this.getOrCreateLiveApp(appInfo).then(liveApp => liveApp.maturePromise.then(() => [], () => []))
            ]);
=======
                this.getOrCreateLiveApp(appInfo).then(liveApp => liveApp.waitForAppMature().then(() => [], () => []))
            ]).then((result) => {
                slot.remove();
                return result;
            });
>>>>>>> ecfe6428
        }
    }

    /**
     * Returns all registered windows satisfying our predicate for all started apps, waiting for at least one window
     * per app or until each app is mature
     */
    public async expectWindowsForAllApps(
        syncPredicate: (window: AppWindow) => boolean,
        asyncPredicate: (window: AppWindow) => Promise<boolean>
    ): Promise<AppWindow[]> {
        const apps = Object.values(this._liveAppsByUuid).filter(app => app.started);

        const windows = await asyncMap(apps, async (app) => this.expectWindowsForApp(await app.getAppInfo(), syncPredicate, asyncPredicate));

        return windows.reduce((acc, curr) => {
            acc.push(...curr);
            return acc;
        }, [] as AppWindow[]);
    }

    public async getOrCreateLiveApp(appInfo: Application): Promise<LiveApp> {
        const uuid = AppDirectory.getUuidFromApp(appInfo);

        if (this._liveAppsByUuid[uuid]) {
            return this._liveAppsByUuid[uuid];
        } else {
            const deferredPromise = new DeferredPromise<LiveApp>();

            const slot = this._environment.applicationCreated.add((identity: Identity, liveApp: LiveApp) => {
                if (identity.uuid === uuid) {
                    slot.remove();
                    deferredPromise.resolve(liveApp);
                }
            });

            this._environment.createApplication(appInfo);

            return deferredPromise.promise;
        }
    }

    public getChannel(id: ChannelId): ContextChannel|null {
        return this._channelsById[id] || null;
    }

    public setChannel(channel: ContextChannel): void {
        this._channelsById[channel.id] = channel;
    }

    /**
     * Get apps that can handle an intent and optionally with specified context type
     *
     * Includes windows that are not in the app directory but have registered a listener for it if contextType is not specified
     * @param intentType The intent type we want to find supporting apps for
     * @param contextType The optional context type that we want apps to support with the given intent
     */
    public async getApplicationsForIntent(intentType: string, contextType?: string): Promise<Application[]> {
        // Get all live apps that support the given intent and context
        const liveApps = Object.values(this._liveAppsByUuid);

        const liveAppsForIntent = (await asyncFilter(liveApps, async (liveApp: LiveApp) => {
            const {appInfo, windows} = liveApp;

            const hasIntentListener = windows.some(window => window.hasIntentListener(intentType));

            return hasIntentListener && appInfo !== undefined && AppDirectory.mightAppSupportIntent(appInfo, intentType, contextType);
        })).map(liveApp => liveApp.appInfo!);

        // Get all directory apps that support the given intent and context
        const directoryApps = await asyncFilter(await this._directory.getAllApps(), async (app) => {
            const uuid = AppDirectory.getUuidFromApp(app);
            const liveApp: LiveApp | undefined = this._liveAppsByUuid[uuid];

            if (liveApp && liveApp.mature) {
                return false;
            }

            if (liveAppsForIntent.find(liveApp => liveApp.appId === app.appId)) {
                return false;
            }

            return true;
        });

        const directoryAppsForIntent = directoryApps.filter(app => AppDirectory.shouldAppSupportIntent(app, intentType, contextType));

        // Return apps in consistent order
        return [...liveAppsForIntent, ...directoryAppsForIntent].sort((a, b) => this.compareAppsForIntent(a, b, intentType, contextType));
    }

    /**
     * Get information about intents that can handle a given contexts, and the apps that can handle that intent with that context. Result
     * will be consistent with `getApplicationsForIntent`
     *
     * @param contextType The optional context type that we want to find intents to handle
     */
    public async getAppIntentsByContext(contextType: string): Promise<AppIntent[]> {
        const appIntentsBuilder = new AppIntentsBuilder();

        // Populate appIntentsBuilder from running apps
        this.windows.forEach(window => {
            const intentTypes = window.intentListeners;
            const app = window.appInfo;

            intentTypes.filter(intentType => AppDirectory.mightAppSupportIntent(app, intentType, contextType)).forEach(intentType => {
                appIntentsBuilder.addApplicationForIntent(intentType, window.appInfo);
            });
        });

        // Populate appIntentsBuilder from non-mature directory apps
        const directoryApps = await asyncFilter(await this._directory.getAllApps(), async (app) => {
            const uuid = AppDirectory.getUuidFromApp(app);
            const liveApp: LiveApp | undefined = this._liveAppsByUuid[uuid];

            return !(liveApp && liveApp.mature);
        });

        directoryApps.forEach(app => {
            const intents = app.intents || [];

            intents.filter(intent => AppDirectory.shouldAppSupportIntent(app, intent.name, contextType)).forEach(intent => {
                appIntentsBuilder.addApplicationForIntent(intent.name, app);
            });
        });

        // Build app intents
        const appIntents = appIntentsBuilder.build();

        // Normalize result and set display names
        appIntents.forEach(appIntent => {
            appIntent.apps.sort((a, b) => this.compareAppsForIntent(a, b, appIntent.intent.name, contextType));
            appIntent.intent.displayName = AppDirectory.getIntentDisplayName(appIntent.apps, appIntent.intent.name);
        });

        appIntents.sort((a, b) => a.intent.name.localeCompare(b.intent.name, 'en'));

        return appIntents;
    }

    public findWindowsByAppName(name: AppName): AppWindow[] {
        const liveApp = Object.values(this._liveAppsByUuid).find(liveApp => !!liveApp.appInfo && liveApp.appInfo.name === name);

        return liveApp ? liveApp.windows : [];
    }

    public async existsAppForName(name: AppName): Promise<boolean> {
        const directoryApp = await this._directory.getAppByName(name);

        if (directoryApp) {
            return true;
        } else {
            return !!this._liveAppsByUuid[name];
        }
    }

    private async onApplicationCreated(identity: Identity, liveApp: LiveApp): Promise<void> {
        const {uuid} = identity;
        this._liveAppsByUuid[uuid] = liveApp;

        // Attempt to get appInfo from the app directory, otherwise infer from environment
        const appInfoFromDirectory = await this._directory.getAppByUuid(uuid);
        const appInfo = appInfoFromDirectory || await this._environment.inferApplication(identity);

        liveApp.setAppInfo(appInfo);
    }

    private onApplicationClosed(identity: Identity): void {
        delete this._liveAppsByUuid[identity.uuid];
    }

    private onWindowCreated(identity: Identity): void {
        const expectedWindow = this.getOrCreateExpectedWindow(identity);

        const uuid = identity.uuid;
        const liveApp = this._liveAppsByUuid[uuid];
        this._liveAppsByUuid[uuid] = liveApp;

        // Only register windows once they are connected to the service
        allowReject(expectedWindow.connected.then(async () => {
            await this.registerWindow(liveApp, identity);
        }));
    }

    private onWindowClosed(identity: Identity): void {
        const uuid = identity.uuid;
        const id: string = getId(identity);

        const liveApp: LiveApp | undefined = this._liveAppsByUuid[uuid];
        const window = this._windowsById[id];

        if (window) {
            if (liveApp) {
                liveApp.removeWindow(window);
            }

            delete this._windowsById[id];
            this.onWindowRemoved.emit(window);
        } else if (this._expectedWindowsById[id]) {
            delete this._expectedWindowsById[id];
        }
    }

    private async onApiHandlerConnection(identity: Identity): Promise<void> {
        if (await this._environment.getEntityType(identity) === EntityType.EXTERNAL_CONNECTION) {
            // Any connections to the service from adapters should be immediately registered
            const appInfo = await this._environment.inferApplication(identity);
            const liveApp = new LiveApp(Promise.resolve());

            liveApp.setAppInfo(appInfo);
            this._liveAppsByUuid[identity.uuid] = liveApp;

            await this.registerWindow(liveApp, identity);
        }
    }

    private async onApiHandlerDisconnection(identity: Identity): Promise<void> {
        // Although windows are only registered on connection, we do not unregister on disconnect, so channel membership is preserved on navigation
        // TODO [SERVICE-737] Handle differences in disconnect behaviour between windows and external connections
        const id = getId(identity);

        let appWindow: AppWindow | undefined;
        if (this._windowsById[id]) {
            appWindow = this._windowsById[id];
        } else if (this._expectedWindowsById[id]) {
            appWindow = await this._expectedWindowsById[id].registered.catch(() => undefined);
        }

        if (appWindow) {
            appWindow.removeAllListeners();
        }
    }

    /**
     * Registers an appWindow in the model
     * @param liveApp The app this window should be registered to
     * @param identity Window identity
     */
    private async registerWindow(liveApp: LiveApp, identity: Identity): Promise<void> {
        // Don't register windows for any app until the app's info is known
        await liveApp.waitForAppInfo();

        const id = getId(identity);

        const appWindow = this._environment.wrapWindow(liveApp, identity, this._channelsById[DEFAULT_CHANNEL_ID]);

        console.info(`Registering window ${appWindow.id}`);
        this._windowsById[appWindow.id] = appWindow;
        delete this._expectedWindowsById[id];

        liveApp.addWindow(appWindow);

        this.onWindowAdded.emit(appWindow);
        this._onWindowRegisteredInternal.emit(appWindow);
    }

    private getOrCreateExpectedWindow(identity: Identity): ExpectedWindow {
        const id = getId(identity);

        if (this._expectedWindowsById[id]) {
            return this._expectedWindowsById[id];
        } else {
            // A promise that never resolves but rejects when the window has closed
            const closed = allowReject(untilSignal(this._environment.windowClosed, (testIdentity) => {
                return getId(testIdentity) === id;
            }).then(() => {
                throw new Error(EXPECT_CLOSED_MESSAGE);
            }));

            // Create a promise that resolves once the window has been created
            const created = untilTrue(this._environment.windowCreated, () => {
                return this._environment.isWindowCreated(identity);
            });

            // Create a promise that resolves when the window has connected, or rejects when the window closes
            const connected = untilTrue(this._apiHandler.onConnection, () => {
                return this._apiHandler.isClientConnection(identity);
            }, closed);

            // Create a promise that resolves when the window has registered, or rejects when the window closes
            const registered = allowReject(untilTrue(this._onWindowRegisteredInternal, () => {
                return !!this._windowsById[id];
            }, closed).then(() => {
                return this._windowsById[id];
            }));

            const createdThenRegisteredWithinTimeout = created.then(() => {
                return {value: withStrictTimeout(Timeouts.WINDOW_CREATED_TO_REGISTERED, registered, EXPECT_TIMEOUT_MESSAGE)};
            });

            const expectedWindow: ExpectedWindow = {
                created: createdThenRegisteredWithinTimeout,
                connected,
                registered,
                closed
            };

            this._expectedWindowsById[id] = expectedWindow;

            return expectedWindow;
        }
    }

    private compareAppsForIntent(app1: Application, app2: Application, intentType: string, contextType?: string): number {
        const support1 = AppDirectory.shouldAppSupportIntent(app1, intentType, contextType);
        const support2 = AppDirectory.shouldAppSupportIntent(app2, intentType, contextType);

        if (support1 && !support2) {
            return -1;
        } else if (!support1 && support2) {
            return 1;
        }

        const running1 = this._liveAppsByUuid[AppDirectory.getUuidFromApp(app1)] !== undefined;
        const running2 = this._liveAppsByUuid[AppDirectory.getUuidFromApp(app2)] !== undefined;

        if (running1 && !running2) {
            return -1;
        } else if (!running1 && running2) {
            return 1;
        }

        return (app1.title || app1.name).localeCompare(app2.title || app2.name, 'en');
    }
}

class AppIntentsBuilder {
    private _appsByIntentType: Map<string, Set<Application>> = new Map();

    public addApplicationForIntent(intentType: string, app: Application): void {
        const appsSet = this._appsByIntentType.get(intentType) || new Set<Application>();
        appsSet.add(app);
        this._appsByIntentType.set(intentType, appsSet);
    }

    public build(): AppIntent[] {
        const appIntents = Array.from(this._appsByIntentType.entries()).map((entry) => {
            const [intentType, appSet] = entry;

            return {
                intent: {
                    name: intentType,
                    displayName: intentType
                },
                apps: Array.from(appSet.values())
            };
        });

        return appIntents;
    }
}<|MERGE_RESOLUTION|>--- conflicted
+++ resolved
@@ -161,36 +161,13 @@
             // Return a window once we have one, or timeout when the application is mature
             return Promise.race([
                 deferredPromise.promise.then((result) => [result]),
-<<<<<<< HEAD
-                this.getOrCreateLiveApp(appInfo).then(liveApp => liveApp.maturePromise.then(() => [], () => []))
-            ]);
-=======
                 this.getOrCreateLiveApp(appInfo).then(liveApp => liveApp.waitForAppMature().then(() => [], () => []))
             ]).then((result) => {
                 slot.remove();
                 return result;
             });
->>>>>>> ecfe6428
-        }
-    }
-
-    /**
-     * Returns all registered windows satisfying our predicate for all started apps, waiting for at least one window
-     * per app or until each app is mature
-     */
-    public async expectWindowsForAllApps(
-        syncPredicate: (window: AppWindow) => boolean,
-        asyncPredicate: (window: AppWindow) => Promise<boolean>
-    ): Promise<AppWindow[]> {
-        const apps = Object.values(this._liveAppsByUuid).filter(app => app.started);
-
-        const windows = await asyncMap(apps, async (app) => this.expectWindowsForApp(await app.getAppInfo(), syncPredicate, asyncPredicate));
-
-        return windows.reduce((acc, curr) => {
-            acc.push(...curr);
-            return acc;
-        }, [] as AppWindow[]);
-    }
+        }
+    } 
 
     public async getOrCreateLiveApp(appInfo: Application): Promise<LiveApp> {
         const uuid = AppDirectory.getUuidFromApp(appInfo);
