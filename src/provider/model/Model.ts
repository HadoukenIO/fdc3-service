--- conflicted
+++ resolved
@@ -105,29 +105,20 @@
         }
     }
 
-<<<<<<< HEAD
+    public getChannel(id: ChannelId): ContextChannel|null {
+        return this._channelsById[id] || null;
+    }
+
+    public setChannel(channel: ContextChannel): void {
+        this._channelsById[channel.id] = channel;
+    }
+
     /**
      * Returns all registered windows for an app, waiting for at least one window
      */
     public async expectWindowsForApp(appInfo: Application): Promise<AppWindow[]> {
         // TODO: This dangerous method doesn't give proper timeouts. Will likely be changed extensively/removed when we revisit timeouts [SERVICE-556]
         let matchingWindows = this.findWindowsByAppId(appInfo.appId);
-=======
-    public getChannel(id: ChannelId): ContextChannel|null {
-        return this._channelsById[id] || null;
-    }
-
-    public setChannel(channel: ContextChannel): void {
-        this._channelsById[channel.id] = channel;
-    }
-
-    public async findOrCreate(appInfo: Application): Promise<AppWindow[]> {
-        const matchingWindows = this.findWindowsByAppId(appInfo.appId);
-
-        if (matchingWindows.length > 0) {
-            // Sort windows into the order they were created
-            matchingWindows.sort((a: AppWindow, b: AppWindow) => a.appWindowNumber - b.appWindowNumber);
->>>>>>> b2c746aa
 
         if (matchingWindows.length === 0) {
             const signalPromise = new Promise<AppWindow[]>(resolve => {
@@ -144,10 +135,6 @@
         return matchingWindows;
     }
 
-    public getChannel(id: ChannelId): ContextChannel|null {
-        return this._channelsById[id] || null;
-    }
-
     public async ensureRunning(appInfo: Application): Promise<void> {
         if (this.findWindowsByAppId(appInfo.appId).length === 0 && !(await this._environment.isRunning(appInfo))) {
             await this._environment.createApplication(appInfo, this._channelsById[DEFAULT_CHANNEL_ID]);
