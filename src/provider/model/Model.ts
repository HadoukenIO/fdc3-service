import {injectable, inject} from 'inversify';
import {Identity} from 'openfin/_v2/main';
import {Signal} from 'openfin-service-signal';

import {Application, AppName, AppId} from '../../client/directory';
import {Inject} from '../common/Injectables';
import {ChannelId, DEFAULT_CHANNEL_ID} from '../../client/main';
import {APIHandler} from '../APIHandler';
import {APIFromClientTopic} from '../../client/internal';
import {SYSTEM_CHANNELS, Timeouts} from '../constants';
import {withStrictTimeout, untilTrue, allowReject, untilSignal} from '../utils/async';
import {Boxed} from '../utils/types';
import {getId} from '../utils/getId';

import {AppWindow} from './AppWindow';
import {ContextChannel, DefaultContextChannel, SystemContextChannel} from './ContextChannel';
import {Environment, EntityType} from './Environment';
import {AppDirectory} from './AppDirectory';

interface ExpectedWindow {
    // Resolves when the window has been created by the environment. Resolves to the `registered` promise wrapped in a timeout
    created: Promise<Boxed<Promise<AppWindow>>>;

    // Resolves when the window has connected to FDC3
    connected: Promise<void>;

    // Resolves to the AppWindow when the window has been fully registered and is ready for use outside the Model
    registered: Promise<AppWindow>;

    // Rejects when the window is closed
    closed: Promise<void>;
}

const EXPECT_TIMEOUT_MESSAGE = 'Timeout on window registration exceeded';
const EXPECT_CLOSED_MESSAGE = 'Window closed before registration completed';

@injectable()
export class Model {
    public readonly onWindowAdded: Signal<[AppWindow]> = new Signal();
    public readonly onWindowRemoved: Signal<[AppWindow]> = new Signal();

    private readonly _directory: AppDirectory;
    private readonly _environment: Environment;
    private readonly _apiHandler: APIHandler<APIFromClientTopic>;

    private readonly _windowsById: {[id: string]: AppWindow};
    private readonly _channelsById: {[id: string]: ContextChannel};
    private readonly _expectedWindowsById: {[id: string]: ExpectedWindow};

    private readonly _onWindowRegisteredInternal = new Signal<[]>();

    constructor(
        @inject(Inject.APP_DIRECTORY) directory: AppDirectory,
        @inject(Inject.ENVIRONMENT) environment: Environment,
        @inject(Inject.API_HANDLER) apiHandler: APIHandler<APIFromClientTopic>
    ) {
        this._windowsById = {};
        this._channelsById = {};
        this._expectedWindowsById = {};

        this._directory = directory;
        this._environment = environment;
        this._apiHandler = apiHandler;

        this._environment.windowCreated.add(this.onWindowCreated, this);
        this._environment.windowClosed.add(this.onWindowClosed, this);

        this._apiHandler.onConnection.add(this.onApiHandlerConnection, this);
        this._apiHandler.onDisconnection.add(this.onApiHandlerDisconnection, this);

        this._channelsById[DEFAULT_CHANNEL_ID] = new DefaultContextChannel(DEFAULT_CHANNEL_ID);
        for (const channel of SYSTEM_CHANNELS) {
            this._channelsById[channel.id] = new SystemContextChannel(channel.id, channel.visualIdentity);
        }
    }

    public get windows(): AppWindow[] {
        return Object.values(this._windowsById);
    }

    public get channels(): ContextChannel[] {
        return Object.values(this._channelsById);
    }

    public getWindow(identity: Identity): AppWindow|null {
        return this._windowsById[getId(identity)] || null;
    }

    public async expectWindow(identity: Identity): Promise<AppWindow> {
        const id = getId(identity);

        if (this._windowsById[id]) {
            return this._windowsById[id];
        } else {
            const expectedWindow = this.getOrCreateExpectedWindow(identity);

            // Allow a short time between the `expectWindow` call and the window being created
            const createdWithinTimeout = withStrictTimeout(Timeouts.WINDOW_EXPECT_TO_CREATED, expectedWindow.created, EXPECT_TIMEOUT_MESSAGE);

            const registeredWithinTimeout = (await createdWithinTimeout).value;
            const appWindow = await registeredWithinTimeout;

            return appWindow;
        }
    }

    public getChannel(id: ChannelId): ContextChannel|null {
        return this._channelsById[id] || null;
    }

    public setChannel(channel: ContextChannel): void {
        this._channelsById[channel.id] = channel;
    }

    /**
     * Returns all registered windows for an app, waiting for at least one window
     */
    public async expectWindowsForApp(appInfo: Application): Promise<AppWindow[]> {
        // TODO: This dangerous method doesn't give proper timeouts. Will likely be changed extensively/removed when we revisit timeouts [SERVICE-556]
        let matchingWindows = this.findWindowsByAppId(appInfo.appId);

        if (matchingWindows.length === 0) {
            const signalPromise = new Promise<AppWindow[]>(resolve => {
                const slot = this._onWindowRegisteredInternal.add(() => {
                    const matchingWindows = this.findWindowsByAppId(appInfo.appId);
                    if (matchingWindows.length > 0) {
                        slot.remove();
                        resolve(matchingWindows);
                    }
                });
            });
            matchingWindows = await signalPromise;
        }
        return matchingWindows;
    }

    public async ensureRunning(appInfo: Application): Promise<void> {
        if (this.findWindowsByAppId(appInfo.appId).length === 0 && !(await this._environment.isRunning(appInfo))) {
            await this._environment.createApplication(appInfo, this._channelsById[DEFAULT_CHANNEL_ID]);
        }
    }

    /**
     * Get apps that can handle an intent and optionally with specified context type
     *
     * Includes windows that are not in the app directory but have registered a listener for it if contextType is not specified
     * @param intentType intent type
     * @param contextType context type
     */
    public async getApplicationsForIntent(intentType: string, contextType?: string): Promise<Application[]> {
        const allAppWindows = this.windows;

        const directoryAppsWithIntent = await this._directory.getAppsByIntent(intentType, contextType);

        // Include appInfos for any appWindows in model that have registered a listener for the intent
        const appsInModelWithIntent = this.extractApplicationsFromWindows(allAppWindows.filter(appWindow => appWindow.hasIntentListener(intentType)));

        // If context is specified don't use apps in model as there's no way to know about the context of non-directory
        // app intents at the moment.
        if (contextType) {
            const appsInModelWithoutIntent = this.extractApplicationsFromWindows(allAppWindows).filter((app) => {
                return !appsInModelWithIntent.some(activeApp => app.appId === activeApp.appId);
            });
            return directoryAppsWithIntent.filter((directoryApp) => {
                return !appsInModelWithoutIntent.some(inactiveApp => directoryApp.appId === inactiveApp.appId);
            });
        } else {
            const directoryAppsNotInModel = directoryAppsWithIntent
                .filter(directoryApp => !allAppWindows.some(appWindow => appWindow.appInfo.appId === directoryApp.appId));

            return [...appsInModelWithIntent, ...directoryAppsNotInModel];
        }
    }

    public findWindowsByAppName(name: AppName): AppWindow[] {
        return this.findWindows(appWindow => appWindow.appInfo.name === name);
    }

    private extractApplicationsFromWindows(windows: AppWindow[]): Application[] {
        return windows.reduce<Application[]>((apps, appWindow) => {
            if (apps.some(app => app.appId === appWindow.appInfo.appId)) {
                // AppInfo has already been added by another window on the same app also listening for the same intent
                return apps;
            }
            return apps.concat([appWindow.appInfo]);
        }, []);
    }

<<<<<<< HEAD
    private onWindowSeen(identity: Identity): void {
        this.getOrCreateExpectedWindow(identity);
    }

    private async onWindowCreated(identity: Identity, manifestUrl: string): Promise<void> {
        const expectedWindow = this.getOrCreateExpectedWindow(identity);

        // Only register windows once they are connected to the service
        allowReject(expectedWindow.connected.then(async () => {
            // Attempt to copy appInfo from another appWindow in the model from the same app
            let registered = false;
            let appWindowsFromSameApp: AppWindow[];

            allowReject(untilTrue(this._onWindowRegisteredInternal, () => {
                appWindowsFromSameApp = this.findWindowsByAppId(identity.uuid);
                return appWindowsFromSameApp.length > 0;
            }, expectedWindow.closed).then(() => {
                if (!registered) {
                    this.registerWindow(appWindowsFromSameApp[0].appInfo, identity);
                    registered = true;
=======
    private async onWindowCreated(identity: Identity): Promise<void> {
        const expectedWindow = this.getOrCreateExpectedWindow(identity);
        const appInfoFromDirectory = await this._directory.getAppByUuid(identity.uuid);

        if (appInfoFromDirectory) {
            // If the app is in directory, we register it immediately
            this.registerWindow(appInfoFromDirectory, identity, true);
        } else {
            // If the app is not in directory, we'll add it to the model if and when it connects to FDC3
            allowReject(expectedWindow.connected.then(async () => {
                let appInfo: Application;

                // Attempt to copy appInfo from another appWindow in the model from the same app
                const appWindowsFromSameApp = this.findWindowsByAppId(identity.uuid);
                if (appWindowsFromSameApp.length > 0) {
                    appInfo = appWindowsFromSameApp[0].appInfo;
                } else {
                    appInfo = await this._environment.inferApplication(identity);
>>>>>>> 54df036b
                }
            }));

            // If we're unable to copy appInfo from another window, attempt to use the app directory, or infer from environment
            const appInfoFromDirectory = (await this._directory.getAllApps()).find(app => app.manifest.startsWith(manifestUrl));
            const appInfo = appInfoFromDirectory || await this._environment.inferApplication(identity);

            if (!registered) {
                this.registerWindow(appInfo, identity);
                registered = true;
            }
        }));
    }

    private onWindowClosed(identity: Identity): void {
        const id: string = getId(identity);
        const window = this._windowsById[id];

        if (window) {
            delete this._windowsById[id];
            this.onWindowRemoved.emit(window);
        } else if (this._expectedWindowsById[id]) {
            delete this._expectedWindowsById[id];
        }
    }

    private async onApiHandlerConnection(identity: Identity): Promise<void> {
        if (await this._environment.getEntityType(identity) === EntityType.EXTERNAL_CONNECTION) {
            // Any connections to the service from adapters should be immediately registered
            // TODO [SERVICE-737] Store the entity type as part of the registration process, so we can correctly handle disconnects
            this.registerWindow(await this._environment.inferApplication(identity), identity);
        }
    }

    private async onApiHandlerDisconnection(identity: Identity): Promise<void> {
        // Although windows are only registered on connection, we do not unregister on disconnect, so channel membership is preserved on navigation
        // TODO [SERVICE-737] Handle differences in disconnect behaviour between windows and external connections
        const id = getId(identity);

        let appWindow: AppWindow | undefined;
        if (this._windowsById[id]) {
            appWindow = this._windowsById[id];
        } else if (this._expectedWindowsById[id]) {
            appWindow = await this._expectedWindowsById[id].registered.catch(() => undefined);
        }

        if (appWindow) {
            appWindow.removeAllListeners();
        }
    }

    /**
     * Registers an appWindow in the model
     * @param appInfo Application info, either from the app directory, or 'crafted' for a non-registered app
     * @param identity Window identity
     */
    private registerWindow(appInfo: Application, identity: Identity): AppWindow {
        const id = getId(identity);

        const appWindow = this._environment.wrapApplication(appInfo, identity, this._channelsById[DEFAULT_CHANNEL_ID]);

        console.info(`Registering window ${appWindow.id}`);
        this._windowsById[appWindow.id] = appWindow;
        delete this._expectedWindowsById[id];

        this.onWindowAdded.emit(appWindow);
        this._onWindowRegisteredInternal.emit();

        return appWindow;
    }

    private findWindowsByAppId(appId: AppId): AppWindow[] {
        return this.findWindows(appWindow => appWindow.appInfo.appId === appId);
    }

    private findWindows(predicate: (appWindow: AppWindow) => boolean): AppWindow[] {
        return this.windows.filter(predicate);
    }

    private getOrCreateExpectedWindow(identity: Identity): ExpectedWindow {
        const id = getId(identity);

        if (this._expectedWindowsById[id]) {
            return this._expectedWindowsById[id];
        } else {
            // A promise that never resolves but rejects when the window has closed
            const closed = allowReject(untilSignal(this._environment.windowClosed, (testIdentity) => {
                return getId(testIdentity) === id;
            }).then(() => {
                throw new Error(EXPECT_CLOSED_MESSAGE);
            }));

            // Create a promise that resolves once the window has been created
            const created = untilTrue(this._environment.windowCreated, () => {
                return this._environment.isWindowCreated(identity);
            });

            // Create a promise that resolves when the window has connected, or rejects when the window closes
            const connected = untilTrue(this._apiHandler.onConnection, () => {
                return this._apiHandler.isClientConnection(identity);
            }, closed);

            // Create a promise that resolves when the window has registered, or rejects when the window closes
            const registered = allowReject(untilTrue(this._onWindowRegisteredInternal, () => {
                return !!this._windowsById[id];
            }, closed).then(() => {
                return this._windowsById[id];
            }));

            const createdThenRegisteredWithinTimeout = created.then(() => {
                return {value: withStrictTimeout(Timeouts.WINDOW_CREATED_TO_REGISTERED, registered, EXPECT_TIMEOUT_MESSAGE)};
            });

            const expectedWindow: ExpectedWindow = {
                created: createdThenRegisteredWithinTimeout,
                connected,
                registered,
                closed
            };

            this._expectedWindowsById[id] = expectedWindow;

            return expectedWindow;
        }
    }
}<|MERGE_RESOLUTION|>--- conflicted
+++ resolved
@@ -186,12 +186,7 @@
         }, []);
     }
 
-<<<<<<< HEAD
-    private onWindowSeen(identity: Identity): void {
-        this.getOrCreateExpectedWindow(identity);
-    }
-
-    private async onWindowCreated(identity: Identity, manifestUrl: string): Promise<void> {
+    private async onWindowCreated(identity: Identity): Promise<void> {
         const expectedWindow = this.getOrCreateExpectedWindow(identity);
 
         // Only register windows once they are connected to the service
@@ -207,31 +202,11 @@
                 if (!registered) {
                     this.registerWindow(appWindowsFromSameApp[0].appInfo, identity);
                     registered = true;
-=======
-    private async onWindowCreated(identity: Identity): Promise<void> {
-        const expectedWindow = this.getOrCreateExpectedWindow(identity);
-        const appInfoFromDirectory = await this._directory.getAppByUuid(identity.uuid);
-
-        if (appInfoFromDirectory) {
-            // If the app is in directory, we register it immediately
-            this.registerWindow(appInfoFromDirectory, identity, true);
-        } else {
-            // If the app is not in directory, we'll add it to the model if and when it connects to FDC3
-            allowReject(expectedWindow.connected.then(async () => {
-                let appInfo: Application;
-
-                // Attempt to copy appInfo from another appWindow in the model from the same app
-                const appWindowsFromSameApp = this.findWindowsByAppId(identity.uuid);
-                if (appWindowsFromSameApp.length > 0) {
-                    appInfo = appWindowsFromSameApp[0].appInfo;
-                } else {
-                    appInfo = await this._environment.inferApplication(identity);
->>>>>>> 54df036b
                 }
             }));
 
             // If we're unable to copy appInfo from another window, attempt to use the app directory, or infer from environment
-            const appInfoFromDirectory = (await this._directory.getAllApps()).find(app => app.manifest.startsWith(manifestUrl));
+            const appInfoFromDirectory = await this._directory.getAppByUuid(identity.uuid);
             const appInfo = appInfoFromDirectory || await this._environment.inferApplication(identity);
 
             if (!registered) {
