import {Identity, Window} from 'openfin/_v2/main';

<<<<<<< HEAD
import {Application} from '../../client/main';

import {AppConnectionBase} from './AppConnection';
import {ContextChannel} from './ContextChannel';
import {EntityType} from './Environment';
=======
import {AbstractAppWindow} from './AppWindow';
import {ContextChannel} from './ContextChannel';
import {LiveApp} from './LiveApp';
>>>>>>> e78da959

export class FinAppWindow extends AppConnectionBase {
    private readonly _window: Window;

<<<<<<< HEAD
    constructor(identity: Identity, appInfo: Application, channel: ContextChannel, creationTime: number | undefined, appWindowNumber: number) {
        super(identity, EntityType.WINDOW, appInfo, channel, creationTime, appWindowNumber);
=======
    constructor(identity: Identity, liveApp: LiveApp, channel: ContextChannel, appWindowNumber: number) {
        super(identity, liveApp.appInfo!, liveApp.waitForAppMature(), channel, appWindowNumber);
>>>>>>> e78da959

        this._window = fin.Window.wrapSync(identity);
    }

    public get identity(): Readonly<Identity> {
        return this._window.identity;
    }

    public bringToFront(): Promise<void> {
        return this._window.bringToFront();
    }

    public focus(): Promise<void> {
        return this._window.focus();
    }
}<|MERGE_RESOLUTION|>--- conflicted
+++ resolved
@@ -1,27 +1,15 @@
 import {Identity, Window} from 'openfin/_v2/main';
-
-<<<<<<< HEAD
-import {Application} from '../../client/main';
 
 import {AppConnectionBase} from './AppConnection';
 import {ContextChannel} from './ContextChannel';
+import {LiveApp} from './LiveApp';
 import {EntityType} from './Environment';
-=======
-import {AbstractAppWindow} from './AppWindow';
-import {ContextChannel} from './ContextChannel';
-import {LiveApp} from './LiveApp';
->>>>>>> e78da959
 
 export class FinAppWindow extends AppConnectionBase {
     private readonly _window: Window;
 
-<<<<<<< HEAD
-    constructor(identity: Identity, appInfo: Application, channel: ContextChannel, creationTime: number | undefined, appWindowNumber: number) {
-        super(identity, EntityType.WINDOW, appInfo, channel, creationTime, appWindowNumber);
-=======
-    constructor(identity: Identity, liveApp: LiveApp, channel: ContextChannel, appWindowNumber: number) {
-        super(identity, liveApp.appInfo!, liveApp.waitForAppMature(), channel, appWindowNumber);
->>>>>>> e78da959
+    constructor(identity: Identity, entityType: EntityType, liveApp: LiveApp, channel: ContextChannel, appWindowNumber: number) {
+        super(identity, entityType, liveApp.appInfo!, liveApp.waitForAppMature(), channel, appWindowNumber);
 
         this._window = fin.Window.wrapSync(identity);
     }
