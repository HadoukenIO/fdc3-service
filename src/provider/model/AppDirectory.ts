import {injectable} from 'inversify';

import {Application, AppName} from '../../client/directory';
import {AppIntent} from '../../client/main';

enum StorageKeys {
    URL = 'fdc3@url',
    APPLICATIONS = 'fdc3@applications'
}

// Demo development app directory url
const devUrl = 'http://localhost:3923/provider/sample-app-directory.json';


@injectable()
export class AppDirectory {
    private _directory: Application[] = [];
    private _url!: string;

    public constructor() {
        // Set default values
        this._url = devUrl;
    }

<<<<<<< HEAD
    public async getAppByName(name: AppName): Promise<Application|null> {
        await this.fetchData();
=======
    public async getAppByName(name: string): Promise<Application | null> {
        await this.refreshDirectory();
>>>>>>> 84c48a5f
        return this._directory.find((app: Application) => {
            return app.name === name;
        }) || null;
    }

    public async getAppsByIntent(intentType: string): Promise<Application[]> {
        await this.refreshDirectory();
        return this._directory.filter((app: Application) => {
            return app.intents && app.intents.some(intent => intent.name === intentType);
        });
    }

    public async getAppIntentsByContext(contextType: string): Promise<AppIntent[]> {
        await this.refreshDirectory();
        const appIntentsByName: {[intentName: string]: AppIntent} = {};
        this._directory.forEach((app: Application) => {
            (app.intents || []).forEach(intent => {
                if (intent.contexts && intent.contexts.includes(contextType)) {
                    if (appIntentsByName[intent.name]) {
                        appIntentsByName[intent.name].apps.push(app);
                    } else {
                        appIntentsByName[intent.name] = {
                            intent: {
                                name: intent.name,
                                displayName: intent.displayName || intent.name
                            },
                            apps: [app]
                        };
                    }
                }
            });
        });
        Object.values(appIntentsByName).forEach(appIntent => {
            appIntent.apps.sort((a, b) => a.appId.localeCompare(b.appId, 'en'));
        });
        return Object.values(appIntentsByName).sort((a, b) => a.intent.name.localeCompare(b.intent.name, 'en'));
    }

    public async getAllApps(): Promise<Application[]> {
        await this.refreshDirectory();
        return this._directory;
    }

    /**
     * Refresh the AppDirectory.
     */
    private async refreshDirectory(): Promise<void> {
        // If using the demo app directory in production, set an empty array.
        if (process.env.NODE_ENV === 'production') {
            await this.updateDirectory([]);
            return;
        }
        const storedUrl = localStorage.getItem(StorageKeys.URL);
        const currentUrl = this._url;
        const applications = await this.fetchData(currentUrl, storedUrl);
        await this.updateDirectory(applications);
        await this.updateURL(currentUrl);
    }

    /**
     * Fetch the AppDirectory.
     * @param url Location of the AppDirectory.
     * @param storedUrl Cache url
     */
    private async fetchData(url: string, storedUrl: string | null): Promise<Application[]> {
        // @ts-ignore
        const response = await global.fetch(url).catch(() => {
            console.warn(`Failed to fetch app directory @ ${url}`);
        });

        if (response && response.ok) {
            return response.json();
        }
        // Use cached apps if urls match
        if (url === storedUrl) {
            return JSON.parse(localStorage.getItem(StorageKeys.APPLICATIONS) || '[]');
        }
        // Use empty array if urls dont match
        return [];
    }

    /**
     * Update the application directory in memory and storage.
     * @param applications To place into the directory.
     */
    private async updateDirectory(applications: Application[]): Promise<void> {
        localStorage.setItem(StorageKeys.APPLICATIONS, JSON.stringify(applications));
        this._directory = applications;
    }

    /**
     * Update the application directory URL in memory and storage.
     * @param url Directory URL.
     */
    private async updateURL(url: string) {
        localStorage.setItem(StorageKeys.URL, url);
        this._url = url;
    }
}<|MERGE_RESOLUTION|>--- conflicted
+++ resolved
@@ -22,13 +22,8 @@
         this._url = devUrl;
     }
 
-<<<<<<< HEAD
-    public async getAppByName(name: AppName): Promise<Application|null> {
-        await this.fetchData();
-=======
-    public async getAppByName(name: string): Promise<Application | null> {
+    public async getAppByName(name: AppName): Promise<Application | null> {
         await this.refreshDirectory();
->>>>>>> 84c48a5f
         return this._directory.find((app: Application) => {
             return app.name === name;
         }) || null;
