import {injectable, inject} from 'inversify';
import {parallelMap} from 'openfin-service-async';
import {Signal} from 'openfin-service-signal';

import {Inject} from '../common/Injectables';
import {Application, AppName, AppDirIntent} from '../../client/types/directory';
import {AsyncInit} from '../controller/AsyncInit';
import {CustomConfigFields} from '../constants';
import {checkCustomConfigField, deduplicate} from '../utils/helpers';

<<<<<<< HEAD
import {ConfigStoreBinding} from './ConfigStore';
import {AppDirectoryStorage, DomainAppDirectoryShard, AppDirectoryShard} from './AppDirectoryStorage';
=======
import {AppDirectoryStorage, ShardScope} from './AppDirectoryStorage';
>>>>>>> dd075591

enum StorageKeys {
    DIRECTORY_CACHE = 'fdc3@directoryCache'
}

interface CacheEntry {
    url: string;
    applications: Application[];
}

<<<<<<< HEAD
interface GlobalShardScope {
    type: 'global';
}

interface DomainShardScope {
    type: 'domain';
    domain: string;
}

type ShardScope = GlobalShardScope | DomainShardScope;

interface ScopedAppDirectoryShard {
    scope: ShardScope;
    shard: AppDirectoryShard;
}

=======
>>>>>>> dd075591
@injectable()
export class AppDirectory extends AsyncInit {
    /**
     * Test if an app *might* support an intent - i.e., were the app running with the appropriate listener added,
     * should we regard it as supporting this intent (and optionally context)
     */
    public static mightAppSupportIntent(app: Application, intentType: string, contextType?: string): boolean {
        if (contextType === undefined || app.intents === undefined) {
            return true;
        } else {
            const intent = app.intents.find((i) => i.name === intentType);
            return intent === undefined || intentSupportsContext(intent, contextType);
        }
    }

    /**
     * Test if an app *should* support an intent - i.e., were the app running, would we expect it to add a listener for
     * the given intent, and would we then regard it as supporting this intent (and optionally context)
     */
    public static shouldAppSupportIntent(app: Application, intentType: string, contextType?: string): boolean {
        if (app.intents === undefined) {
            return false;
        } else {
            const intent = app.intents.find((i) => i.name === intentType);
            return intent !== undefined && (contextType === undefined || intentSupportsContext(intent, contextType));
        }
    }

    public static getIntentDisplayName(apps: Application[], intentType: string): string {
        for (const app of apps) {
            const intent = app.intents && app.intents.find((i) => i.name === intentType);

            if (intent && intent.displayName !== undefined) {
                return intent.displayName;
            }
        }

        return intentType;
    }

    public static getUuidFromApp(app: Application): string {
        const customValue = checkCustomConfigField(app, CustomConfigFields.OPENFIN_APP_UUID);
        return customValue !== undefined ? customValue : app.appId;
    }

    public readonly directoryChanged: Signal<[]> = new Signal();

    private readonly _appDirectoryStorage: AppDirectoryStorage;

    private readonly _fetchedUrls: Set<string> = new Set();

    private _directory: Application[] = [];

    public constructor(@inject(Inject.APP_DIRECTORY_STORAGE) appDirectoryStorage: AppDirectoryStorage) {
        super();

        this._appDirectoryStorage = appDirectoryStorage;
    }

    public getAppByName(name: AppName): Promise<Application | null> {
        return Promise.resolve(this._directory.find((app: Application) => {
            return app.name === name;
        }) || null);
    }

    public getAppByUuid(uuid: string): Promise<Application | null> {
        return Promise.resolve(this._directory.find((app) => AppDirectory.getUuidFromApp(app) === uuid) || null);
    }

    /**
     * Retrieves all of the applications in the Application Directory.
     */
    public getAllApps(): Promise<Application[]> {
        return Promise.resolve(this._directory);
    }

    protected async init(): Promise<void> {
        this._appDirectoryStorage.changed.add(this.onStorageChanged, this);
        await this._appDirectoryStorage.initialized;

        await this.refreshDirectory();
    }

    private async onStorageChanged(): Promise<void> {
        await this.refreshDirectory();

        this.directoryChanged.emit();
    }

    private async refreshDirectory(): Promise<void> {
<<<<<<< HEAD
        const configUrl = this._configStore.config.query({level: 'desktop'}).applicationDirectory;

        const scopedShards: ScopedAppDirectoryShard[] = [
            {
                scope: {
                    type: 'global'
                },
                shard: {
                    remoteSnippets: configUrl ? [configUrl] : [],
                    storedApplications: []
                }
            },
            ...this._appDirectoryStorage.getDirectoryShards().map((shard: DomainAppDirectoryShard) => ({
                scope: {
                    type: 'domain',
                    domain: shard.domain
                } as ShardScope,
                shard: shard.shard
            }))
        ];

        const remoteDirectorySnippets = await parallelMap(scopedShards, async (scopedShard) => {
            return parallelMap(filterUrlsByScope(scopedShard.scope, scopedShard.shard.remoteSnippets), async (remoteSnippet) => {
=======
        const scopedShards = this._appDirectoryStorage.getDirectoryShards();

        const applicationsPerSnippetPerShard = await parallelMap(scopedShards, async (scopedShard) => {
            return parallelMap(filterUrlsByScope(scopedShard.scope, scopedShard.shard.urls), async (url) => {
>>>>>>> dd075591
                // TODO: URLs will be fetched once per service run. Improve this logic [SERVICE-841]
                const fetchedSnippet = this._fetchedUrls.has(remoteSnippet) ? null : await this.fetchRemoteSnippet(remoteSnippet);
                this._fetchedUrls.add(remoteSnippet);

                if (fetchedSnippet) {
                    this.updateCache(remoteSnippet, fetchedSnippet);
                    return fetchedSnippet;
                } else {
                    return this.fetchCachedSnippet(remoteSnippet) || [];
                }
            });
        });

        const applications: Application[] = [];
        scopedShards.forEach((scopedShard, i) => {
            applications.push(...filterAppsByScope(scopedShard.scope, scopedShard.shard.storedApplications));

            for (const remoteSnippet of applicationsPerSnippetPerShard[i]) {
                applications.push(...filterAppsByScope(scopedShard.scope, remoteSnippet));
            }
        });

        this._directory = deduplicate(applications, (a, b) => {
            if (a.name === b.name || a.appId === b.appId || AppDirectory.getUuidFromApp(a) === AppDirectory.getUuidFromApp(b)) {
                console.warn(`Not including application '${a.name}' in App Directory. Collides with app '${b.name}'`);
                return true;
            } else {
                return false;
            }
        });
    }

    private async fetchRemoteSnippet(url: string): Promise<Application[] | null> {
        const response = await fetch(url).catch(() => {
            console.warn(`Failed to fetch app directory snippet from ${url}`);
        });

        if (response && response.ok) {
            try {
                // TODO: Validate JSON we receive is valid against spec [SERVICE-620]
                const validate = await response.json();
                return validate;
            } catch (error) {
                console.warn(`Received invalid JSON data from ${url}. Ignoring fetch result`);
            }
        }

        return null;
    }

    private fetchCachedSnippet(url: string): Application[] | null {
        const jsonCache = localStorage.getItem(StorageKeys.DIRECTORY_CACHE);

        if (jsonCache) {
            try {
                const cache: CacheEntry[] = JSON.parse(jsonCache);

                for (const cacheEntry of cache) {
                    if (cacheEntry.url === url) {
                        return cacheEntry.applications;
                    }
                }
            } catch (error) {
                // Not likely to get here but figured it's better to safely to handle it.
                console.warn('Invalid JSON retrieved from cache');
            }
        }

        return null;
    }

    /**
     * Updates the URL and Applications in the local storage cache.
     * @param url Directory URL.
     * @param applications Directory Applications.
     */
    private updateCache(url: string, applications: Application[]) {
        const jsonCache = localStorage.getItem(StorageKeys.DIRECTORY_CACHE);

        if (jsonCache) {
            try {
                const cache: CacheEntry[] = JSON.parse(jsonCache);

                for (const cacheEntry of cache) {
                    if (cacheEntry.url === url) {
                        cacheEntry.applications = applications;

                        localStorage.setItem(StorageKeys.DIRECTORY_CACHE, JSON.stringify(cache));
                        return;
                    }
                }

                cache.push({url, applications});
                localStorage.setItem(StorageKeys.DIRECTORY_CACHE, JSON.stringify(cache));
                return;
            } catch (error) {
                // Not likely to get here but figured it's better to safely to handle it.
                console.warn('Invalid JSON retrieved from cache');
            }
        } else {
            localStorage.setItem(StorageKeys.DIRECTORY_CACHE, JSON.stringify([{url, applications}]));
        }
    }
}

function intentSupportsContext(intent: AppDirIntent, contextType: string): boolean {
    return intent.contexts === undefined || intent.contexts.length === 0 || intent.contexts.includes(contextType);
}

function filterUrlsByScope(scope: ShardScope, urls: string[]): string[] {
    return urls.filter((url) => {
        if (isUrlValidForScope(scope, url)) {
            return true;
        } else {
            if (scope.type === 'domain') {
                console.warn(`Not including remote snippet at '${url}' in App Directory. URL not in domain '${scope.domain}'`);
            } else {
                console.warn(`Not including remote snippet at '${url}' in App Directory`);
            }

            return false;
        }
    });
}

function filterAppsByScope(scope: ShardScope, applications: Application[]): Application[] {
    return applications.filter((app) => {
        if (isUrlValidForScope(scope, app.manifest)) {
            return true;
        } else {
            if (scope.type === 'domain') {
                console.warn(`Not including application '${app.name}' in App Directory. Manifest URL '${app.manifest}' not in domain '${scope.domain}'`);
            } else {
                console.warn(`Not including application '${app.name}' in App Directory`);
            }

            return false;
        }
    });
}

function isUrlValidForScope(scope: ShardScope, url: string): boolean {
    if (scope.type === 'global') {
        return true;
    } else if (scope.type === 'domain') {
        const testUrl = new URL(url);

        // Match logic in core for determining domain
        const testDomain = testUrl.protocol === 'file' ? url : testUrl.hostname;

        return testDomain === scope.domain;
    } else {
        throw new Error('Unexpected scope type');
    }
}<|MERGE_RESOLUTION|>--- conflicted
+++ resolved
@@ -8,12 +8,7 @@
 import {CustomConfigFields} from '../constants';
 import {checkCustomConfigField, deduplicate} from '../utils/helpers';
 
-<<<<<<< HEAD
-import {ConfigStoreBinding} from './ConfigStore';
-import {AppDirectoryStorage, DomainAppDirectoryShard, AppDirectoryShard} from './AppDirectoryStorage';
-=======
 import {AppDirectoryStorage, ShardScope} from './AppDirectoryStorage';
->>>>>>> dd075591
 
 enum StorageKeys {
     DIRECTORY_CACHE = 'fdc3@directoryCache'
@@ -24,25 +19,6 @@
     applications: Application[];
 }
 
-<<<<<<< HEAD
-interface GlobalShardScope {
-    type: 'global';
-}
-
-interface DomainShardScope {
-    type: 'domain';
-    domain: string;
-}
-
-type ShardScope = GlobalShardScope | DomainShardScope;
-
-interface ScopedAppDirectoryShard {
-    scope: ShardScope;
-    shard: AppDirectoryShard;
-}
-
-=======
->>>>>>> dd075591
 @injectable()
 export class AppDirectory extends AsyncInit {
     /**
@@ -133,36 +109,10 @@
     }
 
     private async refreshDirectory(): Promise<void> {
-<<<<<<< HEAD
-        const configUrl = this._configStore.config.query({level: 'desktop'}).applicationDirectory;
-
-        const scopedShards: ScopedAppDirectoryShard[] = [
-            {
-                scope: {
-                    type: 'global'
-                },
-                shard: {
-                    remoteSnippets: configUrl ? [configUrl] : [],
-                    storedApplications: []
-                }
-            },
-            ...this._appDirectoryStorage.getDirectoryShards().map((shard: DomainAppDirectoryShard) => ({
-                scope: {
-                    type: 'domain',
-                    domain: shard.domain
-                } as ShardScope,
-                shard: shard.shard
-            }))
-        ];
-
-        const remoteDirectorySnippets = await parallelMap(scopedShards, async (scopedShard) => {
+        const scopedShards = this._appDirectoryStorage.getDirectoryShards();
+
+        const applicationsPerSnippetPerShard = await parallelMap(scopedShards, async (scopedShard) => {
             return parallelMap(filterUrlsByScope(scopedShard.scope, scopedShard.shard.remoteSnippets), async (remoteSnippet) => {
-=======
-        const scopedShards = this._appDirectoryStorage.getDirectoryShards();
-
-        const applicationsPerSnippetPerShard = await parallelMap(scopedShards, async (scopedShard) => {
-            return parallelMap(filterUrlsByScope(scopedShard.scope, scopedShard.shard.urls), async (url) => {
->>>>>>> dd075591
                 // TODO: URLs will be fetched once per service run. Improve this logic [SERVICE-841]
                 const fetchedSnippet = this._fetchedUrls.has(remoteSnippet) ? null : await this.fetchRemoteSnippet(remoteSnippet);
                 this._fetchedUrls.add(remoteSnippet);
