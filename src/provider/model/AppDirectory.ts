import {injectable} from 'inversify';

import {Application, AppName} from '../../client/directory';
import {AppIntent} from '../../client/main';

enum StorageKeys {
    URL = 'fdc3@url',
    APPLICATIONS = 'fdc3@applications'
}

// Demo development app directory url
const devUrl = 'http://localhost:3923/provider/sample-app-directory.json';


@injectable()
export class AppDirectory {
    private _directory: Application[] = [];
    private _url!: string;

<<<<<<< HEAD
    public async getAppByName(name: AppName): Promise<Application|null> {
        await this.fetchData();
=======
    public constructor() {
        // Set default values
        this._url = localStorage.getItem(StorageKeys.URL) || devUrl;
        let storedDirectory: Application[];
        // Handle malformed data in localStorage
        try {
            storedDirectory = JSON.parse(localStorage.getItem(StorageKeys.APPLICATIONS) || '[]');
        } catch (error) {
            storedDirectory = [];
            localStorage.setItem(StorageKeys.APPLICATIONS, '[]');
        }
        this._directory = storedDirectory;
    }

    public async getAppByName(name: string): Promise<Application | null> {
        await this.refreshDirectory();
>>>>>>> 913a1ff3
        return this._directory.find((app: Application) => {
            return app.name === name;
        }) || null;
    }

    public async getAppsByIntent(intentType: string): Promise<Application[]> {
        await this.refreshDirectory();
        return this._directory.filter((app: Application) => {
            return app.intents && app.intents.some(intent => intent.name === intentType);
        });
    }

    public async getAppIntentsByContext(contextType: string): Promise<AppIntent[]> {
        await this.refreshDirectory();
        const appIntentsByName: {[intentName: string]: AppIntent} = {};
        this._directory.forEach((app: Application) => {
            (app.intents || []).forEach(intent => {
                if (intent.contexts && intent.contexts.includes(contextType)) {
                    if (appIntentsByName[intent.name]) {
                        appIntentsByName[intent.name].apps.push(app);
                    } else {
                        appIntentsByName[intent.name] = {
                            intent: {
                                name: intent.name,
                                displayName: intent.displayName || intent.name
                            },
                            apps: [app]
                        };
                    }
                }
            });
        });
        Object.values(appIntentsByName).forEach(appIntent => {
            appIntent.apps.sort((a, b) => a.appId.localeCompare(b.appId, 'en'));
        });
        return Object.values(appIntentsByName).sort((a, b) => a.intent.name.localeCompare(b.intent.name, 'en'));
    }

    public async getAllApps(): Promise<Application[]> {
        await this.refreshDirectory();
        return this._directory;
    }

    /**
     * Refresh the AppDirectory.
     */
    private async refreshDirectory(): Promise<void> {
        // If using the demo app directory in production, set an empty array.
        if (process.env.NODE_ENV === 'production') {
            await this.updateDirectory([]);
            return;
        }
        const storedUrl = localStorage.getItem(StorageKeys.URL);
        const currentUrl = this._url;
        // Only update the directory if the URL has changed
        // or the directory is empty (the last request may have failed?)
        if (currentUrl !== storedUrl || this._directory.length === 0) {
            const applications: Application[] | null = await this.fetchData(currentUrl).catch(() => null);
            if (applications) {
                await this.updateDirectory(applications);
                if (currentUrl !== storedUrl) {
                    await this.updateURL(currentUrl);
                }
            }
        }
    }

    /**
     * Fetch the AppDirectory.
     * @param url Location of the AppDirectory.
     */
    private async fetchData(url: string): Promise<Application[]> {
        const response: Response = await fetch(url);
        if (response.ok) {
            return response.json();
        } else {
            throw new Error('Error fetching app directory: ' + response.statusText);
        }
    }

    /**
     * Update the application directory in memory and storage.
     * @param applications To place into the directory.
     */
    private async updateDirectory(applications: Application[]): Promise<void> {
        localStorage.setItem(StorageKeys.APPLICATIONS, JSON.stringify(applications));
        this._directory = applications;
    }

    /**
     * Update the application directory URL in memory and storage.
     * @param url Directory URL.
     */
    private async updateURL(url: string) {
        localStorage.setItem(StorageKeys.URL, url);
        this._url = url;
    }
}<|MERGE_RESOLUTION|>--- conflicted
+++ resolved
@@ -17,10 +17,6 @@
     private _directory: Application[] = [];
     private _url!: string;
 
-<<<<<<< HEAD
-    public async getAppByName(name: AppName): Promise<Application|null> {
-        await this.fetchData();
-=======
     public constructor() {
         // Set default values
         this._url = localStorage.getItem(StorageKeys.URL) || devUrl;
@@ -37,7 +33,6 @@
 
     public async getAppByName(name: string): Promise<Application | null> {
         await this.refreshDirectory();
->>>>>>> 913a1ff3
         return this._directory.find((app: Application) => {
             return app.name === name;
         }) || null;
