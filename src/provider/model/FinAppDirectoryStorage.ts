import {Signal} from 'openfin-service-signal';
import {injectable, inject} from 'inversify';

import {AsyncInit} from '../controller/AsyncInit';
import {Injector} from '../common/Injector';
<<<<<<< HEAD
import {StoredDirectoryShardMap, StoredDirectoryShard, APP_DIRECTORY_STORAGE_TAG} from '../../client/api/directory';

import {AppDirectoryStorage, DomainAppDirectoryShard, AppDirectoryShard} from './AppDirectoryStorage';
=======
import {Inject} from '../common/Injectables';

import {AppDirectoryStorage, ScopedAppDirectoryShard, ShardScope} from './AppDirectoryStorage';
import {ConfigStoreBinding} from './ConfigStore';
>>>>>>> dd075591

// TODO: Remove once Storage API is in published runtime and types are updated [SERVICE-840]
const newFin = fin as (typeof fin) & {Storage: any};

@injectable()
export class FinAppDirectoryStorage extends AsyncInit implements AppDirectoryStorage {
    public readonly changed: Signal<[]> = new Signal();

    private _shards: ScopedAppDirectoryShard[] = [];
    private _globalShard: ScopedAppDirectoryShard | undefined;

    private readonly _configStore: ConfigStoreBinding;

    public constructor(@inject(Inject.CONFIG_STORE) configStore: ConfigStoreBinding) {
        super();

        this._configStore = configStore;
    }

    public getDirectoryShards(): ScopedAppDirectoryShard[] {
        return this._shards;
    }

    protected async init(): Promise<void> {
        await this._configStore.initialized;

        await newFin.Storage.addListener('storage-changed', (event: {tag: string}) => {
            if (event.tag === APP_DIRECTORY_STORAGE_TAG) {
                this.handleStorageChanged();
            }
        });

        const configUrl = this._configStore.config.query({level: 'desktop'}).applicationDirectory;

        if (configUrl) {
            this._globalShard = {
                scope: {type: 'global'},
                shard: {urls: [configUrl], applications: []}
            };
        }

        await this.refreshFromStorage();
    }

    private async handleStorageChanged(): Promise<void> {
        // Ensure we don't dispatch any events until the Injector is fully initialized
        await Injector.initialized;
        await this.refreshFromStorage();

        this.changed.emit();
    }

    private async refreshFromStorage(): Promise<void> {
<<<<<<< HEAD
        let storageMap: Map<string, string>;
=======
        this._shards = this._globalShard ? [this._globalShard] : [];

        let shardsMap: Map<string, string>;
>>>>>>> dd075591

        try {
            // We expect this to throw if no directory items have been written
            storageMap = await newFin.Storage.getAllItems(APP_DIRECTORY_STORAGE_TAG);
        } catch (e) {
            storageMap = new Map();
        }

        const entries = Array.from(storageMap.entries());

        const sortedEntries = entries.sort((a, b) => a[0].localeCompare(b[0]));
<<<<<<< HEAD
        const shardMaps = sortedEntries.map(([domain, json]) => ({domain, shardMap: JSON.parse(json) as StoredDirectoryShardMap}));

        this._shards = shardMaps.map(({domain, shardMap}) => ({
            domain,
            shard: shardMapToShard(shardMap)
        }));
=======
        this._shards.push(...sortedEntries.map(([domain, json]) => ({
            scope: {type: 'domain', domain} as ShardScope,
            shard: JSON.parse(json) as StoredAppDirectoryShard
        })));
>>>>>>> dd075591
    }
}

function shardMapToShard(shardMap: StoredDirectoryShardMap): AppDirectoryShard {
    const entries = Object.entries(shardMap);
    const sortedEntries = entries.sort((a, b) => a[0].localeCompare(b[0])).map(([key, shard]) => shard);

    return sortedEntries.reduce((prev: AppDirectoryShard, curr: StoredDirectoryShard) => {
        prev.storedApplications.push(...curr.storedApplications);
        prev.remoteSnippets.push(...curr.remoteSnippets);

        return prev;
    }, {storedApplications: [], remoteSnippets: []});
}<|MERGE_RESOLUTION|>--- conflicted
+++ resolved
@@ -3,16 +3,11 @@
 
 import {AsyncInit} from '../controller/AsyncInit';
 import {Injector} from '../common/Injector';
-<<<<<<< HEAD
-import {StoredDirectoryShardMap, StoredDirectoryShard, APP_DIRECTORY_STORAGE_TAG} from '../../client/api/directory';
-
-import {AppDirectoryStorage, DomainAppDirectoryShard, AppDirectoryShard} from './AppDirectoryStorage';
-=======
+import {StoredDirectoryShardMap, StoredDirectoryShard, APP_DIRECTORY_STORAGE_TAG} from '../../client/api/directoryAdmin';
 import {Inject} from '../common/Injectables';
 
-import {AppDirectoryStorage, ScopedAppDirectoryShard, ShardScope} from './AppDirectoryStorage';
+import {AppDirectoryStorage, ScopedAppDirectoryShard, ShardScope, AppDirectoryShard} from './AppDirectoryStorage';
 import {ConfigStoreBinding} from './ConfigStore';
->>>>>>> dd075591
 
 // TODO: Remove once Storage API is in published runtime and types are updated [SERVICE-840]
 const newFin = fin as (typeof fin) & {Storage: any};
@@ -50,7 +45,7 @@
         if (configUrl) {
             this._globalShard = {
                 scope: {type: 'global'},
-                shard: {urls: [configUrl], applications: []}
+                shard: {remoteSnippets: [configUrl], storedApplications: []}
             };
         }
 
@@ -66,13 +61,9 @@
     }
 
     private async refreshFromStorage(): Promise<void> {
-<<<<<<< HEAD
-        let storageMap: Map<string, string>;
-=======
         this._shards = this._globalShard ? [this._globalShard] : [];
 
-        let shardsMap: Map<string, string>;
->>>>>>> dd075591
+        let storageMap: Map<string, string>;
 
         try {
             // We expect this to throw if no directory items have been written
@@ -84,19 +75,13 @@
         const entries = Array.from(storageMap.entries());
 
         const sortedEntries = entries.sort((a, b) => a[0].localeCompare(b[0]));
-<<<<<<< HEAD
+
         const shardMaps = sortedEntries.map(([domain, json]) => ({domain, shardMap: JSON.parse(json) as StoredDirectoryShardMap}));
 
-        this._shards = shardMaps.map(({domain, shardMap}) => ({
-            domain,
+        this._shards.push(...shardMaps.map(({domain, shardMap}) => ({
+            scope: {type: 'domain', domain} as ShardScope,
             shard: shardMapToShard(shardMap)
-        }));
-=======
-        this._shards.push(...sortedEntries.map(([domain, json]) => ({
-            scope: {type: 'domain', domain} as ShardScope,
-            shard: JSON.parse(json) as StoredAppDirectoryShard
         })));
->>>>>>> dd075591
     }
 }
 
