import {Identity} from 'openfin/_v2/main';
import {Signal} from 'openfin-service-signal';

import {Application} from '../../client/main';

import {AppWindow} from './AppWindow';
import {ContextChannel} from './ContextChannel';

export enum EntityType {
    WINDOW = 'window',
    IFRAME = 'iframe',
    EXTERNAL_CONNECTION = 'external connection',
    UNKNOWN = 'unknown'
}

export interface Environment {
    windowSeen: Signal<[Identity]>;
    windowClosed: Signal<[Identity]>;

    /**
     * Creates a new application, given an App Directory entry.
     * @throws:
     * * FDC3Error if app fails to start
     * * FDC3Error if timeout trying to start app
     */
    createApplication: (appInfo: Application, channel: ContextChannel) => Promise<void>;

    /**
     * Creates an `AppWindow` object for an existing window. Should only be called once per window, after the `windowCreated` signal has
     * been fired for that window
     */
    wrapApplication: (appInfo: Application, identity: Identity, channel: ContextChannel) => AppWindow;

    /**
     * Examines a running window, and returns a best-effort Application description
     */
    inferApplication: (identity: Identity) => Promise<Application>;

    /**
<<<<<<< HEAD
     * Returns whether the window has been created by the service and is still open
=======
     * Determines the type of object that is represented by 'identity'
     */
    getEntityType(identity: Identity): Promise<EntityType>;

    /**
     * Returns whether the window has been seen by the service and is still open
>>>>>>> 076511e8
     */
    isWindowCreated: (identity: Identity) => boolean;
}<|MERGE_RESOLUTION|>--- conflicted
+++ resolved
@@ -37,16 +37,12 @@
     inferApplication: (identity: Identity) => Promise<Application>;
 
     /**
-<<<<<<< HEAD
-     * Returns whether the window has been created by the service and is still open
-=======
      * Determines the type of object that is represented by 'identity'
      */
     getEntityType(identity: Identity): Promise<EntityType>;
 
     /**
      * Returns whether the window has been seen by the service and is still open
->>>>>>> 076511e8
      */
     isWindowCreated: (identity: Identity) => boolean;
 }