import {Identity} from 'openfin/_v2/main';
import {Signal} from 'openfin-service-signal';

import {Application} from '../../client/main';

import {AppWindow} from './AppWindow';
import {ContextChannel} from './ContextChannel';
import {LiveApp} from './LiveApp';

export enum EntityType {
    WINDOW = 'window',
    IFRAME = 'iframe',
    EXTERNAL_CONNECTION = 'external connection',
    UNKNOWN = 'unknown'
}

export interface Environment {
    /**
     * Indicates that an application has been created by the service.
     *
     * Arguments: (identity: Identity)
     */
    applicationCreated: Signal<[Identity, LiveApp]>;

    /**
     * Indicates that an application has been closed.
     *
     * Arguments: (identity: Identity)
     */
    applicationClosed: Signal<[Identity]>;

    /**
     * Indicates that a window has been created by the service.
     *
     * Arguments: (identity: Identity)
     */
    windowCreated: Signal<[Identity]>;

    /**
<<<<<<< HEAD
     * Indicates that a window has been closed.
     *
     * Arguments: (identity: Identity)
=======
     * Returns whether the window has been created by the service and is still open
     */
    isWindowCreated: (identity: Identity) => boolean;

    /**
     * Checks if an application is running, given an App Directory entry.
>>>>>>> bd407819
     */
    windowClosed: Signal<[Identity]>;

    /**
     * Creates a new application, given an App Directory entry.
     * @throws
     * * FDC3Error if app fails to start
     * * FDC3Error if timeout trying to start app
     */
    createApplication: (appInfo: Application) => void;

    /**
     * Creates an `AppWindow` object for an existing window. Should only be called once per window, after the `windowCreated` signal has
     * been fired for that window
     */
    wrapWindow: (liveApp: LiveApp, identity: Identity, channel: ContextChannel) => AppWindow;

    /**
     * Examines a running window, and returns a best-effort Application description
     */
    inferApplication: (identity: Identity) => Promise<Application>;

    /**
     * Determines the type of object that is represented by 'identity'
     */
    getEntityType(identity: Identity): Promise<EntityType>;
}<|MERGE_RESOLUTION|>--- conflicted
+++ resolved
@@ -37,18 +37,7 @@
     windowCreated: Signal<[Identity]>;
 
     /**
-<<<<<<< HEAD
-     * Indicates that a window has been closed.
-     *
-     * Arguments: (identity: Identity)
-=======
-     * Returns whether the window has been created by the service and is still open
-     */
-    isWindowCreated: (identity: Identity) => boolean;
-
-    /**
      * Checks if an application is running, given an App Directory entry.
->>>>>>> bd407819
      */
     windowClosed: Signal<[Identity]>;
 
@@ -75,4 +64,9 @@
      * Determines the type of object that is represented by 'identity'
      */
     getEntityType(identity: Identity): Promise<EntityType>;
+
+    /**
+     * Returns whether the window has been created by the service and is still open
+     */
+    isWindowCreated: (identity: Identity) => boolean;
 }