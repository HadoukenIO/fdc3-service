--- conflicted
+++ resolved
@@ -14,7 +14,6 @@
     data: T[];
 }
 
-<<<<<<< HEAD
 /**
  * Union of currently supported context types. 
  * 
@@ -22,13 +21,6 @@
  * the specification correctly.
  */
 export type Context = SecurityContext | OrganizationContext | ContactContext | ContextBase;
-=======
-export interface Payload {
-    type: string;
-    name: string;
-    id: {[key: string]: string|undefined};
-}
->>>>>>> c2942436
 
 export interface SecurityContext extends ContextBase {
     type: 'security';
@@ -69,7 +61,7 @@
      * context type, e.g. ISIN, CUSIP, etc. for an instrument.
      */
     id?: {
-        [k:string]: string;
+        [k:string]: string | undefined;
     };
 
     /**
