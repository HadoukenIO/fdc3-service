/**
 * @hidden
 */

/**
 * File contains vars used to establish service connection between client and provider.
 *
 * These are separated out from 'internal.ts' as including these from provider code will cause the provider to connect
 * to itself.
 *
 * These types are a part of the client, but are not required by applications wishing to interact with the service.
 * This file is excluded from the public-facing TypeScript documentation.
 */
import {EventEmitter} from 'events';

import {DeferredPromise} from 'openfin-service-async';
import {ChannelClient} from 'openfin/_v2/api/interappbus/channel/client';
import {RuntimeInfo} from 'openfin/_v2/api/system/runtime-info';

<<<<<<< HEAD
import {APIFromClientTopic, SERVICE_CHANNEL, SERVICE_IDENTITY, APIFromClient, deserializeError, Events, OpenFinChannelConnectionEvent} from './internal';
=======
import {APIFromClientTopic, getServiceChannel, setServiceChannel, getServiceIdentity, setServiceIdentity, APIFromClient, deserializeError, Events} from './internal';
>>>>>>> f92ae929
import {EventRouter} from './EventRouter';

/**
 * The version of the NPM package.
 *
 * Webpack replaces any instances of this constant with a hard-coded string at build time.
 */
declare const PACKAGE_VERSION: string;

/**
 * The event emitter to emit events received from the service.  All addEventListeners will tap into this.
 */
export const eventEmitter = new EventEmitter();
let eventRouter: EventRouter<Events>|null;

export function getEventRouter(): EventRouter<Events> {
    if (!eventRouter) {
        eventRouter = new EventRouter(eventEmitter);
    }

    return eventRouter;
}

/**
 * Promise to the channel object that allows us to connect to the client
 */
let channelPromise: Promise<ChannelClient> | null = null;
const hasDOMContentLoaded = new DeferredPromise<void>();

if (typeof document !== 'undefined') {
    document.addEventListener('DOMContentLoaded', () => {
        initialize();
    });
}

function initialize() {
    hasDOMContentLoaded.resolve();
    if (typeof fin !== 'undefined') {
        getServicePromise();

        fin.InterApplicationBus.Channel.onChannelDisconnect((event: OpenFinChannelConnectionEvent) => {
            const {uuid, name, channelName} = event;
            if (uuid === SERVICE_IDENTITY.uuid && name === SERVICE_IDENTITY.name && channelName === SERVICE_CHANNEL) {
                channelPromise = null;
            }
        });
    } else {
        channelPromise = Promise.reject(new Error('fin is not defined. The openfin-fdc3 module is only intended for use in an OpenFin application.'));
    }
}

export async function getServicePromise(): Promise<ChannelClient> {
    await hasDOMContentLoaded.promise;
    if (!channelPromise) {
<<<<<<< HEAD
        if (fin.Window.me.uuid === SERVICE_IDENTITY.uuid && fin.Window.me.name === SERVICE_IDENTITY.name) {
            // Currently a runtime bug when provider connects to itself. Ideally the provider would never import a file
            // that includes this, but for now it is easier to put a guard in place.
            channelPromise = Promise.reject<ChannelClient>(new Error('Trying to connect to provider from provider'));
        } else {
            channelPromise = fin.InterApplicationBus.Channel.connect(SERVICE_CHANNEL, {
                wait: true,
                payload: {version: PACKAGE_VERSION}
            }).then(async (channel: ChannelClient) => {
                // @ts-ignore Timestamp channel creation time for debugging
                channel['timestamp'] = (new Date()).toUTCString();
                // Register service listeners
                channel.register('WARN', (payload: unknown) => console.warn(payload));  // tslint:disable-line:no-any
=======
        if (typeof fin === 'undefined') {
            channelPromise = Promise.reject(new Error('fin is not defined. The openfin-fdc3 module is only intended for use in an OpenFin application.'));
        } else {
            channelPromise = new Promise<ChannelClient>((resolve, reject) => {
                // TODO: just use RuntimeInfo once its type is updated from js v2 API
                fin.System.getRuntimeInfo().then((info: RuntimeInfo & {fdc3AppUuid?: string; fdc3ChannelName?: string}) => {
                    if (info.fdc3AppUuid && info.fdc3ChannelName) {
                        setServiceIdentity(info.fdc3AppUuid);
                        setServiceChannel(info.fdc3ChannelName);
                    }
                    if (fin.Window.me.uuid === getServiceIdentity().uuid && fin.Window.me.name === getServiceIdentity().name) {
                        reject(new Error('Trying to connect to provider from provider'));
                    } else {
                        fin.InterApplicationBus.Channel.connect(getServiceChannel(), {payload: {version: PACKAGE_VERSION}}).then((channel: ChannelClient) => {
                            // Register service listeners
                            channel.register('WARN', (payload: unknown) => console.warn(payload));  // tslint:disable-line:no-any
>>>>>>> f92ae929

                            // Any unregistered action will simply return false
                            channel.setDefaultAction(() => false);

                            resolve(channel);
                        });
                    }
                });
            });
        }
    }

    return channelPromise;
}

/**
 * Wrapper around service.dispatch to help with type checking
 *
 * @param action String identifying the call being made to the provider
 * @param payload Object containing additional arguments
 */
export async function tryServiceDispatch<T extends APIFromClientTopic>(action: T, payload: APIFromClient[T][0]): Promise<APIFromClient[T][1]> {
    const channel: ChannelClient = await getServicePromise();
    return (channel.dispatch(action, payload) as Promise<APIFromClient[T][1]>)
        .catch((error) => {
            throw deserializeError(error);
        });
}<|MERGE_RESOLUTION|>--- conflicted
+++ resolved
@@ -17,11 +17,7 @@
 import {ChannelClient} from 'openfin/_v2/api/interappbus/channel/client';
 import {RuntimeInfo} from 'openfin/_v2/api/system/runtime-info';
 
-<<<<<<< HEAD
-import {APIFromClientTopic, SERVICE_CHANNEL, SERVICE_IDENTITY, APIFromClient, deserializeError, Events, OpenFinChannelConnectionEvent} from './internal';
-=======
-import {APIFromClientTopic, getServiceChannel, setServiceChannel, getServiceIdentity, setServiceIdentity, APIFromClient, deserializeError, Events} from './internal';
->>>>>>> f92ae929
+import {APIFromClientTopic, getServiceChannel, setServiceChannel, getServiceIdentity, setServiceIdentity, APIFromClient, deserializeError, Events, OpenFinChannelConnectionEvent} from './internal';
 import {EventRouter} from './EventRouter';
 
 /**
@@ -64,7 +60,7 @@
 
         fin.InterApplicationBus.Channel.onChannelDisconnect((event: OpenFinChannelConnectionEvent) => {
             const {uuid, name, channelName} = event;
-            if (uuid === SERVICE_IDENTITY.uuid && name === SERVICE_IDENTITY.name && channelName === SERVICE_CHANNEL) {
+            if (uuid === getServiceIdentity().uuid && name === getServiceIdentity().name && channelName === getServiceChannel()) {
                 channelPromise = null;
             }
         });
@@ -76,48 +72,32 @@
 export async function getServicePromise(): Promise<ChannelClient> {
     await hasDOMContentLoaded.promise;
     if (!channelPromise) {
-<<<<<<< HEAD
-        if (fin.Window.me.uuid === SERVICE_IDENTITY.uuid && fin.Window.me.name === SERVICE_IDENTITY.name) {
-            // Currently a runtime bug when provider connects to itself. Ideally the provider would never import a file
-            // that includes this, but for now it is easier to put a guard in place.
-            channelPromise = Promise.reject<ChannelClient>(new Error('Trying to connect to provider from provider'));
-        } else {
-            channelPromise = fin.InterApplicationBus.Channel.connect(SERVICE_CHANNEL, {
-                wait: true,
-                payload: {version: PACKAGE_VERSION}
-            }).then(async (channel: ChannelClient) => {
-                // @ts-ignore Timestamp channel creation time for debugging
-                channel['timestamp'] = (new Date()).toUTCString();
-                // Register service listeners
-                channel.register('WARN', (payload: unknown) => console.warn(payload));  // tslint:disable-line:no-any
-=======
-        if (typeof fin === 'undefined') {
-            channelPromise = Promise.reject(new Error('fin is not defined. The openfin-fdc3 module is only intended for use in an OpenFin application.'));
-        } else {
-            channelPromise = new Promise<ChannelClient>((resolve, reject) => {
-                // TODO: just use RuntimeInfo once its type is updated from js v2 API
-                fin.System.getRuntimeInfo().then((info: RuntimeInfo & {fdc3AppUuid?: string; fdc3ChannelName?: string}) => {
-                    if (info.fdc3AppUuid && info.fdc3ChannelName) {
-                        setServiceIdentity(info.fdc3AppUuid);
-                        setServiceChannel(info.fdc3ChannelName);
-                    }
-                    if (fin.Window.me.uuid === getServiceIdentity().uuid && fin.Window.me.name === getServiceIdentity().name) {
-                        reject(new Error('Trying to connect to provider from provider'));
-                    } else {
-                        fin.InterApplicationBus.Channel.connect(getServiceChannel(), {payload: {version: PACKAGE_VERSION}}).then((channel: ChannelClient) => {
-                            // Register service listeners
-                            channel.register('WARN', (payload: unknown) => console.warn(payload));  // tslint:disable-line:no-any
->>>>>>> f92ae929
+        channelPromise = new Promise<ChannelClient>((resolve, reject) => {
+            // TODO: just use RuntimeInfo once its type is updated from js v2 API
+            fin.System.getRuntimeInfo().then((info: RuntimeInfo & {fdc3AppUuid?: string; fdc3ChannelName?: string}) => {
+                if (info.fdc3AppUuid && info.fdc3ChannelName) {
+                    setServiceIdentity(info.fdc3AppUuid);
+                    setServiceChannel(info.fdc3ChannelName);
+                }
+                if (fin.Window.me.uuid === getServiceIdentity().uuid && fin.Window.me.name === getServiceIdentity().name) {
+                    reject(new Error('Trying to connect to provider from provider'));
+                } else {
+                    fin.InterApplicationBus.Channel.connect(getServiceChannel(), {
+                        wait: true,
+                        payload: {version: PACKAGE_VERSION}
+                    }).then((channel: ChannelClient) => {
+                        // @ts-ignore Timestamp channel creation time for debugging
+                        channel['timestamp'] = (new Date()).toUTCString();
+                        // Register service listeners
+                        channel.register('WARN', (payload: unknown) => console.warn(payload));  // tslint:disable-line:no-any
+                        // Any unregistered action will simply return false
+                        channel.setDefaultAction(() => false);
 
-                            // Any unregistered action will simply return false
-                            channel.setDefaultAction(() => false);
-
-                            resolve(channel);
-                        });
-                    }
-                });
+                        resolve(channel);
+                    });
+                }
             });
-        }
+        });
     }
 
     return channelPromise;
