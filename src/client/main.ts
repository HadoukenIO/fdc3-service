/**
 * @module Index
 */

import {Identity} from 'openfin/_v2/main';

import {channelPromise, tryServiceDispatch, eventEmitter, FDC3Event, FDC3EventType} from './connection';
import {Context} from './context';
import {Application} from './directory';
import {APIFromClientTopic, APIToClientTopic, RaiseIntentPayload} from './internal';
import {ChannelChangedEvent} from './contextChannels';

/**
 * This file was copied from the FDC3 v1 specification.
 *
 * Original file: https://github.com/FDC3/FDC3/blob/master/src/api/interface.ts
 */

// Re-export context channel API at top-level
export * from './contextChannels';

// Re-export types/enums at top-level
export * from './context';
export * from './directory';
export * from './intents';
export * from './errors';

/**
 * Intent descriptor
 */
export interface IntentMetadata {
    name: string;
    displayName: string;
}

/**
 * An interface that relates an intent to apps
 */
export interface AppIntent {
    intent: IntentMetadata;
    apps: Application[];
}

/**
 * IntentResolution provides a standard format for data returned upon resolving an intent.
 * ```javascript
 * //resolve a "Chain" export type intent
 * var intentR = await agent.raiseIntent("intentName", context);
 * //resolve a "Client-Service" export type intent with data response
 * var intentR = await agent.raiseIntent("intentName", context);
 * var dataR = intentR.data;
 * ```
 */
export interface IntentResolution {
    source: string;
    data?: unknown;
    version: string;
}

export type Listener = ContextListener | IntentListener;

export interface ContextListener {
    handler: (context: Context) => void;
    /**
     * Unsubscribe the listener object.
     */
    unsubscribe: () => void;
}

export interface IntentListener {
    intent: string;
    handler: (context: Context) => void;
    /**
     * Unsubscribe the listener object.
     */
    unsubscribe: () => void;
}

/**
 * A Desktop Agent is a desktop component (or aggregate of components) that serves as a
 * launcher and message router (broker) for applications in its domain.
 *
 * A Desktop Agent can be connected to one or more App Directories and will use directories for application
 * identity and discovery. Typically, a Desktop Agent will contain the proprietary logic of
 * a given platform, handling functionality like explicit application interop workflows where
 * security, consistency, and implementation requirements are proprietary.
 */


/**
 * Launches/links to an app by name.
 *
 * If a Context object is passed in, this object will be provided to the opened application via a contextListener.
 * The Context argument is functionally equivalent to opening the target app with no context and broadcasting the
 * context directly to it.
 *
 * If opening errors, it returns an `Error` with a string from the `OpenError` export enumeration.
 *
 *  ```javascript
 *     //no context
 *     agent.open('myApp');
 *     //with context
 *     agent.open('myApp', context);
 * ```
 */
export async function open(name: string, context?: Context): Promise<void> {
    return tryServiceDispatch(APIFromClientTopic.OPEN, {name, context});
}

/**
 * Find out more information about a particular intent by passing its name, and optionally its context.
 *
 * findIntent is effectively granting programmatic access to the Desktop Agent's resolver.
 * A promise resolving to the intent, its metadata and metadata about the apps that registered it is returned.
 * This can be used to raise the intent against a specific app.
 *
 * If the resolution fails, the promise will return an `Error` with a string from the `ResolveError` export enumeration.
 *
 * ```javascript
 * // I know 'StartChat' exists as a concept, and want to know more about it ...
 * const appIntent = await agent.findIntent("StartChat");
 *
 * // returns a single AppIntent:
 * // {
 * //     intent: { name: "StartChat", displayName: "Chat" },
 * //     apps: [{ name: "Skype" }, { name: "Symphony" }, { name: "Slack" }]
 * // }
 *
 * // raise the intent against a particular app
 * await agent.raiseIntent(appIntent.intent.name, context, appIntent.apps[0].name);
 * ```
 */
export async function findIntent(intent: string, context?: Context): Promise<AppIntent> {
    return tryServiceDispatch(APIFromClientTopic.FIND_INTENT, {intent, context});
}

/**
 * Find all the available intents for a particular context.
 *
 * findIntentsByContext is effectively granting programmatic access to the Desktop Agent's resolver.
 * A promise resolving to all the intents, their metadata and metadata about the apps that registered it is returned,
 * based on the context export types the intents have registered.
 *
 * If the resolution fails, the promise will return an `Error` with a string from the `ResolveError` export enumeration.
 *
 * ```javascript
<<<<<<< HEAD
 * // I have a context object, and I want to know what I can do with it, hence, I look for intents...
 * const appIntents = await agent.findIntentsForContext(context);
=======
 * // I have a context object, and I want to know what I can do with it, hence, I look for for intents...
 * const appIntents = await agent.findIntentsByContext(context);
>>>>>>> 0b0f21f0
 *
 * // returns for example:
 * // [{
 * //     intent: { name: "StartCall", displayName: "Call" },
 * //     apps: [{ name: "Skype" }]
 * // },
 * // {
 * //     intent: { name: "StartChat", displayName: "Chat" },
 * //     apps: [{ name: "Skype" }, { name: "Symphony" }, { name: "Slack" }]
 * // }];
 *
 * // select a particular intent to raise
 * const startChat = appIntents[1];
 *
 * // target a particular app
 * const selectedApp = startChat.apps[0];
 *
 * // raise the intent, passing the given context, targeting the app
 * await agent.raiseIntent(startChat.intent.name, context, selectedApp.name);
 * ```
 */
export async function findIntentsByContext(context: Context): Promise<AppIntent[]> {
    return tryServiceDispatch(APIFromClientTopic.FIND_INTENTS_BY_CONTEXT, {context});
}

/**
 * Publishes context to other apps on the desktop.
 * ```javascript
 *  agent.broadcast(context);
 * ```
 */
export function broadcast(context: Context): void {
    tryServiceDispatch(APIFromClientTopic.BROADCAST, {context});
}

/**
 * Raises an intent to the desktop agent to resolve.
 * ```javascript
 * //raise an intent to start a chat with a given contact
 * const intentR = await agent.findIntent("StartChat", context);
 * //use the IntentResolution object to target the same chat app with a new context
 * agent.raiseIntent("StartChat", newContext, intentR.source);
 * ```
 */
export async function raiseIntent(intent: string, context: Context, target?: string): Promise<IntentResolution> {
    return tryServiceDispatch(APIFromClientTopic.RAISE_INTENT, {intent, context, target});
}

const intentListeners: IntentListener[] = [];
const contextListeners: ContextListener[] = [];

if (channelPromise) {
    channelPromise.then(channelClient => {
        channelClient.register(APIToClientTopic.INTENT, (payload: RaiseIntentPayload) => {
            intentListeners.forEach((listener: IntentListener) => {
                if (payload.intent === listener.intent) {
                    listener.handler(payload.context);
                }
            });
        });
    });
    channelPromise.then(channelClient => {
        channelClient.register(APIToClientTopic.CONTEXT, (payload: Context) => {
            contextListeners.forEach((listener: ContextListener) => {
                listener.handler(payload);
            });
        });
    });
}

/**
 * Adds a listener for incoming Intents from the Agent.
 */
export function addIntentListener(intent: string, handler: (context: Context) => void): IntentListener {
    const listener = {
        intent,
        handler,
        unsubscribe: () => {
            const index: number = intentListeners.indexOf(listener);

            if (index >= 0) {
                intentListeners.splice(index, 1);
                tryServiceDispatch(APIFromClientTopic.REMOVE_INTENT_LISTENER, {intent});
            }

            return index >= 0;
        }
    };
    intentListeners.push(listener);

    tryServiceDispatch(APIFromClientTopic.ADD_INTENT_LISTENER, {intent});
    return listener;
}

/**
 * Adds a listener for incoming context broadcast from the Desktop Agent.
 */
export function addContextListener(handler: (context: Context) => void): ContextListener {
    const listener = {
        handler,
        unsubscribe: () => {
            const index: number = contextListeners.indexOf(listener);

            if (index >= 0) {
                contextListeners.splice(index, 1);
            }

            return index >= 0;
        }
    };
    contextListeners.push(listener);
    return listener;
}

/**
 * Event that is fired whenever a window changes from one channel to another.
 *
 * This includes switching to/from the global channel. The `channel` and
 * `previousChannel` fields use the same conventions for denoting the global channel as `getChannel`.
 */
export function addEventListener(eventType: 'channel-changed', handler: (event: ChannelChangedEvent) => void): void;

export function addEventListener(eventType: FDC3EventType, handler: (event: FDC3Event) => void, identity?: Identity): void {
    eventEmitter.addListener(eventType, handler);
}

export function removeEventListener(eventType: FDC3EventType, handler: (eventPayload: ChannelChangedEvent) => void): void {
    eventEmitter.removeListener(eventType, handler);
}<|MERGE_RESOLUTION|>--- conflicted
+++ resolved
@@ -144,13 +144,8 @@
  * If the resolution fails, the promise will return an `Error` with a string from the `ResolveError` export enumeration.
  *
  * ```javascript
-<<<<<<< HEAD
  * // I have a context object, and I want to know what I can do with it, hence, I look for intents...
- * const appIntents = await agent.findIntentsForContext(context);
-=======
- * // I have a context object, and I want to know what I can do with it, hence, I look for for intents...
  * const appIntents = await agent.findIntentsByContext(context);
->>>>>>> 0b0f21f0
  *
  * // returns for example:
  * // [{
