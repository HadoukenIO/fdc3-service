/**
 * @module Index
 */

import {EventEmitter} from 'events';

import {Identity} from 'openfin/_v2/main';

import {tryServiceDispatch, getServicePromise} from './connection';
import {Context} from './context';
import {Application} from './directory';
import {APIFromClientTopic, APIToClientTopic, RaiseIntentPayload, EventTransport} from './internal';
<<<<<<< HEAD
import {ChannelChangedEvent, getChannelObject} from './contextChannels';
import {parseContext, validateEnvironment} from './validation';
=======
import {ChannelChangedEvent, getChannelObject, FDC3ChannelEvent, FDC3ChannelEventType} from './contextChannels';
import {parseContext, validateEnvironment} from './validation';
import {getEventRouter} from './EventRouter';
>>>>>>> ef9023f8

/**
 * This file was copied from the FDC3 v1 specification.
 *
 * Original file: https://github.com/FDC3/FDC3/blob/master/src/api/interface.ts
 */

// Re-export context channel API at top-level
export * from './contextChannels';

// Re-export types/enums at top-level
export * from './context';
export * from './directory';
export * from './intents';
export * from './errors';

/**
 * Intent descriptor
 */
export interface IntentMetadata {
    name: string;
    displayName: string;
}

/**
 * An interface that relates an intent to apps
 */
export interface AppIntent {
    intent: IntentMetadata;
    apps: Application[];
}

/**
 * IntentResolution provides a standard format for data returned upon resolving an intent.
 * ```javascript
 * //resolve a "Chain" export type intent
 * var intentR = await agent.raiseIntent("intentName", context);
 * //resolve a "Client-Service" export type intent with data response
 * var intentR = await agent.raiseIntent("intentName", context);
 * var dataR = intentR.data;
 * ```
 */
export interface IntentResolution {
    source: string;
    data?: unknown;
    version: string;
}

export type Listener = ContextListener | IntentListener;

export interface ContextListener {
    handler: (context: Context) => void;
    /**
     * Unsubscribe the listener object.
     */
    unsubscribe: () => void;
}

export interface IntentListener {
    intent: string;
    handler: (context: Context) => void;
    /**
     * Unsubscribe the listener object.
     */
    unsubscribe: () => void;
}

/**
 * Defines all events that are fired by the service
 */
<<<<<<< HEAD
export type FDC3Event = ChannelChangedEvent;
export type FDC3EventType = 'channel-changed';

/**
 * The event emitter to emit events received from the service.  All addEventListeners will tap into this.
=======
export type FDC3Event = FDC3MainEvent | FDC3ChannelEvent;
export type FDC3EventType = FDC3MainEventType | FDC3ChannelEventType;

export type FDC3MainEvent = ChannelChangedEvent;
export type FDC3MainEventType = 'channel-changed'

/**
 * The event emitter to emit events received from the service. All addEventListeners will tap into this.
>>>>>>> ef9023f8
 */
const eventEmitter = new EventEmitter();

const intentListeners: IntentListener[] = [];
const contextListeners: ContextListener[] = [];

/**
 * A Desktop Agent is a desktop component (or aggregate of components) that serves as a
 * launcher and message router (broker) for applications in its domain.
 *
 * A Desktop Agent can be connected to one or more App Directories and will use directories for application
 * identity and discovery. Typically, a Desktop Agent will contain the proprietary logic of
 * a given platform, handling functionality like explicit application interop workflows where
 * security, consistency, and implementation requirements are proprietary.
 */


/**
 * Launches/links to an app by name.
 *
 * If a Context object is passed in, this object will be provided to the opened application via a contextListener.
 * The Context argument is functionally equivalent to opening the target app with no context and broadcasting the
 * context directly to it.
 *
 * If opening errors, it returns an `Error` with a string from the `OpenError` export enumeration.
 *
 *  ```javascript
 *     //no context
 *     agent.open('myApp');
 *     //with context
 *     agent.open('myApp', context);
 * ```
 */
export async function open(name: string, context?: Context): Promise<void> {
    return tryServiceDispatch(APIFromClientTopic.OPEN, {name, context: context && parseContext(context)});
}

/**
 * Find out more information about a particular intent by passing its name, and optionally its context.
 *
 * findIntent is effectively granting programmatic access to the Desktop Agent's resolver.
 * A promise resolving to the intent, its metadata and metadata about the apps that registered it is returned.
 * This can be used to raise the intent against a specific app.
 *
 * If the resolution fails, the promise will return an `Error` with a string from the `ResolveError` export enumeration.
 *
 * ```javascript
 * // I know 'StartChat' exists as a concept, and want to know more about it ...
 * const appIntent = await agent.findIntent("StartChat");
 *
 * // returns a single AppIntent:
 * // {
 * //     intent: { name: "StartChat", displayName: "Chat" },
 * //     apps: [{ name: "Skype" }, { name: "Symphony" }, { name: "Slack" }]
 * // }
 *
 * // raise the intent against a particular app
 * await agent.raiseIntent(appIntent.intent.name, context, appIntent.apps[0].name);
 * ```
 */
export async function findIntent(intent: string, context?: Context): Promise<AppIntent> {
    return tryServiceDispatch(APIFromClientTopic.FIND_INTENT, {intent, context: context && parseContext(context)});
}

/**
 * Find all the available intents for a particular context.
 *
 * findIntentsByContext is effectively granting programmatic access to the Desktop Agent's resolver.
 * A promise resolving to all the intents, their metadata and metadata about the apps that registered it is returned,
 * based on the context export types the intents have registered.
 *
 * If the resolution fails, the promise will return an `Error` with a string from the `ResolveError` export enumeration.
 *
 * ```javascript
 * // I have a context object, and I want to know what I can do with it, hence, I look for intents...
 * const appIntents = await agent.findIntentsByContext(context);
 *
 * // returns for example:
 * // [{
 * //     intent: { name: "StartCall", displayName: "Call" },
 * //     apps: [{ name: "Skype" }]
 * // },
 * // {
 * //     intent: { name: "StartChat", displayName: "Chat" },
 * //     apps: [{ name: "Skype" }, { name: "Symphony" }, { name: "Slack" }]
 * // }];
 *
 * // select a particular intent to raise
 * const startChat = appIntents[1];
 *
 * // target a particular app
 * const selectedApp = startChat.apps[0];
 *
 * // raise the intent, passing the given context, targeting the app
 * await agent.raiseIntent(startChat.intent.name, context, selectedApp.name);
 * ```
 */
export async function findIntentsByContext(context: Context): Promise<AppIntent[]> {
    return tryServiceDispatch(APIFromClientTopic.FIND_INTENTS_BY_CONTEXT, {context: parseContext(context)});
}

/**
 * Publishes context to other apps on the desktop.
 * ```javascript
 *  agent.broadcast(context);
 * ```
 *
 * @throws `TypeError`: If `context` is not a valid Context
 */
export function broadcast(context: Context): void {
    tryServiceDispatch(APIFromClientTopic.BROADCAST, {context: parseContext(context)});
}

/**
 * Raises an intent to the desktop agent to resolve.
 * ```javascript
 * //raise an intent to start a chat with a given contact
 * const intentR = await agent.findIntent("StartChat", context);
 * //use the IntentResolution object to target the same chat app with a new context
 * agent.raiseIntent("StartChat", newContext, intentR.source);
 * ```
 */
export async function raiseIntent(intent: string, context: Context, target?: string): Promise<IntentResolution> {
    return tryServiceDispatch(APIFromClientTopic.RAISE_INTENT, {intent, context: parseContext(context), target});
}

/**
 * Adds a listener for incoming Intents from the Agent.
 */
export function addIntentListener(intent: string, handler: (context: Context) => void): IntentListener {
    validateEnvironment();

    const listener: IntentListener = {
        intent,
        handler,
        unsubscribe: () => {
            const index: number = intentListeners.indexOf(listener);

            if (index >= 0) {
                intentListeners.splice(index, 1);

                if (!hasIntentListener(intent)) {
                    tryServiceDispatch(APIFromClientTopic.REMOVE_INTENT_LISTENER, {intent});
                }
            }

            return index >= 0;
        }
    };

    const hasIntentListenerBefore = hasIntentListener(intent);
    intentListeners.push(listener);

    if (!hasIntentListenerBefore) {
        tryServiceDispatch(APIFromClientTopic.ADD_INTENT_LISTENER, {intent});
    }
    return listener;
}

/**
 * Adds a listener for incoming context broadcast from the Desktop Agent.
 */
export function addContextListener(handler: (context: Context) => void): ContextListener {
    validateEnvironment();

    const listener: ContextListener = {
        handler,
        unsubscribe: () => {
            const index: number = contextListeners.indexOf(listener);

            if (index >= 0) {
                contextListeners.splice(index, 1);
            }

            return index >= 0;
        }
    };
    contextListeners.push(listener);
    return listener;
}

/**
 * Event that is fired whenever a window changes from one channel to another.
 *
 * This includes switching to/from the global channel. The `channel` and
 * `previousChannel` fields use the same conventions for denoting the global channel as `getChannel`.
 */
export function addEventListener(eventType: 'channel-changed', handler: (event: ChannelChangedEvent) => void): void;

<<<<<<< HEAD
export function addEventListener(eventType: FDC3EventType, handler: (event: FDC3Event) => void, identity?: Identity): void {
=======
export function addEventListener(eventType: FDC3MainEventType, handler: (event: FDC3MainEvent) => void, identity?: Identity): void {
>>>>>>> ef9023f8
    validateEnvironment();

    eventEmitter.addListener(eventType, handler);
}

<<<<<<< HEAD
export function removeEventListener(eventType: FDC3EventType, handler: (eventPayload: ChannelChangedEvent) => void): void {
=======
export function removeEventListener(eventType: FDC3MainEventType, handler: (event: FDC3MainEvent) => void): void {
>>>>>>> ef9023f8
    validateEnvironment();

    eventEmitter.removeListener(eventType, handler);
}

function hasIntentListener(intent: string): boolean {
    return intentListeners.some(intentListener => intentListener.intent === intent);
}

<<<<<<< HEAD
if (typeof fin !== 'undefined') {
    getServicePromise().then(channelClient => {
        channelClient.register('event', async (eventTransport: EventTransport<FDC3Event>) => {
            let event: FDC3Event;

            // Special-handling for some event types, to convert transport-type event to client-side event.
            if (eventTransport.type === 'channel-changed') {
                const channelChangedEventTransport = eventTransport as EventTransport<ChannelChangedEvent>;

                const type = channelChangedEventTransport.type;
                const identity = channelChangedEventTransport.identity;
                const channel = channelChangedEventTransport.channel ? getChannelObject(channelChangedEventTransport.channel) : null;
                const previousChannel = channelChangedEventTransport.previousChannel ? getChannelObject(channelChangedEventTransport.previousChannel) : null;

                const channelChangedEvent: ChannelChangedEvent = {type, identity, channel, previousChannel};

                event = channelChangedEvent;
            } else {
                event = eventTransport as FDC3Event;
            }

            eventEmitter.emit(event.type, event);
        });

=======
function onChannelChanged(eventTransport: EventTransport<FDC3Event>): FDC3Event {
    const channelChangedEventTransport = eventTransport as EventTransport<ChannelChangedEvent>;

    const type = channelChangedEventTransport.type;
    const identity = channelChangedEventTransport.identity;
    const channel = channelChangedEventTransport.channel ? getChannelObject(channelChangedEventTransport.channel) : null;
    const previousChannel = channelChangedEventTransport.previousChannel ? getChannelObject(channelChangedEventTransport.previousChannel) : null;

    return {type, identity, channel, previousChannel};
}

if (typeof fin !== 'undefined') {
    getServicePromise().then(channelClient => {
>>>>>>> ef9023f8
        channelClient.register(APIToClientTopic.INTENT, (payload: RaiseIntentPayload) => {
            intentListeners.forEach((listener: IntentListener) => {
                if (payload.intent === listener.intent) {
                    listener.handler(payload.context);
                }
            });
        });

        // TODO: When we're ready to make a breaking change, change `payload: Context` to `payload: ContextPayload` (SERVICE-533)
        channelClient.register(APIToClientTopic.CONTEXT, (payload: Context) => {
            contextListeners.forEach((listener: ContextListener) => {
                listener.handler(payload);
            });
        });
<<<<<<< HEAD
=======

        const eventHandler = getEventRouter();

        channelClient.register('event', (eventTransport: EventTransport<FDC3Event>) => {
            eventHandler.dispatchEvent(eventTransport);
        });

        eventHandler.registerEmitterProvider('main', () => eventEmitter);
        eventHandler.registerDeserializer('channel-changed', onChannelChanged);
>>>>>>> ef9023f8
    }, reason => {
        console.warn('Unable to register client Context and Intent handlers. getServicePromise() rejected with reason:', reason);
    });
}<|MERGE_RESOLUTION|>--- conflicted
+++ resolved
@@ -10,14 +10,9 @@
 import {Context} from './context';
 import {Application} from './directory';
 import {APIFromClientTopic, APIToClientTopic, RaiseIntentPayload, EventTransport} from './internal';
-<<<<<<< HEAD
-import {ChannelChangedEvent, getChannelObject} from './contextChannels';
-import {parseContext, validateEnvironment} from './validation';
-=======
 import {ChannelChangedEvent, getChannelObject, FDC3ChannelEvent, FDC3ChannelEventType} from './contextChannels';
 import {parseContext, validateEnvironment} from './validation';
 import {getEventRouter} from './EventRouter';
->>>>>>> ef9023f8
 
 /**
  * This file was copied from the FDC3 v1 specification.
@@ -88,13 +83,6 @@
 /**
  * Defines all events that are fired by the service
  */
-<<<<<<< HEAD
-export type FDC3Event = ChannelChangedEvent;
-export type FDC3EventType = 'channel-changed';
-
-/**
- * The event emitter to emit events received from the service.  All addEventListeners will tap into this.
-=======
 export type FDC3Event = FDC3MainEvent | FDC3ChannelEvent;
 export type FDC3EventType = FDC3MainEventType | FDC3ChannelEventType;
 
@@ -103,7 +91,6 @@
 
 /**
  * The event emitter to emit events received from the service. All addEventListeners will tap into this.
->>>>>>> ef9023f8
  */
 const eventEmitter = new EventEmitter();
 
@@ -293,21 +280,13 @@
  */
 export function addEventListener(eventType: 'channel-changed', handler: (event: ChannelChangedEvent) => void): void;
 
-<<<<<<< HEAD
-export function addEventListener(eventType: FDC3EventType, handler: (event: FDC3Event) => void, identity?: Identity): void {
-=======
 export function addEventListener(eventType: FDC3MainEventType, handler: (event: FDC3MainEvent) => void, identity?: Identity): void {
->>>>>>> ef9023f8
     validateEnvironment();
 
     eventEmitter.addListener(eventType, handler);
 }
 
-<<<<<<< HEAD
-export function removeEventListener(eventType: FDC3EventType, handler: (eventPayload: ChannelChangedEvent) => void): void {
-=======
 export function removeEventListener(eventType: FDC3MainEventType, handler: (event: FDC3MainEvent) => void): void {
->>>>>>> ef9023f8
     validateEnvironment();
 
     eventEmitter.removeListener(eventType, handler);
@@ -317,32 +296,6 @@
     return intentListeners.some(intentListener => intentListener.intent === intent);
 }
 
-<<<<<<< HEAD
-if (typeof fin !== 'undefined') {
-    getServicePromise().then(channelClient => {
-        channelClient.register('event', async (eventTransport: EventTransport<FDC3Event>) => {
-            let event: FDC3Event;
-
-            // Special-handling for some event types, to convert transport-type event to client-side event.
-            if (eventTransport.type === 'channel-changed') {
-                const channelChangedEventTransport = eventTransport as EventTransport<ChannelChangedEvent>;
-
-                const type = channelChangedEventTransport.type;
-                const identity = channelChangedEventTransport.identity;
-                const channel = channelChangedEventTransport.channel ? getChannelObject(channelChangedEventTransport.channel) : null;
-                const previousChannel = channelChangedEventTransport.previousChannel ? getChannelObject(channelChangedEventTransport.previousChannel) : null;
-
-                const channelChangedEvent: ChannelChangedEvent = {type, identity, channel, previousChannel};
-
-                event = channelChangedEvent;
-            } else {
-                event = eventTransport as FDC3Event;
-            }
-
-            eventEmitter.emit(event.type, event);
-        });
-
-=======
 function onChannelChanged(eventTransport: EventTransport<FDC3Event>): FDC3Event {
     const channelChangedEventTransport = eventTransport as EventTransport<ChannelChangedEvent>;
 
@@ -356,7 +309,6 @@
 
 if (typeof fin !== 'undefined') {
     getServicePromise().then(channelClient => {
->>>>>>> ef9023f8
         channelClient.register(APIToClientTopic.INTENT, (payload: RaiseIntentPayload) => {
             intentListeners.forEach((listener: IntentListener) => {
                 if (payload.intent === listener.intent) {
@@ -371,8 +323,6 @@
                 listener.handler(payload);
             });
         });
-<<<<<<< HEAD
-=======
 
         const eventHandler = getEventRouter();
 
@@ -382,7 +332,6 @@
 
         eventHandler.registerEmitterProvider('main', () => eventEmitter);
         eventHandler.registerDeserializer('channel-changed', onChannelChanged);
->>>>>>> ef9023f8
     }, reason => {
         console.warn('Unable to register client Context and Intent handlers. getServicePromise() rejected with reason:', reason);
     });
