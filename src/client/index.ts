--- conflicted
+++ resolved
@@ -1,6 +1,7 @@
 import {Payload} from './context';
 import {AppIdentifier, IApplication} from './directory';
 import {IntentType} from './intents';
+import { ChannelClient } from 'openfin/_v2/api/interappbus/channel/client';
 
 export * from './context';
 export * from './directory';
@@ -176,16 +177,13 @@
 // ------------------------------------------------------------------------------------
 // Code below here initialises/manages the connection between the application and the OpenFin Desktop Agent
 
-<<<<<<< HEAD
-const servicePromise = fin.InterApplicationBus.Channel.connect(SERVICE_CHANNEL, {payload: {version: PACKAGE_VERSION}});
-=======
-let servicePromise;
->>>>>>> 42b5126d
+let servicePromise: Promise<ChannelClient>;
+
 const intentListeners: IntentListener[] = [];
 const contextListeners: ContextListener[] = [];
 
 if (fin.Window.me.uuid !== 'fdc3-service') {
-    servicePromise = fin.InterApplicationBus.Channel.connect(SERVICE_CHANNEL, {payload: {version}});
+    servicePromise = fin.InterApplicationBus.Channel.connect(SERVICE_CHANNEL, {payload: {version: PACKAGE_VERSION}});
 
     fin.InterApplicationBus.subscribe(IDENTITY, 'intent', (payload: Intent, uuid: string, name: string) => {
         intentListeners.forEach((listener: IntentListener) => {
