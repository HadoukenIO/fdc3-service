import {Intent} from './internal';

/**
 * TypeScript definitions for objects returned by the Application Directory.
 *
 * These structures are defined by the App-Directory FDC3 working group. The definitions here are based on the 1.0.0
 * specification which can be found [here](https://fdc3.finos.org/appd-spec).
 *
 * @module Directory
 */

/**
 * Type alias to indicate when an Application Identifier should be passed. Application Identifiers
 * are described [here](https://fdc3.finos.org/docs/1.0/appd-discovery#application-identifier).
 *
 * In the OpenFin implementation of FDC3, we expect this to be the same as the
 * [UUID in the manifest](https://developers.openfin.co/docs/application-configuration), but please see [[Application]].
 *
 * This type alias exists to disambiguate the raw string app identity from the [[AppName]].
 */
export type AppId = string;
/**
 * App Name is the machine-readable name of the app, but it may well be sufficiently
 * human-readable that it can be used in user interfaces. If it's not, please use the title.
 *
 * This type alias exists to disambiguate raw string app name from the [[AppId]].
 */
export type AppName = string;

/**
 * An application in the app directory.
 */
export interface Application {
    /**
     * The Application Identifier. Please see https://fdc3.finos.org/docs/1.0/appd-discovery#application-identifier.
     * By convention this should be the same as your [OpenFin UUID](https://developers.openfin.co/docs/application-configuration).
     * If you can't do that, then add a field into the [[customConfig]] member to indicate your UUID.
     */
    appId: AppId;
    /**
     * The machine-readable app name, used to identify the application in various API calls to the application directory.
     * This may well be human-readable, too. If it's not, you can provide a title, and that will be used everywhere
     * a name needs to be rendered to a user.
     */
    name: AppName;
    /**
     * An application manifest, used to launch the app. This should be a URL that points to an OpenFin json manifest.
     */
    manifest: string;
    /**
     * The manifest type. Always 'openfin'.
     */
    manifestType: string;
    /**
     * The version of the app. Please use [semantic versioning](https://semver.org/).
     */
    version?: string;
    /**
     * The human-readable title of the app, typically used by the launcher UI. If not provided, the name is used.
     */
    title?: string;
    /**
     * A short explanatory text string. For use in tooltips used by any UIs that display app information.
     */
    tooltip?: string;
    /**
     * Longer description of the app.
     */
    description?: string;
    /**
     * Images that can be displayed as part of the app directory entry. Use these for screenshots, previews or similar. These are not the
     * application icons: use 'icons' for that.
     */
    images?: AppImage[];
    /**
     * Contact email address.
     */
    contactEmail?: string;
    /**
     * The email address to send your support requests to.
     */
    supportEmail?: string;
    /**
     * Name of the publishing company, organization, or individual.
     */
    publisher?: string;
<<<<<<< HEAD
    /**
     * Icons used in the app directory display. A launcher may be able to use various sizes.
     */
=======

>>>>>>> 1d1db2e9
    icons?: Icon[];
    /**
     * Additional config. Currently unused by the OpenFin implementation.
     */
    customConfig?: NameValuePair[];
    /**
     * The set of intents associated with this application directory entry.
     */
    intents?: AppDirIntent[];
}
/**
 * An image for an app in the app directory.
 */
export interface AppImage {
    /**
     * A URL that points to an image.
     */
    url: string;
    /**
     * Alt text to be displayed with the image.
     */
    tooltip?: string;
    /**
     * Additional text description.
     */
    description?: string;
}

/**
 * An icon for an app in the app directory.
 */
export interface Icon {
    /**
     * A URL that points to an icon.
     */
    icon: string;
}

/**
 * A pair of name and values, that allows extra configuration to be passed in to an application.
 */
export interface NameValuePair {
    name: string;
    value: string;
<<<<<<< HEAD
}
/**
 * A representation of an [FDC3 Intent](https://fdc3.finos.org/docs/1.0/intents-intro) supported by the app in the app directory.
 */
export interface AppDirIntent {
    /**
     * The intent name.
     */
    name: string;
    /**
     * The human-readable name to display.
     */
    displayName?: string;
    /**
     * The context types that this intent supports. A context type is a namespaced name;
     * examples are given [here](https://fdc3.finos.org/docs/1.0/context-spec).
     */
    contexts: string[];

    // Specification is ambiguous on type of customConfig, so leaving as 'any'
    /* tslint:disable:no-any */
    /**
     * Custom configuration for the intent. Currently unused, reserved for future use.
     */
    customConfig: any;
=======
>>>>>>> 1d1db2e9
}<|MERGE_RESOLUTION|>--- conflicted
+++ resolved
@@ -1,5 +1,3 @@
-import {Intent} from './internal';
-
 /**
  * TypeScript definitions for objects returned by the Application Directory.
  *
@@ -84,13 +82,9 @@
      * Name of the publishing company, organization, or individual.
      */
     publisher?: string;
-<<<<<<< HEAD
     /**
      * Icons used in the app directory display. A launcher may be able to use various sizes.
      */
-=======
-
->>>>>>> 1d1db2e9
     icons?: Icon[];
     /**
      * Additional config. Currently unused by the OpenFin implementation.
@@ -135,8 +129,8 @@
 export interface NameValuePair {
     name: string;
     value: string;
-<<<<<<< HEAD
 }
+
 /**
  * A representation of an [FDC3 Intent](https://fdc3.finos.org/docs/1.0/intents-intro) supported by the app in the app directory.
  */
@@ -161,6 +155,4 @@
      * Custom configuration for the intent. Currently unused, reserved for future use.
      */
     customConfig: any;
-=======
->>>>>>> 1d1db2e9
 }