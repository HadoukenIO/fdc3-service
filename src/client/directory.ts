import {Intent} from './internal';

/**
 * @module Directory
 */

/**
 * TypeScript definitions for objects returned by the Application Directory.
 *
 * These structures are defined by the App-Directory FDC3 working group. The definitions here are based on the 1.0.0
 * specification which can be found at https://fdc3.finos.org/appd-spec
 */

/**
 * Type definitions that is are wherever the API expects the ID or of an application to be passed. We have both, since
 * internally appId is used to identify app, but externally we use name to repsect specification
 *
 * It is not possible for TypeScript to verify that only valid application names/appIds are passed
 * to the FDC3 API. This type definition is more a hint to the callee, over a plain "string" argument.
 */
export type AppId = string;
export type AppName = string;

/**
 * An application in the app directory
 */
export interface Application {
    appId: AppId;
    name: AppName;
    manifest: string;
    manifestType: string;

    version?: string;
    title?: string;
    tooltip?: string;
    description?: string;
    images?: AppImage[];
    contactEmail?: string;
    supportEmail?: string;
    publisher?: string;

    icons?: Icon[];
    customConfig?: NameValuePair[];

    intents?: Intent[];
}

interface AppImage {
    url: string;
    tooltip?: string;
    description?: string;
}
interface Icon {
    icon: string;
}

interface NameValuePair {
    name: string;
    value: string;
<<<<<<< HEAD
}

interface Intent {
    name: string;
    displayName?: string;
    contexts?: string[];

    // Specification is ambiguous on type of customConfig, so leaving as 'any'
    // eslint-disable-next-line @typescript-eslint/no-explicit-any
    customConfig: any;
=======
>>>>>>> 1d1db2e9
}<|MERGE_RESOLUTION|>--- conflicted
+++ resolved
@@ -57,17 +57,4 @@
 interface NameValuePair {
     name: string;
     value: string;
-<<<<<<< HEAD
-}
-
-interface Intent {
-    name: string;
-    displayName?: string;
-    contexts?: string[];
-
-    // Specification is ambiguous on type of customConfig, so leaving as 'any'
-    // eslint-disable-next-line @typescript-eslint/no-explicit-any
-    customConfig: any;
-=======
->>>>>>> 1d1db2e9
 }