import {Signal} from 'openfin-service-signal';
import {Identity} from 'openfin/_v2/main';

import {AppWindow} from '../src/provider/model/AppWindow';
import {IntentType, Context, Application} from '../src/client/main';
import {ContextChannel} from '../src/provider/model/ContextChannel';
import {ChannelTransport, ChannelEvents, APIFromClientTopic} from '../src/client/internal';
import {Environment, EntityType} from '../src/provider/model/Environment';
import {AppDirectory} from '../src/provider/model/AppDirectory';
import {APIHandler} from '../src/provider/APIHandler';
import {getId} from '../src/provider/utils/getId';

import {createFakeIdentity, createFakeApp} from './demo/utils/fakes';

/**
 * Creates a minimal mock app window. Any utilizing test should set properties and set up mock functions as needed
 */
<<<<<<< HEAD
export function createMockAppWindow(options: Partial<jest.Mocked<AppWindow>> = {}): jest.Mocked<AppWindow> {
=======
export function createMockAppWindow(options?: Partial<jest.Mocked<AppWindow>>): jest.Mocked<AppWindow> {
    const identity = createFakeIdentity();

>>>>>>> b28b718f
    return {
        id: getId(identity),
        identity,
        appInfo: createFakeApp({appId: identity.uuid}),
        appWindowNumber: 0,
        channel: createMockChannel(),
        channelContextListeners: [],
        intentListeners: [],
        hasIntentListener: jest.fn<boolean, [string]>(),
        addIntentListener: jest.fn<void, [string]>(),
        removeIntentListener: jest.fn<void, [string]>(),
        hasContextListener: jest.fn<boolean, []>(),
        addContextListener: jest.fn<void, []>(),
        removeContextListener: jest.fn<void, []>(),
        hasChannelContextListener: jest.fn<boolean, [ContextChannel]>(),
        addChannelContextListener: jest.fn<void, [ContextChannel]>(),
        removeChannelContextListener: jest.fn<void, [ContextChannel]>(),
        hasChannelEventListener: jest.fn<boolean, [ContextChannel, ChannelEvents['type']]>(),
        addChannelEventListener: jest.fn<void, [ContextChannel, ChannelEvents['type']]>(),
        removeChannelEventListener: jest.fn<void, [ContextChannel, ChannelEvents['type']]>(),
        bringToFront: jest.fn<Promise<void>, []>(),
        focus: jest.fn<Promise<void>, []>(),
        isReadyToReceiveIntent: jest.fn<Promise<boolean>, [IntentType]>(),
<<<<<<< HEAD
        isReadyToReceiveContext: jest.fn<Promise<boolean>, []>(),
        removeAllListeners: jest.fn<void, []>(),
        // Apply any custom overrides
=======
        removeAllListeners: jest.fn<void, []>(),
>>>>>>> b28b718f
        ...options
    };
}

export function createMockChannel(options: Partial<jest.Mocked<ContextChannel>> = {}): jest.Mocked<ContextChannel> {
    return {
        id: '',
        type: '',
        storedContext: null,
        setLastBroadcastContext: jest.fn<void, [Context]>(),
        clearStoredContext: jest.fn<void, []>(),
        serialize: jest.fn<ChannelTransport, []>(),
        // Apply any custom overrides
        ...options
    };
}

export function createMockEnvironmnent(options: Partial<jest.Mocked<Environment>> = {}): jest.Mocked<Environment> {
    return {
        windowCreated: new Signal<[Identity]>(),
        windowClosed: new Signal<[Identity]>(),
        isRunning: jest.fn<Promise<boolean>, [Application]>(),
        createApplication: jest.fn<Promise<void>, [Application, ContextChannel]>(),
        wrapApplication: jest.fn<AppWindow, [Application, Identity, ContextChannel]>(),
        inferApplication: jest.fn<Promise<Application>, [Identity]>(),
        getEntityType: jest.fn<Promise<EntityType>, [Identity]>(),
        isWindowCreated: jest.fn<boolean, [Identity]>(),
        // Apply any custom overrides
        ...options
    };
}

export function createMockAppDirectory(): jest.Mocked<AppDirectory> {
    const {AppDirectory} = jest.requireMock('../src/provider/model/AppDirectory');
    return new AppDirectory();
}

export function createMockApiHandler(): jest.Mocked<APIHandler<APIFromClientTopic>> {
    const {APIHandler} = jest.requireMock('../src/provider/APIHandler');

    const apiHandler = new APIHandler() as jest.Mocked<APIHandler<APIFromClientTopic>>;

    assignMockGetter(apiHandler, 'onConnection');
    assignMockGetter(apiHandler, 'onDisconnection');

    return apiHandler;
}

/**
 * Returns the mock getter function of an object. Assumes the mock has already been assigned.
 *
 * @param mock The mock object to get a getter mock of
 * @param key The key of the mock getter to get
 */
export function getterMock<Mock extends object, Key extends keyof Mock, Value extends Mock[Key]>(mock: Mock, key: Key): jest.Mock<Value, []> {
    return Object.getOwnPropertyDescriptor(mock, key)!.get as jest.Mock<Value, []>;
}

/**
 * Returns the mock setter function of an object. Assumes the mock has already been assigned.
 *
 * @param mock The mock object to get a setter mock of
 * @param key The key of the mock setter to get
 */
export function setterMock<Mock extends object, Key extends keyof Mock, Value extends Mock[Key]>(mock: Mock, key: Key): jest.Mock<void, [Value]> {
    return Object.getOwnPropertyDescriptor(mock, key)!.set as jest.Mock<void, [Value]>;
}

function assignMockGetter<Mock extends object, Key extends keyof Mock, Value extends Mock[Key]>(mock: Mock, key: Key): void {
    Object.defineProperty(mock, key, {
        'get': jest.fn<Value, []>()
    });
}<|MERGE_RESOLUTION|>--- conflicted
+++ resolved
@@ -15,13 +15,9 @@
 /**
  * Creates a minimal mock app window. Any utilizing test should set properties and set up mock functions as needed
  */
-<<<<<<< HEAD
 export function createMockAppWindow(options: Partial<jest.Mocked<AppWindow>> = {}): jest.Mocked<AppWindow> {
-=======
-export function createMockAppWindow(options?: Partial<jest.Mocked<AppWindow>>): jest.Mocked<AppWindow> {
     const identity = createFakeIdentity();
 
->>>>>>> b28b718f
     return {
         id: getId(identity),
         identity,
@@ -45,13 +41,9 @@
         bringToFront: jest.fn<Promise<void>, []>(),
         focus: jest.fn<Promise<void>, []>(),
         isReadyToReceiveIntent: jest.fn<Promise<boolean>, [IntentType]>(),
-<<<<<<< HEAD
         isReadyToReceiveContext: jest.fn<Promise<boolean>, []>(),
         removeAllListeners: jest.fn<void, []>(),
         // Apply any custom overrides
-=======
-        removeAllListeners: jest.fn<void, []>(),
->>>>>>> b28b718f
         ...options
     };
 }
