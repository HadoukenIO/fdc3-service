import {AppWindow} from '../src/provider/model/AppWindow';
<<<<<<< HEAD
import {IntentType, Context, ChannelId} from '../src/client/main';
=======
import {IntentType, Context, FDC3ChannelEventType} from '../src/client/main';
>>>>>>> ef9023f8
import {ContextChannel} from '../src/provider/model/ContextChannel';
import {ChannelTransport} from '../src/client/internal';

/**
 * Creates a minimal mock app window. Any utilizing test should set properties and set up mock functions as needed
 */
export function createMockAppWindow(): AppWindow {
    return {
        id: '',
        identity: {name: '', uuid: ''},
        appInfo: {appId: '', name: '', manifest: '', manifestType: ''},
        channel: createMockChannel(),
        contextListeners: [],
        intentListeners: [],
        hasIntentListener: jest.fn<boolean, [string]>(),
        addIntentListener: jest.fn<void, [string]>(),
        removeIntentListener: jest.fn<void, [string]>(),
<<<<<<< HEAD
        hasContextListener: jest.fn<boolean, [ChannelId]>(),
        addContextListener: jest.fn<void, [ChannelId]>(),
        removeContextListener: jest.fn<void, [ChannelId]>(),
=======
        hasContextListener: jest.fn<boolean, [ContextChannel]>(),
        addContextListener: jest.fn<void, [ContextChannel]>(),
        removeContextListener: jest.fn<void, [ContextChannel]>(),
        hasChannelEventListener: jest.fn<boolean, [ContextChannel, FDC3ChannelEventType]>(),
        addChannelEventListener: jest.fn<void, [ContextChannel, FDC3ChannelEventType]>(),
        removeChannelEventListener: jest.fn<void, [ContextChannel, FDC3ChannelEventType]>(),
>>>>>>> ef9023f8
        focus: jest.fn<Promise<void>, []>(),
        ensureReadyToReceiveIntent: jest.fn<Promise<void>, [IntentType]>()
    };
}

<<<<<<< HEAD
function createMockChannel(): ContextChannel {
=======
export function createMockChannel(): ContextChannel {
>>>>>>> ef9023f8
    return {
        id: '',
        type: '',
        getStoredContext: jest.fn<Context | null, []>(),
        setLastBroadcastContext: jest.fn<void, [Context]>(),
        clearStoredContext: jest.fn<void, []>(),
        serialize: jest.fn<ChannelTransport, []>()
    };
}<|MERGE_RESOLUTION|>--- conflicted
+++ resolved
@@ -1,9 +1,5 @@
 import {AppWindow} from '../src/provider/model/AppWindow';
-<<<<<<< HEAD
-import {IntentType, Context, ChannelId} from '../src/client/main';
-=======
 import {IntentType, Context, FDC3ChannelEventType} from '../src/client/main';
->>>>>>> ef9023f8
 import {ContextChannel} from '../src/provider/model/ContextChannel';
 import {ChannelTransport} from '../src/client/internal';
 
@@ -21,28 +17,18 @@
         hasIntentListener: jest.fn<boolean, [string]>(),
         addIntentListener: jest.fn<void, [string]>(),
         removeIntentListener: jest.fn<void, [string]>(),
-<<<<<<< HEAD
-        hasContextListener: jest.fn<boolean, [ChannelId]>(),
-        addContextListener: jest.fn<void, [ChannelId]>(),
-        removeContextListener: jest.fn<void, [ChannelId]>(),
-=======
         hasContextListener: jest.fn<boolean, [ContextChannel]>(),
         addContextListener: jest.fn<void, [ContextChannel]>(),
         removeContextListener: jest.fn<void, [ContextChannel]>(),
         hasChannelEventListener: jest.fn<boolean, [ContextChannel, FDC3ChannelEventType]>(),
         addChannelEventListener: jest.fn<void, [ContextChannel, FDC3ChannelEventType]>(),
         removeChannelEventListener: jest.fn<void, [ContextChannel, FDC3ChannelEventType]>(),
->>>>>>> ef9023f8
         focus: jest.fn<Promise<void>, []>(),
         ensureReadyToReceiveIntent: jest.fn<Promise<void>, [IntentType]>()
     };
 }
 
-<<<<<<< HEAD
-function createMockChannel(): ContextChannel {
-=======
 export function createMockChannel(): ContextChannel {
->>>>>>> ef9023f8
     return {
         id: '',
         type: '',
