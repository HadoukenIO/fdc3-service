import {Signal} from 'openfin-service-signal';
import {Identity} from 'openfin/_v2/main';

import {AppWindow} from '../src/provider/model/AppWindow';
import {IntentType, Context, Application} from '../src/client/main';
import {ContextChannel} from '../src/provider/model/ContextChannel';
import {ChannelTransport, ChannelEvents} from '../src/client/internal';
import {Environment, EntityType} from '../src/provider/model/Environment';

/**
 * Creates a minimal mock app window. Any utilizing test should set properties and set up mock functions as needed
 */
export function createMockAppWindow(): jest.Mocked<AppWindow> {
    return {
        id: '',
        identity: {name: '', uuid: ''},
        appInfo: {appId: '', name: '', manifest: '', manifestType: ''},
        appWindowNumber: 0,
        channel: createMockChannel(),
        channelContextListeners: [],
        intentListeners: [],
        hasIntentListener: jest.fn<boolean, [string]>(),
        addIntentListener: jest.fn<void, [string]>(),
        removeIntentListener: jest.fn<void, [string]>(),
        hasChannelContextListener: jest.fn<boolean, [ContextChannel]>(),
        addChannelContextListener: jest.fn<void, [ContextChannel]>(),
        removeChannelContextListener: jest.fn<void, [ContextChannel]>(),
        hasChannelEventListener: jest.fn<boolean, [ContextChannel, ChannelEvents['type']]>(),
        addChannelEventListener: jest.fn<void, [ContextChannel, ChannelEvents['type']]>(),
        removeChannelEventListener: jest.fn<void, [ContextChannel, ChannelEvents['type']]>(),
        bringToFront: jest.fn<Promise<void>, []>(),
        focus: jest.fn<Promise<void>, []>(),
        isReadyToReceiveIntent: jest.fn<Promise<boolean>, [IntentType]>(),
        removeAllListeners: jest.fn<void, []>()
    };
}

export function createMockChannel(): jest.Mocked<ContextChannel> {
    return {
        id: '',
        type: '',
        getStoredContext: jest.fn<Context | null, []>(),
        setLastBroadcastContext: jest.fn<void, [Context]>(),
        clearStoredContext: jest.fn<void, []>(),
        serialize: jest.fn<ChannelTransport, []>()
    };
}

export function createMockEnvironmnent(): jest.Mocked<Environment> {
    return {
        windowSeen: new Signal<[Identity]>(),
        windowClosed: new Signal<[Identity]>(),
        createApplication: jest.fn<Promise<void>, [Application, ContextChannel]>(),
        wrapApplication: jest.fn<AppWindow, [Application, Identity, ContextChannel]>(),
        inferApplication: jest.fn<Promise<Application>, [Identity]>(),
<<<<<<< HEAD
        isWindowCreated: jest.fn<boolean, [Identity]>()
=======
        getEntityType: jest.fn<Promise<EntityType>, [Identity]>(),
        isWindowSeen: jest.fn<boolean, [Identity]>()
>>>>>>> 076511e8
    };
}<|MERGE_RESOLUTION|>--- conflicted
+++ resolved
@@ -53,11 +53,7 @@
         createApplication: jest.fn<Promise<void>, [Application, ContextChannel]>(),
         wrapApplication: jest.fn<AppWindow, [Application, Identity, ContextChannel]>(),
         inferApplication: jest.fn<Promise<Application>, [Identity]>(),
-<<<<<<< HEAD
+        getEntityType: jest.fn<Promise<EntityType>, [Identity]>(),
         isWindowCreated: jest.fn<boolean, [Identity]>()
-=======
-        getEntityType: jest.fn<Promise<EntityType>, [Identity]>(),
-        isWindowSeen: jest.fn<boolean, [Identity]>()
->>>>>>> 076511e8
     };
 }