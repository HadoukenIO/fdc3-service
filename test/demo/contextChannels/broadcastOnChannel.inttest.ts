import {Identity} from 'openfin/_v2/main';

import {testAppInDirectory1, testManagerIdentity, testAppInDirectory2, testAppNotInDirectory1} from '../constants';
import {Context} from '../../../src/client/main';
import * as fdc3Remote from '../utils/fdc3RemoteExecution';
import {RemoteChannel} from '../utils/RemoteChannel';
import {setupTeardown, setupOpenDirectoryAppBookends, setupStartNonDirectoryAppBookends} from '../utils/common';
import {getChannel, ChannelDescriptor} from '../utils/channels';
import {fakeAppChannelDescriptor} from '../utils/fakes';

/**
 * Tests Channel.broadcast(), its interaction with Channel.getCurrentContext(), and Channel.addContextListener
 */

const testContext = {type: 'test-context', name: 'contextName1', id: {name: 'contextID1'}};

setupTeardown();

describe('When attempting to broadcast on a channel object', () => {
    let channel: RemoteChannel;

    beforeEach(async () => {
        channel = await fdc3Remote.getChannelById(testManagerIdentity, 'blue');
    });

    test('If an invalid context is provided, a TypeError is thrown', async () => {
        const invalidContext = {irrelevantProperty: 'irrelevantValue'} as unknown as Context;

        await expect(channel.broadcast(invalidContext)).rejects.toThrowError(new TypeError(`${JSON.stringify(invalidContext)} is not a valid Context`));
    });

    test('If a null context is provided, a TypeError is thrown', async () => {
        await expect(channel.broadcast(null!)).rejects.toThrowError(new TypeError(`${JSON.stringify(null)} is not a valid Context`));
    });

    test('If a valid context is provided, the broadcast() resolves successfully', async () => {
<<<<<<< HEAD
        // eslint-disable-next-line
        await expect(channel.broadcast(testContext)).resolves;
=======
        await channel.broadcast(testContext);
>>>>>>> 96577437
    });
});

describe('When broadcasting on a channel', () => {
    const broadcastingApp = testAppInDirectory1;
    const listeningApp = testAppInDirectory2;

    setupOpenDirectoryAppBookends(broadcastingApp);
    setupOpenDirectoryAppBookends(listeningApp);

    type ReceieveTestParam = [string, ChannelDescriptor];
    const receiveTestParams = [
        ['the default', 'default'],
        ['a system', 'blue'],
        ['an app', fakeAppChannelDescriptor()]
    ] as ReceieveTestParam[];

    describe.each(receiveTestParams)('When the channel is %s channel', (titleParam: string, channelDescriptor: ChannelDescriptor) => {
        test('Context is not received by the same channel in the broadcasting window', async () => {
            // Get our channel and set up a listener in the same window
            const channel = await getChannel(broadcastingApp, channelDescriptor);
            const listener = await channel.addContextListener();

            // Broadcast
            await channel.broadcast(testContext);

            // Check no context is received
            await expect(listener.getReceivedContexts()).resolves.toEqual([]);
        });

        test('Context is received by the same channel in a different window', async () => {
            // Get two distinct instances of our channel - one from the broadcasting window, one from the listening window
            const channelInBroadcastingWindow = await getChannel(broadcastingApp, channelDescriptor);
            const channelInListeningWindow = await getChannel(listeningApp, channelDescriptor);

            // Set up our listener in the listening window
            const listener = await channelInListeningWindow.addContextListener();

            // Broadcast
            await channelInBroadcastingWindow.broadcast(testContext);

            // Check our context is received
            await expect(listener.getReceivedContexts()).resolves.toEqual([testContext]);
        });
    });

    type ChannelIndependenceTestParam = [string, string, ChannelDescriptor, ChannelDescriptor];
    const channelIndependenceTestParams = [
        ['the default', 'a system', 'default', 'green'],
        ['the default', 'an app', 'default', fakeAppChannelDescriptor()],
        ['a system', 'the default', 'yellow', 'default'],
        ['a system', 'a different system', 'red', 'blue'],
        ['an app', 'a system', fakeAppChannelDescriptor(), 'blue'],
        ['an app', 'a system', fakeAppChannelDescriptor(), 'blue'],
        ['an app', 'a different app', fakeAppChannelDescriptor(), fakeAppChannelDescriptor()]
    ] as ChannelIndependenceTestParam[];

    describe.each(channelIndependenceTestParams)(
        'When the channel is %s channel',
        (titleParam1: string, titleParam2: string, broadcastChannelDescriptor: ChannelDescriptor, listenChannelDescriptor: ChannelDescriptor) => {
            let broadcastingChannel: RemoteChannel;
            let listeningChannel: RemoteChannel;

            let listener: fdc3Remote.RemoteContextListener;

            beforeEach(async () => {
                // Set up our broadcasting and listening channels
                broadcastingChannel = await getChannel(broadcastingApp, broadcastChannelDescriptor);
                listeningChannel = await getChannel(listeningApp, listenChannelDescriptor);

                // Setup our listener
                listener = await listeningChannel.addContextListener();
            });

            test(`Context is not received by ${titleParam2} channel`, async () => {
                // Broadcast
                await broadcastingChannel.broadcast(testContext);

                // Check our context is not received
                await expect(listener.getReceivedContexts()).resolves.toEqual([]);
            });

            test(`And the broadcasting window is in ${titleParam2} context is not received by that channel`, async () => {
                // Place our broadcasting window in our listening channel
                await listeningChannel.join(broadcastingApp);

                // Broadcast
                await broadcastingChannel.broadcast(testContext);

                // Check our context is not received
                await expect(listener.getReceivedContexts()).resolves.toEqual([]);
            });
        }
    );
});

describe('When adding a context listener to a channel', () => {
    const broadcastingApp = testAppInDirectory1;
    const listeningApp = testAppInDirectory2;

    setupOpenDirectoryAppBookends(broadcastingApp);
    setupOpenDirectoryAppBookends(listeningApp);

    type ContextListenerTestParam = [string, ChannelDescriptor];
    const contextListenerTestParams = [
        ['the default', 'default'],
        ['a system', 'red'],
        ['an app', fakeAppChannelDescriptor()]
    ] as ContextListenerTestParam[];

    describe.each(contextListenerTestParams)(
        'When the channel is %s channel',
        (titleParam: string, channelDescriptor: ChannelDescriptor) => {
            let broadcastingChannel: RemoteChannel;
            let listeningChannel: RemoteChannel;

            let listener1: fdc3Remote.RemoteContextListener;
            let listener2: fdc3Remote.RemoteContextListener;

            beforeEach(async () => {
                // Set up our broadcasting and listening channels
                broadcastingChannel = await getChannel(broadcastingApp, channelDescriptor);
                listeningChannel = await getChannel(listeningApp, channelDescriptor);

                // Set up two listeners
                listener1 = await listeningChannel.addContextListener();
                listener2 = await listeningChannel.addContextListener();
            });

            test('When two context listeners are added, both are triggered correctly', async () => {
                // Broadcast
                await broadcastingChannel.broadcast(testContext);

                // Check our context is received on both listeners
                await expect(listener1.getReceivedContexts()).resolves.toEqual([testContext]);
                await expect(listener2.getReceivedContexts()).resolves.toEqual([testContext]);
            });

            test('When two context listeners are added then one is unsubscribed, only the still-subscribed listener is triggered', async () => {
                // Unsubscribe our first listener
                await listener1.unsubscribe();

                // Broadcast
                await broadcastingChannel.broadcast(testContext);

                // Check our context is received only the still-subscribed listener
                await expect(listener1.getReceivedContexts()).resolves.toEqual([]);
                await expect(listener2.getReceivedContexts()).resolves.toEqual([testContext]);
            });
        }
    );

    test('The context listener is not triggered when joining a channel', async () => {
        // Set up our broadcasting and listening channels
        const broadcastingChannel = await fdc3Remote.getChannelById(broadcastingApp, 'orange');
        const listeningChannel = await fdc3Remote.getChannelById(listeningApp, 'orange');

        // Set up a cached context in our system channel
        await broadcastingChannel.join();
        await broadcastingChannel.broadcast(testContext);
        // Check the context had been cached
        await expect(broadcastingChannel.getCurrentContext()).resolves.toEqual(testContext);
        await expect(listeningChannel.getCurrentContext()).resolves.toEqual(testContext);

        // Set up our listener
        const listener = await listeningChannel.addContextListener();

        // Have our listening window join our system channel
        await listeningChannel.join();

        // Check no context is received, contrary to 'flat' API behaviour
        await expect(listener.getReceivedContexts()).resolves.toEqual([]);
    });
});

describe('When querying the current context of the default channel', () => {
    const broadcastingApp = testAppInDirectory1;
    const listeningApp = testAppInDirectory2;

    setupOpenDirectoryAppBookends(broadcastingApp);
    setupOpenDirectoryAppBookends(listeningApp);

    test('The last-broadcast context will not be returned, even when the channel is occupied', async () => {
        // Set up our broadcasting and listening channels
        const broadcastingChannel = await fdc3Remote.getChannelById(broadcastingApp, 'default');
        const listeningChannel = await fdc3Remote.getChannelById(listeningApp, 'default');

        // Ensure that our default channel is occupied, then broadcast
        await expect(listeningChannel.getMembers()).resolves.toHaveLength(3);
        await broadcastingChannel.broadcast(testContext);

        // Check our context has not been cached
        await expect(broadcastingChannel.getCurrentContext()).resolves.toEqual(null);
        await expect(listeningChannel.getCurrentContext()).resolves.toEqual(null);
    });
});

type QueryContextTestParam = [string, ChannelDescriptor];
const queryContextTestParams = [
    ['a system', 'yellow'],
    ['an app', fakeAppChannelDescriptor()]
] as QueryContextTestParam[];

describe.each(queryContextTestParams)('When querying the current context of %s channel', (titleParam: string, channelDescriptor: ChannelDescriptor) => {
    const broadcastingApp = testAppInDirectory1;
    const listeningApp = testAppInDirectory2;

    setupOpenDirectoryAppBookends(broadcastingApp);
    setupOpenDirectoryAppBookends(listeningApp);

    test('The last-broadcast context will be returned when the channel is occupied', async () => {
        // Set up our broadcasting and listening channels
        const broadcastingChannel = await getChannel(broadcastingApp, channelDescriptor);
        const listeningChannel = await getChannel(listeningApp, channelDescriptor);

        // Ensure the channel is occupied, then broadcast
        await broadcastingChannel.join();
        await broadcastingChannel.broadcast(testContext);

        // Check our context is present
        await expect(broadcastingChannel.getCurrentContext()).resolves.toEqual(testContext);
        await expect(listeningChannel.getCurrentContext()).resolves.toEqual(testContext);
    });

    test('The last-broadcast context will not be returned when the channel has been emptied', async () => {
        // Set up our broadcasting and listening channels
        const broadcastingChannel = await getChannel(broadcastingApp, channelDescriptor);
        const listeningChannel = await getChannel(listeningApp, channelDescriptor);

        // Ensure the channel is occupied, then broadcast
        await broadcastingChannel.join();
        await broadcastingChannel.broadcast(testContext);

        // Empty the channel
        const defaultChannel = await fdc3Remote.getChannelById(broadcastingApp, 'default');
        await defaultChannel.join();

        // Check our context has been cleared
        await expect(broadcastingChannel.getCurrentContext()).resolves.toEqual(null);
        await expect(listeningChannel.getCurrentContext()).resolves.toEqual(null);
    });

    test('The last-broadcast context will not be returned when the channel has never been occupied', async () => {
        // Set up our broadcasting and listening channels
        const broadcastingChannel = await getChannel(broadcastingApp, channelDescriptor);
        const listeningChannel = await getChannel(listeningApp, channelDescriptor);

        // Broadcast on our empty channel
        await broadcastingChannel.broadcast(testContext);

        // Check our context has not been cached
        await expect(broadcastingChannel.getCurrentContext()).resolves.toEqual(null);
        await expect(listeningChannel.getCurrentContext()).resolves.toEqual(null);
    });
});

describe('When using a non-directory app', () => {
    setupOpenDirectoryAppBookends(testAppInDirectory1);
    setupStartNonDirectoryAppBookends(testAppNotInDirectory1);

    type BroadcastTestParam = [string, string, Identity, Identity];
    const broadcastTestParams: BroadcastTestParam[] = [
        ['the app', 'a directory app', testAppNotInDirectory1, testAppInDirectory1],
        ['a directory app', 'the app', testAppInDirectory1, testAppNotInDirectory1]
    ];

    test.each(broadcastTestParams)(
        'When broadcasting from %s, context can be received by %s',
        async (titleParam1: string, titleParam2: string, broadcastingApp: Identity, listeningApp: Identity) => {
            // Set up our broadcasting and listening channels
            const broadcastingChannel = await fdc3Remote.getChannelById(broadcastingApp, 'red');
            const listeningChannel = await fdc3Remote.getChannelById(listeningApp, 'red');

            // Set up our listener
            const listener = await listeningChannel.addContextListener();

            // Broadcast
            await broadcastingChannel.broadcast(testContext);

            // Check our context is recevied
            await expect(listener.getReceivedContexts()).resolves.toEqual([testContext]);
        }
    );
});<|MERGE_RESOLUTION|>--- conflicted
+++ resolved
@@ -34,12 +34,7 @@
     });
 
     test('If a valid context is provided, the broadcast() resolves successfully', async () => {
-<<<<<<< HEAD
-        // eslint-disable-next-line
-        await expect(channel.broadcast(testContext)).resolves;
-=======
         await channel.broadcast(testContext);
->>>>>>> 96577437
     });
 });
 
