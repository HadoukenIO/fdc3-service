--- conflicted
+++ resolved
@@ -1,12 +1,7 @@
 import {Identity} from 'openfin/_v2/main';
 
-<<<<<<< HEAD
 import {IdentityError, DEFAULT_CHANNEL_ID} from '../../../src/client/main';
-import {testManagerIdentity, appStartupTime, testAppNotInDirectory, testAppNotFdc3, testAppInDirectory1, testAppInDirectory2} from '../constants';
-=======
-import {IdentityError} from '../../../src/client/main';
 import {testManagerIdentity, appStartupTime, testAppNotInDirectory1, testAppNotFdc3, testAppInDirectory1, testAppInDirectory2} from '../constants';
->>>>>>> 37651bbb
 import * as fdc3Remote from '../utils/fdc3RemoteExecution';
 import {RemoteChannel, RemoteChannelEventListener} from '../utils/RemoteChannel';
 import {fin} from '../utils/fin';
@@ -517,26 +512,18 @@
     });
 
     test('The app can join a channel as expected', async () => {
-<<<<<<< HEAD
         // Get a desktop channel and the default channel from our non-directory window
-        const defaultChannel = await fdc3Remote.getChannelById(testAppNotInDirectory, 'default');
-        const greenChannel = await fdc3Remote.getChannelById(testAppNotInDirectory, 'green');
+        const defaultChannel = await fdc3Remote.getChannelById(testAppNotInDirectory1, 'default');
+        const greenChannel = await fdc3Remote.getChannelById(testAppNotInDirectory1, 'green');
 
         // Set up our listeners in the non-directory window
-        const channelChangedListener = await fdc3Remote.addEventListener(testAppNotInDirectory, 'channel-changed');
+        const channelChangedListener = await fdc3Remote.addEventListener(testAppNotInDirectory1, 'channel-changed');
 
         const defaultChannelWindowAddedListener = await defaultChannel.addEventListener('window-added');
         const defaultChannelWindowRemovedListener = await defaultChannel.addEventListener('window-removed');
 
         const greenChannelWindowAddedListener = await greenChannel.addEventListener('window-added');
         const greenChannelWindowRemovedListener = await greenChannel.addEventListener('window-removed');
-=======
-        // Get a desktop channel from our non-directory window
-        const greenChannel = await fdc3Remote.getChannelById(testAppNotInDirectory1, 'green');
-
-        // Set up a listener in the non-directory window
-        const listener = await fdc3Remote.addEventListener(testAppNotInDirectory1, 'channel-changed');
->>>>>>> 37651bbb
 
         // Join the channel
         await greenChannel.join();
@@ -545,15 +532,8 @@
         await expect(fdc3Remote.getCurrentChannel(testAppNotInDirectory1)).resolves.toHaveProperty('channel', greenChannel.channel);
         await expect(greenChannel.getMembers()).resolves.toEqual([{uuid: testAppNotInDirectory1.uuid, name: testAppNotInDirectory1.name}]);
 
-<<<<<<< HEAD
         const expectedEvent = {
-            identity: {uuid: testAppNotInDirectory.uuid, name: testAppNotInDirectory.name},
-=======
-        // Check event is received
-        await expect(listener.getReceivedEvents()).resolves.toEqual([{
-            type: 'channel-changed',
             identity: {uuid: testAppNotInDirectory1.uuid, name: testAppNotInDirectory1.name},
->>>>>>> 37651bbb
             channel: greenChannel.channel,
             previousChannel: {id: 'default', type: 'default'}
         };
