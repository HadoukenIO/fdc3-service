import {Identity} from 'openfin/_v2/main';

import {IdentityError, DEFAULT_CHANNEL_ID} from '../../../src/client/main';
import {testManagerIdentity, appStartupTime, testAppNotInDirectory1, testAppNotInDirectoryNotFdc3, testAppInDirectory1, testAppInDirectory2} from '../constants';
import * as fdc3Remote from '../utils/fdc3RemoteExecution';
import {RemoteChannel, RemoteChannelEventListener} from '../utils/RemoteChannel';
import {fin} from '../utils/fin';
import {setupTeardown, setupOpenDirectoryAppBookends, setupStartNonDirectoryAppBookends, quitApps} from '../utils/common';
import {fakeAppChannelName} from '../utils/fakes';

/*
 * Tests simple behaviour of Channel.getMembers() and the channel-changed and Channel events, before testing how they and getCurrentChannel()
 * are influenced by Channel.join()
 */

setupTeardown();

describe('When getting members of a channel', () => {
    test('When the channel is the default channel, only the test manager is returned', async () => {
        const defaultChannel = await fdc3Remote.getChannelById(testManagerIdentity, 'default');

        await expect(defaultChannel.getMembers()).resolves.toEqual([testManagerIdentity]);
    });

    test('When the channel is a system channel, an empty result is returned', async () => {
        const blueChannel = await fdc3Remote.getChannelById(testManagerIdentity, 'blue');

        await expect(blueChannel.getMembers()).resolves.toEqual([]);
    });

    test('When the channel is a newly-created app channel, an empty result is returned', async () => {
        const appChannel = await fdc3Remote.getOrCreateAppChannel(testManagerIdentity, fakeAppChannelName());

        await expect(appChannel.getMembers()).resolves.toEqual([]);
    });

    type StartAppTestParam = [string, Identity, () => void];
    const startAppTestParams: StartAppTestParam[] = [
        [
            'an FDC3 app',
            testAppInDirectory1,
            () => setupOpenDirectoryAppBookends(testAppInDirectory1)
        ], [
            'a non-directory app',
            testAppNotInDirectory1,
            () => setupStartNonDirectoryAppBookends(testAppNotInDirectory1)
        ]
    ];

    describe.each(startAppTestParams)('When %s has been started', (titleParam: string, appIdentity: Identity, setupBookends: () => void) => {
        setupBookends();

        test('When the channel is the default channel, result contains the app', async () => {
            const defaultChannel = await fdc3Remote.getChannelById(testManagerIdentity, 'default');

            await expect(defaultChannel.getMembers()).resolves.toContainEqual({uuid: appIdentity.uuid, name: appIdentity.name});
        });

        test('After closing the app, result does not contains the app', async () => {
            const defaultChannel = await fdc3Remote.getChannelById(testManagerIdentity, 'default');

            await fin.Application.wrapSync(appIdentity).quit(true);

            await expect(defaultChannel.getMembers()).resolves.toEqual([testManagerIdentity]);
        });
    });

    describe('When a non-FDC3 app has been started', () => {
        setupStartNonDirectoryAppBookends(testAppNotInDirectoryNotFdc3);

        test('Result does not contain the non-FDC3 app', async () => {
            const defaultChannel = await fdc3Remote.getChannelById(testManagerIdentity, 'default');

            await expect(defaultChannel.getMembers()).resolves.toEqual([testManagerIdentity]);
        });
    });
});

describe('When listening for channel-changed and Channel events', () => {
    const listeningApp = testAppInDirectory1;
    let defaultChannel: RemoteChannel;

    beforeEach(async () => {
        await fdc3Remote.open(testManagerIdentity, listeningApp.name);

        defaultChannel = await fdc3Remote.getChannelById(listeningApp, DEFAULT_CHANNEL_ID);
    }, appStartupTime);

    afterEach(async () => {
        await quitApps(listeningApp, testAppInDirectory2, testAppNotInDirectory1, testAppNotInDirectoryNotFdc3);
    });

    type EventTestParam = [string, Identity, () => Promise<void>];
    const eventTestParams: EventTestParam[] = [
        [
            'an FDC3 app',
            testAppInDirectory2,
            () => fdc3Remote.open(testManagerIdentity, testAppInDirectory2.name)
        ],
        [
            'a non-directory app',
            testAppNotInDirectory1,
<<<<<<< HEAD
            async () => fin.Application.startFromManifest(testAppNotInDirectory1.manifestUrl).then(() => {})
=======
            () => fin.Application.startFromManifest(testAppNotInDirectory1.manifestUrl).then(() => {})
>>>>>>> 2b92a8de
        ]
    ];

    test.each(eventTestParams)('Events are recevied when %s starts', async (titleParam: string, appIdentity: Identity, startApp: () => Promise<void>) => {
        // Set up our listener
        const channelChangedListener = await fdc3Remote.addEventListener(listeningApp, 'channel-changed');
        const windowAddedListener = await defaultChannel.addEventListener('window-added');

        // Start our app
        await startApp();

        const expectedEvent = {
            identity: {uuid: appIdentity.uuid, name: appIdentity.name},
            channel: {id: 'default', type: 'default'},
            previousChannel: null
        };

        // Check we received window-added event
        await expect(windowAddedListener.getReceivedEvents()).resolves.toEqual([{
            type: 'window-added', ...expectedEvent
        }]);

        // Check we received a channel-changed event
        await expect(channelChangedListener.getReceivedEvents()).resolves.toEqual([{
            type: 'channel-changed', ...expectedEvent
        }]);
    }, appStartupTime);

    test('No events are received when a non-FDC3 app starts', async () => {
        // Set up our listener
        const channelChangedListener = await fdc3Remote.addEventListener(listeningApp, 'channel-changed');
        const windowAddedListener = await defaultChannel.addEventListener('window-added');

        // Start our non-FDC3 app
        await fin.Application.startFromManifest(testAppNotInDirectoryNotFdc3.manifestUrl);

        // Check no event is received
        await expect(channelChangedListener.getReceivedEvents()).resolves.toEqual([]);
        await expect(windowAddedListener.getReceivedEvents()).resolves.toEqual([]);
    });

    test('Event is received when an FDC3 app quits', async () => {
        // Open our FDC3 app ahead of setting up our listener
        await fdc3Remote.open(testManagerIdentity, testAppInDirectory2.name);

        // Set up our listeners then quit the app
        const channelChangedListener = await fdc3Remote.addEventListener(listeningApp, 'channel-changed');
        const windowRemovedListener = await defaultChannel.addEventListener('window-removed');
        await fin.Application.wrapSync(testAppInDirectory2).quit(true);

        const expectedEvent = {
            identity: {uuid: testAppInDirectory2.uuid, name: testAppInDirectory2.name},
            channel: null,
            previousChannel: {id: 'default', type: 'default'}
        };

        // Check we received a window-removed event
        await expect(windowRemovedListener.getReceivedEvents()).resolves.toEqual([{
            type: 'window-removed', ...expectedEvent
        }]);

        // Check we received a channel-changed event
        await expect(channelChangedListener.getReceivedEvents()).resolves.toEqual([{
            type: 'channel-changed', ...expectedEvent
        }]);
    }, appStartupTime);
});

describe('When attempting to join a channel', () => {
    let blueChannel: RemoteChannel;

    beforeEach(async () => {
        blueChannel = await fdc3Remote.getChannelById(testManagerIdentity, 'blue');
    });

    test('If an invalid identity is provided, a TypeError is thrown', async () => {
        const invalidIdentity = {irrelevantProperty: 'irrelevantValue'} as unknown as Identity;

        await expect(blueChannel.join(invalidIdentity)).
            rejects.
            toThrowError(new TypeError(`${JSON.stringify(invalidIdentity)} is not a valid Identity`));
    });

    test('If an identity for a window that does not exist is provided, an FDC3 error is thrown', async () => {
        const nonExistentWindowIdentity: Identity = {uuid: 'does-not-exist', name: 'does-not-exist'};

        await expect(blueChannel.join(nonExistentWindowIdentity)).
            toThrowFDC3Error(
                IdentityError.WindowWithIdentityNotFound,
                `No connection to FDC3 service found from window with identity: ${JSON.stringify(nonExistentWindowIdentity)}`
            );
    });

    describe('When a non-FDC3 app has been started', () => {
        setupStartNonDirectoryAppBookends(testAppNotInDirectoryNotFdc3);

        test('If the non-FDC3 app identity is provided, an FDC3 error is thrown', async () => {
            await expect(blueChannel.join(testAppNotInDirectoryNotFdc3)).
                toThrowFDC3Error(
                    IdentityError.WindowWithIdentityNotFound,
                    `No connection to FDC3 service found from window with identity: \
${JSON.stringify({uuid: testAppNotInDirectoryNotFdc3.uuid, name: testAppNotInDirectoryNotFdc3.name})}`
                );
        });
    });

    describe('When an FDC3 app has been started', () => {
        setupOpenDirectoryAppBookends(testAppInDirectory1);

        test('If the FDC3 app identity is provided, join resolves successfully', async () => {
            await blueChannel.join(testAppInDirectory1);
        });
    });
});

describe('When joining a non-default channel', () => {
    const listeningApp = testAppInDirectory1;
    const joiningApp = testAppInDirectory2;

    let channelChangedListener: fdc3Remote.RemoteEventListener;
    let defaultChannel: RemoteChannel;

    let defaultChannelWindowAddedListener: RemoteChannelEventListener;
    let defaultChannelWindowRemovedListener: RemoteChannelEventListener;

    setupOpenDirectoryAppBookends(listeningApp);
    setupOpenDirectoryAppBookends(joiningApp);

    beforeEach(async () => {
        // Set up our listeners and default channel
        channelChangedListener = await fdc3Remote.addEventListener(listeningApp, 'channel-changed');
        defaultChannel = await fdc3Remote.getChannelById(listeningApp, 'default');

        defaultChannelWindowAddedListener = await defaultChannel.addEventListener('window-added');
        defaultChannelWindowRemovedListener = await defaultChannel.addEventListener('window-removed');
    });

    type JoinTestParam = [string, () => Promise<RemoteChannel>];
    const joinTestParams: JoinTestParam[] = [
        [
            'system',
<<<<<<< HEAD
            async () => fdc3Remote.getChannelById(listeningApp, 'orange')
        ],
        [
            'app',
            async () => fdc3Remote.getOrCreateAppChannel(listeningApp, fakeAppChannelName())
=======
            () => fdc3Remote.getChannelById(listeningApp, 'orange')
        ],
        [
            'app',
            () => fdc3Remote.getOrCreateAppChannel(listeningApp, fakeAppChannelName())
>>>>>>> 2b92a8de
        ]
    ];

    describe.each(joinTestParams)('When the channel is a %s channel', (titleParam: string, getChannel: () => Promise<RemoteChannel>) => {
        let channel: RemoteChannel;

        beforeEach(async () => {
            channel = await getChannel();
        });

        test('The expected channel is returned when querying the current channel', async () => {
            // Join our channel
            await channel.join(joiningApp);

            // Check the joining window has the expected current channel
            await expect(fdc3Remote.getCurrentChannel(joiningApp)).resolves.toHaveProperty('channel', channel.channel);
        });

        test(`The window is present when querying the members of the ${titleParam} channel and not the default channel`, async () => {
            // Join our system channel
            await channel.join(joiningApp);

            // Check our channel contains our joining app
            await expect(channel.getMembers()).resolves.toEqual([{
                uuid: joiningApp.uuid, name: joiningApp.name
            }]);

            // Check the default channel does not contain our joining app
            await expect(defaultChannel.getMembers()).resolves.not.toContain([{
                uuid: joiningApp.uuid, name: joiningApp.name
            }]);
            // We expect the default channel to contain the test manager and the listening window
            await expect(defaultChannel.getMembers()).resolves.toHaveLength(2);
        });

        test('The expected events are received', async () => {
            // Set up listeners on our channel
            const testChannelWindowAddedListener = await channel.addEventListener('window-added');
            const testChannelWindowRemovedListener = await channel.addEventListener('window-removed');

            // Join our channel
            await channel.join(joiningApp);

            const expectedEvent = {
                identity: {uuid: joiningApp.uuid, name: joiningApp.name},
                channel: channel.channel,
                previousChannel: {id: 'default', type: 'default'}
            };

            // Check we received the expected events on the default channel
            await expect(defaultChannelWindowAddedListener.getReceivedEvents()).resolves.toEqual([]);
            await expect(defaultChannelWindowRemovedListener.getReceivedEvents()).resolves.toEqual([{
                type: 'window-removed', ...expectedEvent
            }]);

            // Check we received the expected events on our channel
            await expect(testChannelWindowAddedListener.getReceivedEvents()).resolves.toEqual([{
                type: 'window-added', ...expectedEvent
            }]);
            await expect(testChannelWindowRemovedListener.getReceivedEvents()).resolves.toEqual([]);

            // Check we a channel-changed event
            await expect(channelChangedListener.getReceivedEvents()).resolves.toEqual([{
                type: 'channel-changed', ...expectedEvent
            }]);
        });
    });

    describe('When we join the channel for a second time', () => {
        let blueChannel: RemoteChannel;

        beforeEach(async () => {
            blueChannel = await fdc3Remote.getChannelById(listeningApp, 'blue');
        });

        test('The window is present only once when querying the members of the \'blue\'', async () => {
            // Join the channel twice
            await blueChannel.join(joiningApp);
            await blueChannel.join(joiningApp);

            // Check our joining window is only present once when getting channel members
            await expect(blueChannel.getMembers()).resolves.toEqual([{
                uuid: joiningApp.uuid, name: joiningApp.name
            }]);
        });

        test('The expected events are received only once', async () => {
            // Set up listeners on our blue channel
            const blueChannelWindowAddedListener = await blueChannel.addEventListener('window-added');
            const blueChannelWindowRemovedListener = await blueChannel.addEventListener('window-removed');

            // Join the channel twice
            await blueChannel.join(joiningApp);
            await blueChannel.join(joiningApp);

            // Check the expected events on the default channel are received only once
            await expect(defaultChannelWindowAddedListener.getReceivedEvents()).resolves.toHaveLength(0);
            await expect(defaultChannelWindowRemovedListener.getReceivedEvents()).resolves.toHaveLength(1);

            // Check the expected events on the blue channel are received only once
            await expect(blueChannelWindowAddedListener.getReceivedEvents()).resolves.toHaveLength(1);
            await expect(blueChannelWindowRemovedListener.getReceivedEvents()).resolves.toHaveLength(0);

            // Check the channel-changed event is only received once
            await expect(channelChangedListener.getReceivedEvents()).resolves.toHaveLength(1);
        });
    });

    describe('When we then re-join the default channel', () => {
        let purpleChannel: RemoteChannel;

        beforeEach(async () => {
            purpleChannel = await fdc3Remote.getChannelById(listeningApp, 'purple');
        });

        test('The correct channel is returned when querying the current channel', async () => {
            // Leave and re-join the default channel
            await purpleChannel.join(joiningApp);
            await defaultChannel.join(joiningApp);

            // Check the joining window has the expected current channel
            await expect(fdc3Remote.getCurrentChannel(joiningApp)).resolves.toHaveProperty('channel', defaultChannel.channel);
        });

        test('The window is present when querying the members of the default channel and not the purple channel', async () => {
            // Leave and re-join the default channel
            await purpleChannel.join(joiningApp);
            await defaultChannel.join(joiningApp);

            // Check the purple channel is empty
            await expect(purpleChannel.getMembers()).resolves.toHaveLength(0);

            // Check the default channel contains our joining window
            await expect(defaultChannel.getMembers()).resolves.toContainEqual({
                uuid: joiningApp.uuid, name: joiningApp.name
            });
            // We expect the default channel to contain our joining window, the test manager, and the listening window
            await expect(defaultChannel.getMembers()).resolves.toHaveLength(3);
        });

        test('A channel-change event is fired twice', async () => {
            // Set up listeners on our purple channel
            const purpleChannelWindowAddedListener = await purpleChannel.addEventListener('window-added');
            const purpleChannelWindowRemovedListener = await purpleChannel.addEventListener('window-removed');

            // Leave and re-join the default channel
            await purpleChannel.join(joiningApp);
            await defaultChannel.join(joiningApp);

            const expectedEvent1 = {
                identity: {uuid: joiningApp.uuid, name: joiningApp.name},
                channel: purpleChannel.channel,
                previousChannel: {id: 'default', type: 'default'}
            };

            const expectedEvent2 = {
                identity: {uuid: joiningApp.uuid, name: joiningApp.name},
                channel: {id: 'default', type: 'default'},
                previousChannel: purpleChannel.channel
            };

            // Check expected events are received on the default channel for leaving and rejoining
            await expect(defaultChannelWindowRemovedListener.getReceivedEvents()).resolves.toEqual([{
                type: 'window-removed', ...expectedEvent1
            }]);
            await expect(defaultChannelWindowAddedListener.getReceivedEvents()).resolves.toEqual([{
                type: 'window-added', ...expectedEvent2
            }]);

            // Check expected events are received on the purple channel for joining then leaving
            await expect(purpleChannelWindowAddedListener.getReceivedEvents()).resolves.toEqual([{
                type: 'window-added', ...expectedEvent1
            }]);
            await expect(purpleChannelWindowRemovedListener.getReceivedEvents()).resolves.toEqual([{
                type: 'window-removed', ...expectedEvent2
            }]);

            // Check channel-changed are received for both leaving and re-joining
            await expect(channelChangedListener.getReceivedEvents()).resolves.toEqual([{
                type: 'channel-changed', ...expectedEvent1
            },
            {
                type: 'channel-changed', ...expectedEvent2
            }]);
        });
    });

    test('When joining a channel and no target window is specified, the current window is used', async () => {
        // Get a system channel from our joining window
        const blueChannel = await fdc3Remote.getChannelById(joiningApp, 'blue');

        // Set up listeners for our blue channel
        const blueChannelWindowAddedListener = await blueChannel.addEventListener('window-added');
        const blueChannelWindowRemovedListener = await blueChannel.addEventListener('window-removed');

        // Join the channel
        await blueChannel.join();

        // Check that the joining window is now a member of the system channel
        await expect(fdc3Remote.getCurrentChannel(joiningApp)).resolves.toHaveProperty('channel', blueChannel.channel);
        await expect(blueChannel.getMembers()).resolves.toEqual([{uuid: joiningApp.uuid, name: joiningApp.name}]);

        const expectedEvent = {
            identity: {uuid: joiningApp.uuid, name: joiningApp.name},
            channel: blueChannel.channel,
            previousChannel: {id: 'default', type: 'default'}
        };

        // Check expected events are received on the default channel
        await expect(defaultChannelWindowAddedListener.getReceivedEvents()).resolves.toEqual([]);
        await expect(defaultChannelWindowRemovedListener.getReceivedEvents()).resolves.toEqual([{
            type: 'window-removed', ...expectedEvent
        }]);

        // Check expected events are received on the blue channel
        await expect(blueChannelWindowAddedListener.getReceivedEvents()).resolves.toEqual([{
            type: 'window-added', ...expectedEvent
        }]);
        await expect(blueChannelWindowRemovedListener.getReceivedEvents()).resolves.toEqual([]);

        // Check channel-changed event is received
        await expect(channelChangedListener.getReceivedEvents()).resolves.toEqual([{
            type: 'channel-changed', ...expectedEvent
        }]);
    });
});

describe('When using a non-directory app', () => {
    setupStartNonDirectoryAppBookends(testAppNotInDirectory1);

    test('The app can join a channel as expected', async () => {
        // Get a system channel and the default channel from our non-directory window
        const defaultChannel = await fdc3Remote.getChannelById(testAppNotInDirectory1, 'default');
        const greenChannel = await fdc3Remote.getChannelById(testAppNotInDirectory1, 'green');

        // Set up our listeners in the non-directory window
        const channelChangedListener = await fdc3Remote.addEventListener(testAppNotInDirectory1, 'channel-changed');

        const defaultChannelWindowAddedListener = await defaultChannel.addEventListener('window-added');
        const defaultChannelWindowRemovedListener = await defaultChannel.addEventListener('window-removed');

        const greenChannelWindowAddedListener = await greenChannel.addEventListener('window-added');
        const greenChannelWindowRemovedListener = await greenChannel.addEventListener('window-removed');

        // Join the channel
        await greenChannel.join();

        // Check that the joining window is now a member of the system channel
        await expect(fdc3Remote.getCurrentChannel(testAppNotInDirectory1)).resolves.toHaveProperty('channel', greenChannel.channel);
        await expect(greenChannel.getMembers()).resolves.toEqual([{uuid: testAppNotInDirectory1.uuid, name: testAppNotInDirectory1.name}]);

        const expectedEvent = {
            identity: {uuid: testAppNotInDirectory1.uuid, name: testAppNotInDirectory1.name},
            channel: greenChannel.channel,
            previousChannel: {id: 'default', type: 'default'}
        };

        // Check expected events are received on the default channel
        await expect(defaultChannelWindowAddedListener.getReceivedEvents()).resolves.toEqual([]);
        await expect(defaultChannelWindowRemovedListener.getReceivedEvents()).resolves.toEqual([{
            type: 'window-removed', ...expectedEvent
        }]);

        // Check expected events are received on the green channel
        await expect(greenChannelWindowAddedListener.getReceivedEvents()).resolves.toEqual([{
            type: 'window-added', ...expectedEvent
        }]);
        await expect(greenChannelWindowRemovedListener.getReceivedEvents()).resolves.toEqual([]);

        // Check channel-changed event is received
        await expect(channelChangedListener.getReceivedEvents()).resolves.toEqual([{
            type: 'channel-changed', ...expectedEvent
        }]);
    });
});<|MERGE_RESOLUTION|>--- conflicted
+++ resolved
@@ -100,11 +100,7 @@
         [
             'a non-directory app',
             testAppNotInDirectory1,
-<<<<<<< HEAD
-            async () => fin.Application.startFromManifest(testAppNotInDirectory1.manifestUrl).then(() => {})
-=======
             () => fin.Application.startFromManifest(testAppNotInDirectory1.manifestUrl).then(() => {})
->>>>>>> 2b92a8de
         ]
     ];
 
@@ -246,19 +242,11 @@
     const joinTestParams: JoinTestParam[] = [
         [
             'system',
-<<<<<<< HEAD
-            async () => fdc3Remote.getChannelById(listeningApp, 'orange')
-        ],
-        [
-            'app',
-            async () => fdc3Remote.getOrCreateAppChannel(listeningApp, fakeAppChannelName())
-=======
             () => fdc3Remote.getChannelById(listeningApp, 'orange')
         ],
         [
             'app',
             () => fdc3Remote.getOrCreateAppChannel(listeningApp, fakeAppChannelName())
->>>>>>> 2b92a8de
         ]
     ];
 
