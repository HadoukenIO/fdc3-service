/* eslint-disable @typescript-eslint/await-thenable */
import 'jest';
import {Identity, Application} from 'hadouken-js-adapter';

import * as fdc3Remote from '../utils/fdc3RemoteExecution';
import {appStartupTime, testManagerIdentity, testAppNotInDirectory1, testAppInDirectory1, testAppInDirectory2, testAppInDirectory3, testAppInDirectory4, testAppWithPreregisteredListeners1} from '../constants';
import {fin} from '../utils/fin';
import {setupTeardown, quitApps, setupStartNonDirectoryAppBookends} from '../utils/common';
import {ChannelDescriptor, getChannel} from '../utils/channels';
import {fakeAppChannelDescriptor} from '../utils/fakes';

/*
 * Tests top-level broadcast(), and addContextListener() calls, and how they interact with Channel.join()
 */
const testContext = {type: 'test-context', name: 'contextName1', id: {name: 'contextID1'}};

const startedApps: Application[] = [];

afterEach(async () => {
    await quitApps(...startedApps.map((app) => app.identity));

    startedApps.length = 0;
});

<<<<<<< HEAD
setupTeardown();

type BroadcastTestParam = [string, ChannelDescriptor, ChannelDescriptor, ChannelDescriptor[]]
=======
type BroadcastTestParam = [string, ChannelDescriptor, ChannelDescriptor, ChannelDescriptor[]];
>>>>>>> bd407819
const broadcastTestParams = [
    ['the default', 'default', 'blue', ['orange', fakeAppChannelDescriptor()]],
    ['a system', 'yellow', 'default', ['green', 'default', fakeAppChannelDescriptor()]],
    ['an app', fakeAppChannelDescriptor(), 'default', ['purple', 'default', fakeAppChannelDescriptor()]]
] as BroadcastTestParam[];

describe.each(broadcastTestParams)(
    'When broadcasting on %s channel',
    (titleParam: string, broadcastChannel: ChannelDescriptor, destinationChannel: ChannelDescriptor, otherChannels: ChannelDescriptor[]) => {
        test('Context is received by windows on that channel only', async () => {
            const [broadcastingWindow, listeningWindow, ...otherWindows] = await setupWindows(broadcastChannel, broadcastChannel, ...otherChannels);

            const listener = await fdc3Remote.addContextListener(listeningWindow);

            const otherListeners = await Promise.all(otherWindows.map((window) => fdc3Remote.addContextListener(window)));

            // Broadcast our context on the broadcast channel
            await fdc3Remote.broadcast(broadcastingWindow, testContext);

            // Check our listening window received our test context
            await expect(listener).toHaveReceivedContexts([testContext]);

            // Check the other windows received no context
            for (const otherListener of otherListeners) {
                await expect(otherListener).toHaveReceivedContexts([]);
            }
        }, appStartupTime * 4);

        test('Context is received by window that has left and rejoined our channel', async () => {
            const [broadcastingWindow, channelChangingWindow] = await setupWindows(broadcastChannel, broadcastChannel);

            // Change the channel of our window
            await joinChannel(channelChangingWindow, destinationChannel);
            await joinChannel(channelChangingWindow, broadcastChannel);

            const channelChangingWindowListener = await fdc3Remote.addContextListener(channelChangingWindow);

            // Broadcast our context on the blue channel
            await fdc3Remote.broadcast(broadcastingWindow, testContext);

            // Check our blue window received our test context
            await expect(channelChangingWindowListener).toHaveReceivedContexts([testContext]);
        }, appStartupTime * 2);

        test('Context is not received by broadcasting window', async () => {
            const [broadcastingWindow] = await setupWindows(broadcastChannel);

            const listener = await fdc3Remote.addContextListener(broadcastingWindow);

            // Broadcast our context on the default channel in our default window
            await fdc3Remote.broadcast(broadcastingWindow, testContext);

            // Check the default window did not received our test context
            await expect(listener).toHaveReceivedContexts([]);
        }, appStartupTime * 2);
    }
);

describe('When adding a context listener to the default channel', () => {
    test('No context is received when joining the default channel, which has been broadcast on and has remained occupied', async () => {
        const [defaultWindow, channelChangingWindow] = await setupWindows('default', 'red');

        // Broadcast our test context on the default channel
        await fdc3Remote.broadcast(defaultWindow, testContext);

        // Set up our context listener
        const channelChangingWindowListener = await fdc3Remote.addContextListener(channelChangingWindow);

        // Change the channel of our now-red window to default
        await joinChannel(channelChangingWindow, 'default');

        // Check our now-default window received no context
        await expect(channelChangingWindowListener).toHaveReceivedContexts([]);
    }, appStartupTime * 2);
});

type ContextListenerTestParam = [string, ChannelDescriptor];

const contextListenerTestParams = [
    ['a system', 'blue'],
    ['an app', fakeAppChannelDescriptor()]
] as ContextListenerTestParam[];

describe.each(contextListenerTestParams)('When adding a context listener to %s channel', (titleParam: string, broadcastChannel: ChannelDescriptor) => {
    test('When the channel, has been broadcast on and has remained occupied, a context is received when joining', async () => {
        const [broadcastWindow, channelChangingWindow] = await setupWindows(broadcastChannel, 'default');

        // Broadcast our test context our channel to give the channel a cached context
        await fdc3Remote.broadcast(broadcastWindow, testContext);

        // Set up our context listener
        const channelChangingListener = await fdc3Remote.addContextListener(channelChangingWindow);

        // Change the channel of our now-default window to test channel
        await joinChannel(channelChangingWindow, broadcastChannel);

        // Check our previously-default window received our test context
        await expect(channelChangingListener).toHaveReceivedContexts([testContext]);
    }, appStartupTime * 2);

    test('When the channel that has been emptied since last being broadcast on, no context is received when joining', async () => {
        const [broadcastingWindow, listeningWindow] = await setupWindows(broadcastChannel, 'default');

        // Broadcast our test context our channel to give the channel a cached context
        await fdc3Remote.broadcast(broadcastingWindow, testContext);

        // Have our broadcast window leave the channel. This should leave the channel unoccupied, so cached context should be cleared
        await joinChannel(broadcastingWindow, 'default');

        // Have our listening window join the green channel and listen for the result
        const listener = await fdc3Remote.addContextListener(listeningWindow);
        await joinChannel(listeningWindow, broadcastChannel);

        // Check no cached context has been received, given that the green channel has been emptied
        await expect(listener).toHaveReceivedContexts([]);
    }, appStartupTime * 2);
});

describe('When using a non-directory app', () => {
    setupStartNonDirectoryAppBookends(testAppNotInDirectory1);

    test('When broadcasting from the non-directory app, contexts are received as expected', async () => {
        const [orangeWindow] = await setupWindows('orange');

        const directoryListener = await fdc3Remote.addContextListener(orangeWindow);

        // Put our non-directory app in the orange channel
        await joinChannel(testAppNotInDirectory1, 'orange');

        // Broadcast from our non-directory app
        await fdc3Remote.broadcast(testAppNotInDirectory1, testContext);

        // Check listener recevied our context from the non-directory app
        await expect(directoryListener.getReceivedContexts()).resolves.toEqual([testContext]);
    });

    test('When listening from the non-directory app, contexts are received as expected', async () => {
        const [blueWindow] = await setupWindows('blue');

        // Set up a listener on the non-directory app
        const nonDirectoryListener = await fdc3Remote.addContextListener(testAppNotInDirectory1);

        // Put our non-directory app in the blue channel
        await joinChannel(testAppNotInDirectory1, 'blue');

        // Broadcast from our directory app
        await fdc3Remote.broadcast(blueWindow, testContext);

        // Check listener recevied our context from the non-directory app
        await expect(nonDirectoryListener.getReceivedContexts()).resolves.toEqual([testContext]);
    });
});

// Creates one window for each channel, and has that window join that channel if not undefined
async function setupWindows(...channels: (ChannelDescriptor|undefined)[]): Promise<Identity[]> {
    // Pre-registered listeners do not affect this test. `testAppWithPreregisteredListeners1` is just another app directory entry for our purposes
    const appIdentities = [testAppInDirectory1, testAppInDirectory2, testAppInDirectory3, testAppInDirectory4, testAppWithPreregisteredListeners1];

    const offset = startedApps.length;

    const result: Identity[] = [];

    for (let i = 0; i < channels.length; i++) {
        const channel = channels[i];
        const identity = appIdentities[i + offset];

        await fdc3Remote.open(testManagerIdentity, identity.name);
        const app = fin.Application.wrapSync(appIdentities[i + offset]);

        await expect(app.isRunning()).resolves.toBe(true);

        startedApps.push(app);
        if (channel) {
            await joinChannel(identity, channel);
        }

        result.push(identity);
    }

    return result;
}

async function joinChannel(identity: Identity, channel: ChannelDescriptor): Promise<void> {
    const remoteChannel = await getChannel(identity, channel);
    return remoteChannel.join();
}<|MERGE_RESOLUTION|>--- conflicted
+++ resolved
@@ -22,13 +22,9 @@
     startedApps.length = 0;
 });
 
-<<<<<<< HEAD
 setupTeardown();
 
-type BroadcastTestParam = [string, ChannelDescriptor, ChannelDescriptor, ChannelDescriptor[]]
-=======
 type BroadcastTestParam = [string, ChannelDescriptor, ChannelDescriptor, ChannelDescriptor[]];
->>>>>>> bd407819
 const broadcastTestParams = [
     ['the default', 'default', 'blue', ['orange', fakeAppChannelDescriptor()]],
     ['a system', 'yellow', 'default', ['green', 'default', fakeAppChannelDescriptor()]],
