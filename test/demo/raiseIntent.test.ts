--- conflicted
+++ resolved
@@ -1,12 +1,7 @@
 import 'jest';
 import 'reflect-metadata';
 
-<<<<<<< HEAD
 import {ResolveError, OpenError, Timeouts} from '../../src/client/errors';
-=======
-import {ResolveError} from '../../src/client/errors';
-import {INTENT_LISTENER_TIMEOUT} from '../../src/provider/model/FinEnvironment';
->>>>>>> 18e81da6
 
 import {fin} from './utils/fin';
 import * as fdc3Remote from './utils/fdc3RemoteExecution';
@@ -91,7 +86,7 @@
                     'both listeners are triggered exactly once with the correct context', async () => {
                     const duplicateListener = await fdc3Remote.addIntentListener(testAppIdentity, validPayload.intent);
 
-                    await fdc3Remote.raiseIntent(testManagerIdentity, validPayload.intent, validPayload.context, testAppIdentity.appId);
+                    await fdc3Remote.raiseIntent(testManagerIdentity, validPayload.intent, validPayload.context, testAppIdentity.name);
 
                     const receivedContexts = await listener.getReceivedContexts();
                     expect(receivedContexts).toEqual([validPayload.context]);
@@ -102,7 +97,7 @@
                 test('When adding a distinct intent listener, then calling raiseIntent from another app, only the first listener is triggered', async () => {
                     const distinctListener = await fdc3Remote.addIntentListener(testAppIdentity, validPayload.intent + 'distinguisher');
 
-                    await fdc3Remote.raiseIntent(testManagerIdentity, validPayload.intent, validPayload.context, testAppIdentity.appId);
+                    await fdc3Remote.raiseIntent(testManagerIdentity, validPayload.intent, validPayload.context, testAppIdentity.name);
 
                     const receivedContexts = await listener.getReceivedContexts();
                     expect(receivedContexts).toEqual([validPayload.context]);
@@ -114,21 +109,17 @@
                     await listener.unsubscribe();
                     const resultPromise = fdc3Remote.raiseIntent(testManagerIdentity, validPayload.intent, validPayload.context, testAppIdentity.name);
 
-<<<<<<< HEAD
                     await expect(resultPromise).toThrowFDC3Error(
                         OpenError.AppTimeout,
                         `Timeout waiting for intent listener to be added. intent = ${validPayload.intent}`
                     );
                 }, Timeouts.ADD_INTENT_LISTENER + 500);
-=======
-                    await expect(resultPromise).rejects.toThrowError(`Timeout waiting for intent listener to be added. intent = ${validPayload.intent}`);
-                }, INTENT_LISTENER_TIMEOUT + 500);
                 test('When calling unsubscribe from a second intent listener, then calling raiseIntent from another app, ' +
                      'the first listener is triggered exactly once with the correct context', async () => {
                     const shortLivedListener = await fdc3Remote.addIntentListener(testAppIdentity, validPayload.intent);
                     await shortLivedListener.unsubscribe();
 
-                    await fdc3Remote.raiseIntent(testManagerIdentity, validPayload.intent, validPayload.context, testAppIdentity.appId);
+                    await fdc3Remote.raiseIntent(testManagerIdentity, validPayload.intent, validPayload.context, testAppIdentity.name);
 
                     const receivedContexts = await listener.getReceivedContexts();
                     expect(receivedContexts).toEqual([validPayload.context]);
@@ -138,12 +129,11 @@
                     const shortLivedListener = await fdc3Remote.addIntentListener(testAppIdentity, validPayload.intent);
                     await shortLivedListener.unsubscribe();
 
-                    await fdc3Remote.raiseIntent(testManagerIdentity, validPayload.intent, validPayload.context, testAppIdentity.appId);
+                    await fdc3Remote.raiseIntent(testManagerIdentity, validPayload.intent, validPayload.context, testAppIdentity.name);
 
                     const receivedContexts = await shortLivedListener.getReceivedContexts();
                     expect(receivedContexts).toEqual([]);
                 });
->>>>>>> 18e81da6
             });
 
             describe('When the target is not in the directory', () => {
