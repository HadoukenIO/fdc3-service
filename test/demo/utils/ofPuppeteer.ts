import {Fin, Identity} from 'openfin/_v2/main';
import {Browser, Page, JSHandle} from 'puppeteer';
import {connect} from 'hadouken-js-adapter';

import {Context, ContextListener, IntentListener, Channel} from '../../../src/client/main';
import {Events, ChannelEvents} from '../../../src/client/internal';
import {IntentType} from '../../../src/provider/intents';

import {uuidv4} from './uuidv4';

declare const global: NodeJS.Global & {__BROWSER__: Browser};

// Helper type. Works better with puppeteer than the builtin Function type
type AnyFunction = (...args: any[]) => any;

export interface TestWindowEventListener {
    handler: (payload: any) => void;
    unsubscribe: () => void;
}

export interface TestWindowChannelEventListener {
    handler: (payload: any) => void;
    unsubscribe: () => void;
}

export type TestWindowContext = Window & {
    fin: Fin;
    fdc3: typeof import('../../../src/client/main');

    contextListeners: ContextListener[];
    intentListeners: {[intent: string]: IntentListener[]};
    eventListeners: TestWindowEventListener[];
    channelEventListeners: TestWindowChannelEventListener[];

    channelTransports: {[id: string]: TestChannelTransport};

    receivedContexts: {listenerID: number; context: Context}[];
    receivedEvents: {listenerID: number; payload: Events}[];
    receivedIntents: {listenerID: number; intent: IntentType; context: Context}[];
    receivedChannelEvents: {listenerID: number; payload: ChannelEvents}[];

    errorHandler(error: Error): never;
    serializeChannel(channel: Channel): TestChannelTransport;
};

// Helper type. Works better with puppeteer than the builtin Function type
type AnyFunction = (...args: any[]) => any;

export interface TestChannelTransport {
    id: string;
    channel: Channel;
    constructor: string;
}

export type BaseWindowContext = Window & {fin: Fin};

export class OFPuppeteerBrowser<WindowContext extends BaseWindowContext = BaseWindowContext> {
    private readonly _pageIdentityCache: Map<Page, Identity>;
    private readonly _identityPageCache: Map<string, Page>;
    private readonly _mountedFunctionCache: Map<Page, Map<Function, JSHandle>>;
    private readonly _browser: Browser;
    private readonly _ready: Promise<void>;

    constructor() {
        this._pageIdentityCache = new Map<Page, Identity>();
        this._identityPageCache = new Map<string, Page>();
        this._mountedFunctionCache = new Map<Page, Map<Function, JSHandle>>();
        this._browser = global.__BROWSER__;
        this._ready = this.registerCleanupListener();
    }

    public get browser() {
        return this._browser;
    }

<<<<<<< HEAD
    private async getPage(identity: Identity): Promise<Page|undefined> {
=======
    public async getPage(identity: Identity): Promise<Page|undefined> {
>>>>>>> 7f37ce38
        await this._ready;
        const idString = getIdString(identity);

        // Return cached value when available
        if (this._identityPageCache.has(idString)) {
            return this._identityPageCache.get(idString);
        }

        const pages = await this._browser.pages();
        for (const page of pages) {
            const pageIdentity = await this.getIdentity(page);
            if (pageIdentity && pageIdentity.uuid === identity.uuid && pageIdentity.name === identity.name) {
                // Cache is updated by getIdentity, so no need to update here
                return page;
            }
        }

        // No pages found that match
        return undefined;
    }

    public async executeOnWindow<T extends any[], R, C extends WindowContext = WindowContext>(
        executionTarget: Identity,
        fn: (this: C, ...args: T) => R,
        ...args: T
    ): Promise<R> {
        const page = await this.getPage(executionTarget);
        if (!page) {
            throw new Error(`could not find specified executionTarget: ${JSON.stringify(executionTarget)}`);
        }
<<<<<<< HEAD
        return page.evaluate(fn as AnyFunction, ...args);
=======
        return page.evaluate(fn, ...args);
>>>>>>> 7f37ce38
    }

    public async getOrMountRemoteFunction(executionTarget: Identity, fn: AnyFunction): Promise<JSHandle> {
        const page = await this.getPage(executionTarget);
        if (!page) {
            throw new Error(`could not find specified executionTarget: ${JSON.stringify(executionTarget)}`);
        }
        const cachedHandle = this.getRemoteFunctionHandle(page, fn);
        if (cachedHandle) {
            return cachedHandle;
        } else {
            const name = uuidv4();
            await page.exposeFunction(name, fn);
            const newHandle = await page.evaluateHandle(function (this: {[k: string]: AnyFunction}, remoteName) {
                return this[remoteName];
            }, name);
            if (!this._mountedFunctionCache.get(page)) {
                this._mountedFunctionCache.set(page, new Map<Function, JSHandle>());
            }
            this._mountedFunctionCache.get(page)!.set(fn, newHandle);
            return newHandle;
        }
    }

    private async getIdentity(page: Page): Promise<Identity|undefined> {
        await this._ready;
        // Return cached value when available
        if (this._pageIdentityCache.has(page)) {
            return this._pageIdentityCache.get(page);
        }

        const identity: Identity|undefined = await page.evaluate(function (this: BaseWindowContext): Identity|undefined {
            // Could be devtools or other non-fin-enabled windows so need a guard
            if (!this.fin) {
                return undefined;
            } else {
                return this.fin.Window.me;
            }
        });

        if (identity !== undefined) {
            // Update both forward and reverse maps
            this._pageIdentityCache.set(page, identity);
            this._identityPageCache.set(getIdString(identity), page);
        }

        return identity;
    }

    private async registerCleanupListener() {
        const fin = await connect({address: `ws://localhost:${process.env.OF_PORT}`, uuid: `TEST-puppeteer-${Math.random().toString()}`});
        fin.System.addListener('window-closing', (win) => {
            const page = this._identityPageCache.get(getIdString(win));
            if (page) {
                this._identityPageCache.delete(getIdString(win));
                this._pageIdentityCache.delete(page);
                this._mountedFunctionCache.delete(page);
            }
        });
        return;
    }

    private getRemoteFunctionHandle(page: Page, localFunction: AnyFunction) {
        return this._mountedFunctionCache.has(page) && this._mountedFunctionCache.get(page)!.get(localFunction);
    }
}

function getIdString(identity: Identity): string {
    return `${identity.uuid}/${identity.name}`;
}<|MERGE_RESOLUTION|>--- conflicted
+++ resolved
@@ -73,11 +73,7 @@
         return this._browser;
     }
 
-<<<<<<< HEAD
     private async getPage(identity: Identity): Promise<Page|undefined> {
-=======
-    public async getPage(identity: Identity): Promise<Page|undefined> {
->>>>>>> 7f37ce38
         await this._ready;
         const idString = getIdString(identity);
 
@@ -108,11 +104,7 @@
         if (!page) {
             throw new Error(`could not find specified executionTarget: ${JSON.stringify(executionTarget)}`);
         }
-<<<<<<< HEAD
         return page.evaluate(fn as AnyFunction, ...args);
-=======
-        return page.evaluate(fn, ...args);
->>>>>>> 7f37ce38
     }
 
     public async getOrMountRemoteFunction(executionTarget: Identity, fn: AnyFunction): Promise<JSHandle> {
