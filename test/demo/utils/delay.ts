/**
 * Returns a promise which resolves after a specificed period of time.
 * @param duration Time in milliseconds to wait before resolving
 */
export async function delay(duration: number) {
    return new Promise(res => {
        setTimeout(res, duration);
    });
}

export enum Duration {
    PAGE_RELOAD = 500,
    PAGE_NAVIGATE = 500,
<<<<<<< HEAD
    SHORTER_THAN_APP_MATURITY = 2500,
    LONGER_THAN_APP_MATURITY = 7500,
    // Should only be used when this isn't captured in the promise returned by a client-to-service API call
    SERVICE_TO_CLIENT_API_CALL = 100
=======
    WINDOW_REGISTRATION = 1000,
    // Certain events involve a handshake between client and service, but the API call is unawaited on the client, so we use this delay to
    // ensure the handshake has occured
    LISTENER_HANDSHAKE = 250,
    SHORTER_THAN_APP_MATURITY = 2500,
    LONGER_THAN_APP_MATURITY = 7500,
>>>>>>> 2c385b5f
}<|MERGE_RESOLUTION|>--- conflicted
+++ resolved
@@ -11,17 +11,12 @@
 export enum Duration {
     PAGE_RELOAD = 500,
     PAGE_NAVIGATE = 500,
-<<<<<<< HEAD
     SHORTER_THAN_APP_MATURITY = 2500,
     LONGER_THAN_APP_MATURITY = 7500,
     // Should only be used when this isn't captured in the promise returned by a client-to-service API call
-    SERVICE_TO_CLIENT_API_CALL = 100
-=======
-    WINDOW_REGISTRATION = 1000,
+    SERVICE_TO_CLIENT_API_CALL = 100,
     // Certain events involve a handshake between client and service, but the API call is unawaited on the client, so we use this delay to
     // ensure the handshake has occured
     LISTENER_HANDSHAKE = 250,
-    SHORTER_THAN_APP_MATURITY = 2500,
-    LONGER_THAN_APP_MATURITY = 7500,
->>>>>>> 2c385b5f
+    WINDOW_REGISTRATION = 1000
 }