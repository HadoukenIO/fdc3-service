--- conflicted
+++ resolved
@@ -296,17 +296,10 @@
     return {
         remoteIdentity: executionTarget,
         id,
-<<<<<<< HEAD
-        unsubscribe: () => {
-            return ofBrowser.executeOnWindow(executionTarget, function (this: TestWindowContext, idRemote: number): void {
-                this.contextListeners[idRemote].unsubscribe();
-                delete this.contextListeners[idRemote];
-=======
         unsubscribe: async () => {
             await ofBrowser.executeOnWindow(executionTarget, function(this: TestWindowContext, id: number): void {
                 this.contextListeners[id].unsubscribe();
                 delete this.contextListeners[id];
->>>>>>> 96577437
             }, id);
             await delay(Duration.LISTENER_HANDSHAKE);
         },
@@ -334,17 +327,10 @@
         remoteIdentity: executionTarget,
         id,
         intent,
-<<<<<<< HEAD
-        unsubscribe: () => {
-            return ofBrowser.executeOnWindow(executionTarget, function (this: TestWindowContext, intentRemote: IntentType, idRemote: number): void {
-                this.intentListeners[intentRemote][idRemote].unsubscribe();
-                delete this.intentListeners[intentRemote][idRemote];
-=======
         unsubscribe: async () => {
             await ofBrowser.executeOnWindow(executionTarget, function(this: TestWindowContext, intent: IntentType, id: number): void {
                 this.intentListeners[intent][id].unsubscribe();
                 delete this.intentListeners[intent][id];
->>>>>>> 96577437
             }, intent, id);
             await delay(Duration.LISTENER_HANDSHAKE);
         },
