/**
 * This module contains util functions mirroring those in the client module, but
 * with the additional feature of invoking them on a remote window.
 *
 * Most of call signatures are identical to the client API, but with an
 * additional "executionTarget" parameter as the first argument.
 *
 * The Listner classes have been replaced with functions which will create the
 * listeners and when triggered will invoke the provided callback in the test's
 * context (i.e. in node, not the window);
 */

import {Identity} from 'openfin/_v2/main';
import {WindowOption} from 'openfin/_v2/api/window/windowOption';

import {Application, Context, IntentType, AppIntent, ChannelId, DefaultChannel, DesktopChannel, Channel, deserializeError} from '../../../src/client/main';
import {RaiseIntentPayload} from '../../../src/client/internal';
import {FDC3Event, FDC3EventType} from '../../../src/client/connection';

import {OFPuppeteerBrowser, TestWindowContext, TestChannelTransport} from './ofPuppeteer';

const ofBrowser = new OFPuppeteerBrowser();

const remoteChannels: {[id: string]: RemoteChannel} = {};

export interface RemoteChannel {
    channel: Channel;
    id: string;

    getMembers: () => Promise<Identity[]>;
    join: (identity?: Identity) => Promise<void>;
}

export interface RemoteContextListener {
    remoteIdentity: Identity;
    id: number;
    unsubscribe: () => Promise<void>;
    getReceivedContexts: () => Promise<Context[]>;
}

export interface RemoteIntentListener {
    remoteIdentity: Identity;
    id: number;
    intent: IntentType;
    unsubscribe: () => Promise<void>;
    getReceivedContexts: () => Promise<Context[]>;
}

export interface RemoteEventListener {
    remoteIdentity: Identity;
    id: number;
    getReceivedEvents: () => Promise<FDC3Event[]>;
    unsubscribe: () => Promise<void>;
}

export async function open(executionTarget: Identity, name: string, context?: Context): Promise<void> {
    return ofBrowser.executeOnWindow(executionTarget, function(this: TestWindowContext, name: string, context?: Context): Promise<void> {
        return this.fdc3.open(name, context).catch(this.errorHandler);
    }, name, context).catch(handlePuppeteerError);
}

export async function findIntent(executionTarget: Identity, intent: IntentType, context?: Context): Promise<AppIntent> {
    return ofBrowser.executeOnWindow(executionTarget, async function(this: TestWindowContext, intent: IntentType, context?: Context): Promise<AppIntent> {
        return this.fdc3.findIntent(intent, context).catch(this.errorHandler);
    }, intent, context).catch(handlePuppeteerError);
}

export async function broadcast(executionTarget: Identity, context: Context): Promise<void> {
    return ofBrowser
        .executeOnWindow(
            executionTarget,
            async function(this: TestWindowContext, context: Context):
                Promise<void> {
                return this.fdc3.broadcast(context);
            },
            context
        )
        .then(() => new Promise<void>(res => setTimeout(res, 100)));  // Broadcast is fire-and-forget. Slight delay to allow for service to handle
}

export async function raiseIntent(executionTarget: Identity, intent: IntentType, context: Context, target?: string): Promise<void> {
    return ofBrowser.executeOnWindow(executionTarget, async function(this: TestWindowContext, payload: RaiseIntentPayload): Promise<void> {
        await this.fdc3.raiseIntent(payload.intent, payload.context, payload.target).catch(this.errorHandler);
    }, {intent, context, target}).catch(handlePuppeteerError);
}

/**
 * Create an OpenFin window under the same app as the `executionTarget`
 * @param executionTarget Identity of the app/window on which to run the command
 * @param windowOptions standard `fin.Window.create` options
 */
export async function createFinWindow(executionTarget: Identity, windowOptions: WindowOption): Promise<Identity> {
    return ofBrowser.executeOnWindow(executionTarget, async function(this: TestWindowContext, payload: WindowOption): Promise<Identity> {
        const window = await this.fin.Window.create(payload);
        return window.identity;
    }, windowOptions);
}

export async function addContextListener(executionTarget: Identity): Promise<RemoteContextListener> {
    const id = await ofBrowser.executeOnWindow(executionTarget, function(this:TestWindowContext): number {
        const listenerID = this.contextListeners.length;
        this.contextListeners[listenerID] = this.fdc3.addContextListener((context) => {
            this.receivedContexts.push({listenerID, context});
        });
        return listenerID;
    });

    return {
        remoteIdentity: executionTarget,
        id,
        unsubscribe: async () => {
            return ofBrowser.executeOnWindow(executionTarget, function(this: TestWindowContext, id: number): void {
                this.contextListeners[id].unsubscribe();
            }, id);
        },
        getReceivedContexts: async (): Promise<Context[]> => {
            return ofBrowser.executeOnWindow(executionTarget, function(this: TestWindowContext, id: number): Context[] {
                return this.receivedContexts.filter(entry => entry.listenerID === id).map(entry => entry.context);
            }, id);
        }
    };
}

export async function addIntentListener(executionTarget: Identity, intent: IntentType): Promise<RemoteIntentListener> {
    const id = await ofBrowser.executeOnWindow(executionTarget, function(this:TestWindowContext, intentRemote: IntentType): number {
        if (this.intentListeners[intentRemote] === undefined) {
            this.intentListeners[intentRemote] = [];
        }
        const listenerID = this.intentListeners[intentRemote].length;
        this.intentListeners[intentRemote][listenerID] = this.fdc3.addIntentListener(intentRemote, (context) => {
            this.receivedIntents.push({listenerID, intent: intentRemote, context});
        });
        return listenerID;
    }, intent);

    return {
        remoteIdentity: executionTarget,
        id,
        intent,
        unsubscribe: async () => {
            return ofBrowser.executeOnWindow(executionTarget, function(this: TestWindowContext, intent: IntentType, id: number): void {
                this.intentListeners[intent][id].unsubscribe();
            }, intent, id);
        },
        getReceivedContexts: async (): Promise<Context[]> => {
            return ofBrowser.executeOnWindow(executionTarget, function(this: TestWindowContext, intent: IntentType, id: number): Context[] {
                return this.receivedIntents.filter(entry => entry.listenerID === id && entry.intent === intent).map(entry => entry.context);
            }, intent, id);
        }
    };
}

export async function getRemoteContextListener(executionTarget: Identity, listenerID: number = 0): Promise<RemoteContextListener> {
    // Check that the ID maps to a listener
    const exists = await ofBrowser.executeOnWindow(executionTarget, function(this: TestWindowContext, id: number): boolean {
        return typeof this.contextListeners[id] !== 'undefined';
    }, listenerID);

    if (!exists) {
        throw new Error('Could not get remoteListener: No listener found with ID ' + listenerID + ' on window ' + JSON.stringify(executionTarget));
    }
    return {
        remoteIdentity: executionTarget,
        id: listenerID,
        unsubscribe: async () => {
            return ofBrowser.executeOnWindow(executionTarget, function(this: TestWindowContext, id: number): void {
                this.contextListeners[id].unsubscribe();
                delete this.contextListeners[id];
            }, listenerID);
        },
        getReceivedContexts: async (): Promise<Context[]> => {
            return ofBrowser.executeOnWindow(executionTarget, function(this: TestWindowContext, id: number): Context[] {
                return this.receivedContexts.filter(entry => entry.listenerID === id).map(entry => entry.context);
            }, listenerID);
        }
    };
}

export async function getRemoteIntentListener(executionTarget: Identity, intent: IntentType, listenerID: number = 0): Promise<RemoteIntentListener> {
    // Check that the intent/ID pair maps to a listener
    const exists = await ofBrowser.executeOnWindow(executionTarget, function(this: TestWindowContext, intent: IntentType, id: number): boolean {
        return typeof this.intentListeners[intent] !== 'undefined' && typeof this.intentListeners[intent][id] !== 'undefined';
    }, intent, listenerID);

    if (!exists) {
        throw new Error(`Could not get remoteListener: No listener found for intent "${intent}" with ID "${listenerID}" \
            on window "${executionTarget.uuid}/${executionTarget.name}"`);
    }
    return {
        remoteIdentity: executionTarget,
        id: listenerID,
        intent,
        unsubscribe: async () => {
            return ofBrowser.executeOnWindow(executionTarget, function(this:TestWindowContext, intent: IntentType, id: number): void {
                this.intentListeners[intent][id].unsubscribe();
                delete this.intentListeners[intent][id];
            }, intent, listenerID);
        },
        getReceivedContexts: async (): Promise<Context[]> => {
            return ofBrowser.executeOnWindow(executionTarget, function(this: TestWindowContext, intent: IntentType, id: number): Context[] {
                return this.receivedIntents.filter(entry => entry.listenerID === id && entry.intent === intent).map(entry => entry.context);
            }, intent, listenerID);
        }
    };
}

export async function addEventListener(executionTarget: Identity, eventType: FDC3EventType): Promise<RemoteEventListener> {
    const id = await ofBrowser.executeOnWindow(executionTarget, function(this:TestWindowContext, eventType: FDC3EventType): number {
        const listenerID = this.eventListeners.length;

        const handler = (payload: FDC3Event) => {
            this.receivedEvents.push({listenerID, payload});
        };

        const unsubscribe = () => {
            this.fdc3.removeEventListener(eventType, handler);
        };

        this.fdc3.addEventListener(eventType, handler);
        this.eventListeners[listenerID] = {handler, unsubscribe};
        return listenerID;
    }, eventType);

    return {
        remoteIdentity: executionTarget,
        id,
        unsubscribe: async () => {
            return ofBrowser.executeOnWindow(executionTarget, function(this: TestWindowContext, id: number): void {
                this.eventListeners[id].unsubscribe();
            }, id);
        },
        getReceivedEvents: async (): Promise<FDC3Event[]> => {
            return ofBrowser.executeOnWindow(executionTarget, function(this: TestWindowContext, id: number): FDC3Event[] {
                return this.receivedEvents.filter(entry => entry.listenerID === id).map(entry => entry.payload);
            }, id);
        }
    };
}

export async function getRemoteEventListener(executionTarget: Identity, listenerID: number = 0): Promise<RemoteEventListener> {
    // Check that the ID maps to a listener
    const exists = await ofBrowser.executeOnWindow(executionTarget, function(this: TestWindowContext, id: number): boolean {
        return typeof this.eventListeners[id] !== 'undefined';
    }, listenerID);

    if (!exists) {
        throw new Error('Could not get remoteListener: No listener found with ID ' + listenerID + ' on window ' + JSON.stringify(executionTarget));
    } else {
        return {
            remoteIdentity: executionTarget,
            id: listenerID,
            unsubscribe: async () => {
                return ofBrowser.executeOnWindow(executionTarget, function(this: TestWindowContext, id: number): void {
                    this.eventListeners[id].unsubscribe();
                    delete this.eventListeners[id];
                }, listenerID);
            },
            getReceivedEvents: async (): Promise<FDC3Event[]> => {
                return ofBrowser.executeOnWindow(executionTarget, function(this: TestWindowContext, id: number): FDC3Event[] {
                    return this.receivedEvents.filter(entry => entry.listenerID === id).map(entry => entry.payload);
                }, listenerID);
            }
        };
    }
}

export async function findIntentsByContext(executionTarget: Identity, context: Context): Promise<AppIntent[]> {
    return ofBrowser.executeOnWindow(executionTarget, async function(this: TestWindowContext, context: Context): Promise<AppIntent[]> {
        return this.fdc3.findIntentsByContext(context).catch(this.errorHandler);
    }, context).catch(handlePuppeteerError);
}

<<<<<<< HEAD
export async function clickHTMLElement(executionTarget: Identity, elementSelector: string): Promise<boolean> {
    return ofBrowser.executeOnWindow(executionTarget, async function(this: TestWindowContext, elementSelector: string): Promise<boolean> {
        const element = this.document.querySelector(elementSelector) as HTMLElement;
        if (!element) {
            return false;
        }
        element.click();
        return true;
    }, elementSelector);
=======
export async function getDesktopChannels(executionTarget: Identity): Promise<RemoteChannel[]> {
    const channels = await ofBrowser.executeOnWindow(executionTarget, async function(this: TestWindowContext): Promise<TestChannelTransport[]> {
        const channels = await this.fdc3.getDesktopChannels().catch(this.errorHandler);

        return channels.map(this.serializeChannel);
    }).catch(handlePuppeteerError);

    return channels.map(channel => deserializeChannel(executionTarget, channel));
}

export async function getChannelById(executionTarget: Identity, id: ChannelId): Promise<RemoteChannel> {
    const testChannelTransport = await ofBrowser.executeOnWindow(
        executionTarget,
        async function(this: TestWindowContext, id: ChannelId): Promise<TestChannelTransport> {
            const channel = await this.fdc3.getChannelById(id).catch(this.errorHandler);

            return this.serializeChannel(channel);
        },
        id
    ).catch(handlePuppeteerError);

    return deserializeChannel(executionTarget, testChannelTransport);
}

export async function getCurrentChannel(executionTarget: Identity, identity?: Identity): Promise<RemoteChannel> {
    const testChannelTransport = await ofBrowser.executeOnWindow(
        executionTarget,
        async function(this: TestWindowContext, identity?: Identity): Promise<TestChannelTransport> {
            const channel = await this.fdc3.getCurrentChannel(identity).catch(this.errorHandler);

            return this.serializeChannel(channel);
        },
        identity
    ).catch(handlePuppeteerError);

    return deserializeChannel(executionTarget, testChannelTransport);
}

function deserializeChannel(executionTarget: Identity, transport: TestChannelTransport): RemoteChannel {
    let remoteChannel = remoteChannels[transport.id];

    if (!remoteChannel) {
        remoteChannel = {
            id: transport.id,
            channel: transport.channel as Channel,
            join: async (identity?: Identity) => {
                return ofBrowser.executeOnWindow(executionTarget, async function(channelInstanceId: string, identity?: Identity): Promise<void> {
                    return this.channelTransports[channelInstanceId].channel.join(identity).catch(this.errorHandler);
                }, transport.id, identity).catch(handlePuppeteerError);
            },
            getMembers: async () => {
                return ofBrowser.executeOnWindow(executionTarget, async function(channelInstanceId: string): Promise<Identity[]> {
                    return this.channelTransports[channelInstanceId].channel.getMembers().catch(this.errorHandler);
                }, transport.id).catch(handlePuppeteerError);
            }
        };

        switch (transport.constructor) {
            case 'DefaultChannel':
                Object.setPrototypeOf(transport.channel, DefaultChannel);
                break;
            case 'DesktopChannel':
                Object.setPrototypeOf(transport.channel, DesktopChannel);
                break;
            default:
                throw new Error(`Unexpected channel constructor received: ${transport.constructor}`);
        }

        remoteChannels[transport.id] = remoteChannel;
    }

    return remoteChannel;
>>>>>>> 2dcda716
}

/**
 * Puppeteer catches and rethrows errors its own way, losing information on extra fields (e.g. `code` for FDC3Error objects).
 * So what we do is serialize all these fields into the single `message` from the client apps, then from here strip back whatever puppeteer
 * added (Evaluation failed...) and parse the actual error object so we can check for the right info in our integration tests.
 * @param error Error returned by puppeteer
 */
function handlePuppeteerError(error: Error): never {
    try {
        // Strip-away boilerplate added by puppeteer when returning errors from client apps
        error.message = error.message.replace('Evaluation failed: Error: ', '').split('\n')[0];

        error = deserializeError(error);
    } catch (e) {
        // Not an error type we explicitly handle, continue as normal
    }
    throw error;
}<|MERGE_RESOLUTION|>--- conflicted
+++ resolved
@@ -270,7 +270,6 @@
     }, context).catch(handlePuppeteerError);
 }
 
-<<<<<<< HEAD
 export async function clickHTMLElement(executionTarget: Identity, elementSelector: string): Promise<boolean> {
     return ofBrowser.executeOnWindow(executionTarget, async function(this: TestWindowContext, elementSelector: string): Promise<boolean> {
         const element = this.document.querySelector(elementSelector) as HTMLElement;
@@ -280,7 +279,8 @@
         element.click();
         return true;
     }, elementSelector);
-=======
+}
+
 export async function getDesktopChannels(executionTarget: Identity): Promise<RemoteChannel[]> {
     const channels = await ofBrowser.executeOnWindow(executionTarget, async function(this: TestWindowContext): Promise<TestChannelTransport[]> {
         const channels = await this.fdc3.getDesktopChannels().catch(this.errorHandler);
@@ -353,7 +353,6 @@
     }
 
     return remoteChannel;
->>>>>>> 2dcda716
 }
 
 /**
