import {Identity} from 'openfin/_v2/main';
import {withTimeout} from 'openfin-service-async';

import {Intent} from '../../../src/provider/intents';
import {testManagerIdentity, appStartupTime} from '../constants';
import {Boxed} from '../../../src/provider/utils/types';
import {RESOLVER_IDENTITY} from '../../../src/provider/utils/constants';
import {SERVICE_IDENTITY} from '../../../src/client/internal';
import {Model} from '../../../src/provider/model/Model';

import {fin} from './fin';
import * as fdc3Remote from './fdc3RemoteExecution';
import {delay, Duration} from './delay';
import {BaseWindowContext} from './ofPuppeteer';

export interface TestAppData {
    name: string; // Note that this may be treated as a 'name' in the FDC3 app directory sense, or a 'name' in the OpenFin window Identity sense
    uuid: string;
}

export interface DirectoryTestAppData extends TestAppData {
    appId: string;
}

export interface NonDirectoryTestAppData extends TestAppData {
    manifestUrl: string;
}

type ProviderWindow = BaseWindowContext & {
    model: Model;
};

/**
 * Quits an OpenFin app (or multiple in parallel) using `force=true` and swallowing errors
 * @param apps Identities of the apps to quit
 */
export async function quitApps(...apps: Identity[]) {
    await Promise.all(apps.map((app) => fin.Application.wrapSync(app).quit(true).catch(() => {})));
    // We delay here to give FDC3 a chance to process the quit, which is not captured in the returned promise
    await delay(250);
}

export async function waitForAppToBeRunning(app: Identity): Promise<void> {
    let timedOut = false;

    [timedOut] = await withTimeout(appStartupTime, new Promise<void>(async (resolve) => {
        while (!await fin.Application.wrapSync(app).isRunning() && !timedOut) {
            await delay(100);
        }

        resolve();
    }));

    if (timedOut) {
        throw new Error(`Timeout waiting for app ${JSON.stringify(app)} to start`);
    }

    // Additional delay to ensure app window is ready for puppeteer connection
    await delay(500);
}

/**
 * Registers `beforeEach` to open an app in the directory via FDC3's `open` method, and `afterEach` to quit
 * @param app app identity
 */
export function setupOpenDirectoryAppBookends(app: DirectoryTestAppData): void {
    beforeEach(async () => {
        await startDirectoryApp(app);
    });

    afterEach(async () => {
        await quitApps(app);
    });
}

/**
 * Registers `beforeEach` to start an app from its `manifestUrl`, and `afterEach` to quit
 * @param app app info.
 */
export function setupStartNonDirectoryAppBookends(app: NonDirectoryTestAppData): void {
    beforeEach(async () => {
        await startNonDirectoryApp(app);
    });

    afterEach(async () => {
        await quitApps(app);
    });
}

export async function startDirectoryApp(app: DirectoryTestAppData): Promise<void> {
    await fdc3Remote.open(testManagerIdentity, app.name);
    await delay(Duration.API_CALL);
}

export async function startNonDirectoryApp(app: NonDirectoryTestAppData): Promise<void> {
    await fin.Application.startFromManifest(app.manifestUrl);
    await delay(Duration.API_CALL);
}

/**
 * Registers `beforeEach` to start an app from its `manifestUrl` and add an intent listener, and `afterEach` to quit the app
 * @param intent intent to add listener to. Listener is returned, boxed in an object
 * @param app app info.
 */
export function setupStartNonDirectoryAppWithIntentListenerBookends(intent: Intent, app: NonDirectoryTestAppData): Boxed<fdc3Remote.RemoteIntentListener> {
    setupStartNonDirectoryAppBookends(app);
    const listener: Boxed<fdc3Remote.RemoteIntentListener> = {value: undefined!};

    beforeEach(async () => {
        listener.value = await fdc3Remote.addIntentListener(app, intent.type);
    });

    return listener;
}

export function setupQuitAppAfterEach(...apps: Identity[]): void {
    afterEach(async () => {
        await quitApps(...apps);
    });
}

export function setupTeardown(): void {
    afterEach(async () => {
        let resolverShowing = false;
        while (await fin.Window.wrapSync(RESOLVER_IDENTITY).isShowing()) {
            resolverShowing = true;
            await closeResolver();
        }

        const expectedRunningApps = ['fdc3-service', testManagerIdentity.uuid];

        const runningApps = (await fin.System.getAllApplications()).map((appInfo) => appInfo.uuid);
        const unexpectedRunningApps = runningApps.filter((uuid) => !expectedRunningApps.includes(uuid));

        await quitApps(...unexpectedRunningApps.map((uuid) => ({uuid})));

        expect(resolverShowing).toBe(false);
        expect(runningApps.sort()).toEqual(expectedRunningApps.sort());

        await expect(isServiceClear()).resolves.toBe(true);
    });
}

/**
 * Remotely clicks the cancel button on the resolver
 */
export async function closeResolver(): Promise<void> {
    const cancelClicked = await fdc3Remote.clickHTMLElement(RESOLVER_IDENTITY, '#cancel');
    if (!cancelClicked) {
        throw new Error('Error clicking cancel button on resolver. Make sure it has id="cancel".');
    }

    await delay(Duration.API_CALL);
}

/**
 * Checks that the service is in the expected state when no test apps are running
 */
async function isServiceClear(): Promise<boolean> {
<<<<<<< HEAD
    return fdc3Remote.ofBrowser.executeOnWindow(SERVICE_IDENTITY, function (this: ProviderWindow, expectedWindowIdentity: Identity): boolean {
        if (this.model.connections.length !== 1) {
            return false;
        }

        if (this.model.apps.length !== 1) {
            return false;
        }

        const singleWindow = this.model.connections[0];
        const singleApp = this.model.apps[0];

        if (singleWindow.appInfo.appId !== expectedWindowIdentity.uuid) {
            return false;
        }

        if (singleApp.appInfo!.appId !== expectedWindowIdentity.uuid) {
            return false;
        }

        if (singleApp.windows.length !== 1 || singleApp.windows[0] !== singleWindow) {
            return false;
        }

        if (singleWindow.hasContextListener() || singleWindow.channelContextListeners.length !== 0) {
            return false;
        }

        if (singleWindow.intentListeners.length !== 0) {
            return false;
        }

        return true;
    }, testManagerIdentity);
=======
    return fdc3Remote.ofBrowser.executeOnWindow<[TestAppData], boolean, ProviderWindow>(
        SERVICE_IDENTITY,
        function (this: ProviderWindow, expectedWindowIdentity: Identity): boolean {
            if (this.model.windows.length !== 1) {
                return false;
            }

            if (this.model.apps.length !== 1) {
                return false;
            }

            const singleWindow = this.model.windows[0];
            const singleApp = this.model.apps[0];

            if (singleWindow.appInfo.appId !== expectedWindowIdentity.uuid) {
                return false;
            }

            if (singleApp.appInfo!.appId !== expectedWindowIdentity.uuid) {
                return false;
            }

            if (singleApp.windows.length !== 1 || singleApp.windows[0] !== singleWindow) {
                return false;
            }

            if (singleWindow.hasContextListener() || singleWindow.channelContextListeners.length !== 0) {
                return false;
            }

            if (singleWindow.intentListeners.length !== 0) {
                return false;
            }

            return true;
        }, testManagerIdentity
    );
>>>>>>> 432337d2
}<|MERGE_RESOLUTION|>--- conflicted
+++ resolved
@@ -157,46 +157,10 @@
  * Checks that the service is in the expected state when no test apps are running
  */
 async function isServiceClear(): Promise<boolean> {
-<<<<<<< HEAD
-    return fdc3Remote.ofBrowser.executeOnWindow(SERVICE_IDENTITY, function (this: ProviderWindow, expectedWindowIdentity: Identity): boolean {
-        if (this.model.connections.length !== 1) {
-            return false;
-        }
-
-        if (this.model.apps.length !== 1) {
-            return false;
-        }
-
-        const singleWindow = this.model.connections[0];
-        const singleApp = this.model.apps[0];
-
-        if (singleWindow.appInfo.appId !== expectedWindowIdentity.uuid) {
-            return false;
-        }
-
-        if (singleApp.appInfo!.appId !== expectedWindowIdentity.uuid) {
-            return false;
-        }
-
-        if (singleApp.windows.length !== 1 || singleApp.windows[0] !== singleWindow) {
-            return false;
-        }
-
-        if (singleWindow.hasContextListener() || singleWindow.channelContextListeners.length !== 0) {
-            return false;
-        }
-
-        if (singleWindow.intentListeners.length !== 0) {
-            return false;
-        }
-
-        return true;
-    }, testManagerIdentity);
-=======
     return fdc3Remote.ofBrowser.executeOnWindow<[TestAppData], boolean, ProviderWindow>(
         SERVICE_IDENTITY,
         function (this: ProviderWindow, expectedWindowIdentity: Identity): boolean {
-            if (this.model.windows.length !== 1) {
+            if (this.model.connections.length !== 1) {
                 return false;
             }
 
@@ -204,7 +168,7 @@
                 return false;
             }
 
-            const singleWindow = this.model.windows[0];
+            const singleWindow = this.model.connections[0];
             const singleApp = this.model.apps[0];
 
             if (singleWindow.appInfo.appId !== expectedWindowIdentity.uuid) {
@@ -230,5 +194,4 @@
             return true;
         }, testManagerIdentity
     );
->>>>>>> 432337d2
 }