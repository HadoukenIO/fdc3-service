--- conflicted
+++ resolved
@@ -26,17 +26,6 @@
     context: {type: 'preregistered.context'}
 };
 
-<<<<<<< HEAD
-const validPayload = {
-    intent: 'test.IntentName',
-    context: {
-        type: 'contact',
-        name: 'Test Name',
-        id: {
-            twitter: 'testname'
-        }
-    }
-=======
 /**
  * Alias for `testAppInDirectory4`, which is only in the directory registering the intent `test.IntentOnlyOnApp4`
  */
@@ -48,7 +37,6 @@
 const uniqueIntent: Intent = {
     type: 'test.IntentOnlyOnApp4',
     context: {type: 'dummyContext'}
->>>>>>> 4e12622a
 };
 
 /**
