import 'jest';
import 'reflect-metadata';

<<<<<<< HEAD
import {ResolveError, Timeouts} from '../../src/client/errors';
import {Intent} from '../../src/client/intents';
import {RESOLVER_IDENTITY} from '../../src/provider/utils/constants';
=======
import {ResolveError} from '../../src/client/errors';
>>>>>>> 61a567fd

import {fin} from './utils/fin';
import * as fdc3Remote from './utils/fdc3RemoteExecution';
import {delay} from './utils/delay';
<<<<<<< HEAD
import {
    TestAppData, DirectoryTestAppData, setupOpenDirectoryAppBookends, setupStartNonDirectoryAppBookends,
    setupStartNonDirectoryAppWithIntentListenerBookends, setupTeardown, setupQuitAppAfterEach, waitForAppToBeRunning, Boxed
} from './utils/common';
import {
    appStartupTime, testManagerIdentity, testAppInDirectory1, testAppInDirectory4,
    testAppNotInDirectory1, testAppNotInDirectory2, testAppWithPreregisteredListeners1
} from './constants';

/**
 * Intent registered by `testAppWithPreregisteredListeners1` right after opening
 */
const preregisteredIntent: Intent = {
    type: 'test.IntentNamePreregistered',
    context: {type: 'preregistered.context'}
};

/**
 * Alias for `testAppInDirectory4`, which is only in the directory registering the intent `test.IntentOnlyOnApp4`
 */
const testAppWithUniqueIntent = testAppInDirectory4;

/**
 * Intent that is only registered by a single app in the directory (`test-app-4`)
 */
const uniqueIntent: Intent = {
    type: 'test.IntentOnlyOnApp4',
    context: {type: 'dummyContext'}
};
=======
import {appStartupTime, testManagerIdentity} from './constants';
>>>>>>> 61a567fd

/**
 * An intent registered by `testAppInDirectory`
 */
const validIntent: Intent = {
    type: 'test.IntentName',
    context: {
        type: 'contact',
        name: 'Test Name',
        id: {
            twitter: 'testname'
        }
    }
};

/**
 * An intent registered by multiple apps in the directory
 */
const intentInManyApps: Intent = {
    type: 'DialCall',
    context: {type: 'dial-call-context'}
};

/**
 * An intent not registered by any directory app, and no ad-hoc apps register it
 */
const nonExistentIntent: Intent = {
    type: 'some-nonexistent-intent',
    context: {type: 'some-nonexistent-context'}
};

/**
 * An intent not registered by any directory app, but ad-hoc apps may register it
 */
const intentNotInDirectory: Intent = {
    type: 'test.IntentNotInDirectory',
    context: {type: 'dummyContext'}
};

setupTeardown();

describe('Intent listeners and raising intents', () => {
    describe('With a target', () => {
        describe('When the target is in the directory', () => {
            describe('When the target is not running', () => {
                describe('When the target is *not* registered to accept the raised intent', () => {
                    test('When calling raiseIntent the promise rejects with an FDC3Error', async () => {
                        await expect(raiseIntent(nonExistentIntent, testAppInDirectory1)).toThrowFDC3Error(
                            ResolveError.TargetAppDoesNotHandleIntent,
                            `App '${testAppInDirectory1.name}' does not handle intent '${nonExistentIntent.type}'`
                        );
                    });
                });

                describe('When the target is registered to accept the raised intent', () => {
                    describe('And the listener is registered right after opening the app', () => {
                        setupQuitAppAfterEach(testAppWithPreregisteredListeners1);

                        test('The targeted app opens and its listener is triggered exactly once with the correct context', async () => {
                            await raiseIntent(preregisteredIntent, testAppWithPreregisteredListeners1);

                            // App should now be running
                            await expect(fin.Application.wrapSync(testAppWithPreregisteredListeners1).isRunning()).resolves.toBe(true);

                            const listener = await fdc3Remote.getRemoteIntentListener(testAppWithPreregisteredListeners1, preregisteredIntent.type);
                            const receivedContexts = await listener.getReceivedContexts();

                            expect(receivedContexts).toEqual([preregisteredIntent.context]);
                        });
                    });

                    describe('And the listener is added after a delay', () => {
                        setupQuitAppAfterEach(testAppInDirectory1);

                        describe('Delay is short enough for the intent handshake to succeed', () => {
                            test('The targeted app opens and its listener is triggered just once after it is set up, with the correct context', async () => {
                                // Raise the intent but only add the intent listener after the some time
                                await raiseDelayedIntentWithTarget(validIntent, testAppInDirectory1, 1500);

                                // Since the time is under the listener handshake timeout, intent should be triggered correctly
                                const listener = await fdc3Remote.getRemoteIntentListener(testAppInDirectory1, validIntent.type);
                                const receivedContexts = await listener.getReceivedContexts();
                                expect(receivedContexts).toEqual([validIntent.context]);
                            }, appStartupTime + 1500);
                        });

                        describe('Delay is longer than the threshold to add intent listeners', () => {
                            test('The targeted app opens but it times out waiting for the listener to be added', async () => {
                                // Raise the intent but only add the intent listener after the listener handshake timeout has been exceeded
                                const raiseIntentPromise = raiseDelayedIntentWithTarget(
                                    validIntent,
                                    testAppInDirectory1,
                                    Timeouts.ADD_INTENT_LISTENER + 2000
                                );

                                await expect(raiseIntentPromise).toThrowFDC3Error(
                                    ResolveError.IntentTimeout,
                                    `Timeout waiting for intent listener to be added. intent = ${validIntent.type}`
                                );
                            }, appStartupTime + 1500);
                        });
                    });
                });
            });

            describe('When the target is running', () => {
<<<<<<< HEAD
                setupOpenDirectoryAppBookends(testAppInDirectory1);
=======
                beforeEach(async () => {
                    await fdc3Remote.open(testManagerIdentity, testAppInDirectory.name);
                });

                afterEach(async () => {
                    await fin.Application.wrapSync(testAppInDirectory).quit().catch(() => {});
                });
>>>>>>> 61a567fd

                test('When calling addIntentListener for the first time, the promise resolves and there are no errors', async () => {
                    await expect(fdc3Remote.addIntentListener(testAppInDirectory1, validIntent.type)).resolves.not.toThrow();
                });

                describe('When the target is registered to accept the raised intent', () => {
                    let listener: fdc3Remote.RemoteIntentListener;

                    beforeEach(async () => {
                        listener = await fdc3Remote.addIntentListener(testAppInDirectory1, validIntent.type);
                    });

                    test('When calling raiseIntent from another app the listener is triggered exactly once with the correct context', async () => {
                        await raiseIntent(validIntent, testAppInDirectory1);

                        const receivedContexts = await listener.getReceivedContexts();
                        expect(receivedContexts).toEqual([validIntent.context]);
                    });

                    test('When adding a duplicate intent listener, then calling raiseIntent from another app, \
both listeners are triggered exactly once with the correct context', async () => {
                        const duplicateListener = await fdc3Remote.addIntentListener(testAppInDirectory1, validIntent.type);

                        await raiseIntent(validIntent, testAppInDirectory1);

                        const receivedContexts = await listener.getReceivedContexts();
                        expect(receivedContexts).toEqual([validIntent.context]);

                        const duplicateReceivedContexts = await duplicateListener.getReceivedContexts();
                        expect(duplicateReceivedContexts).toEqual([validIntent.context]);
                    });

                    test('When adding a distinct intent listener, then calling raiseIntent from another app, \
only the first listener is triggered', async () => {
                        const distinctListener = await fdc3Remote.addIntentListener(testAppInDirectory1, validIntent.type + 'distinguisher');

                        await raiseIntent(validIntent, testAppInDirectory1);

                        const receivedContexts = await listener.getReceivedContexts();
                        expect(receivedContexts).toEqual([validIntent.context]);

                        const distinctReceivedContexts = await distinctListener.getReceivedContexts();
                        expect(distinctReceivedContexts).toEqual([]);
                    });

                    test('When calling unsubscribe from the intent listener, then calling raiseIntent from another app, it errors', async () => {
                        await listener.unsubscribe();

                        await expect(raiseIntent(validIntent, testAppInDirectory1)).toThrowFDC3Error(
                            ResolveError.IntentTimeout,
                            `Timeout waiting for intent listener to be added. intent = ${validIntent.type}`
                        );
                    });

                    test('When calling unsubscribe from a second intent listener, then calling raiseIntent from another app, \
the first listener is triggered exactly once with the correct context, and the second is not triggered', async () => {
                        const shortLivedListener = await fdc3Remote.addIntentListener(testAppInDirectory1, validIntent.type);
                        await shortLivedListener.unsubscribe();

                        await raiseIntent(validIntent, testAppInDirectory1);

                        const receivedContexts = await listener.getReceivedContexts();
                        expect(receivedContexts).toEqual([validIntent.context]);

                        const shortLivedReceivedContexts = await shortLivedListener.getReceivedContexts();
                        expect(shortLivedReceivedContexts).toEqual([]);
                    });
                });

                describe('When the target is *not* registered to accept the raised intent', () => {
                    test('When calling raiseIntent the promise rejects with an FDC3Error', async () => {
                        await expect(raiseIntent(nonExistentIntent, testAppInDirectory1)).toThrowFDC3Error(
                            ResolveError.IntentTimeout,
                            `Timeout waiting for intent listener to be added. intent = ${nonExistentIntent.type}`
                        );
                    });
                });
            });
        });

        describe('When the target is *not* in the directory', () => {
            describe('When the target is not running', () => {
                test('When calling raiseIntent the promise rejects with an FDC3Error', async () => {
                    await expect(raiseIntent(validIntent, testAppNotInDirectory1)).toThrowFDC3Error(
                        ResolveError.TargetAppNotAvailable,
                        `Couldn't resolve intent target '${testAppNotInDirectory1.name}'. No matching app in directory or currently running.`
                    );
                });
            });

            describe('When the target (which is an ad-hoc app) is running', () => {
                setupStartNonDirectoryAppBookends(testAppNotInDirectory1);

                test('When calling addIntentListener for the first time, the promise resolves and there are no errors', async () => {
                    await expect(fdc3Remote.addIntentListener(testAppNotInDirectory1, validIntent.type)).resolves.not.toThrow();
                });

                describe('When the target has not connected to FDC3 (therefore the FDC3 service is *not* aware of the window)', () => {
                    const testAppNotFdc3 = {
                        uuid: 'test-app-not-fdc3',
                        name: 'test-app-not-fdc3',
                        manifestUrl: 'http://localhost:3923/test/configs/test-app-not-fdc3.json'
                    };
                    test('When calling raiseIntent the promise rejects with an FDC3Error', async () => {
<<<<<<< HEAD
                        await expect(raiseIntent(validIntent, testAppNotInDirectory1)).toThrowFDC3Error(
                            ResolveError.TargetAppNotAvailable,
                            `Couldn't resolve intent target '${testAppNotInDirectory1.name}'. No matching app in directory or currently running.`
=======
                        const promise = fdc3Remote.raiseIntent(
                            testManagerIdentity,
                            validPayload.intent,
                            validPayload.context,
                            testAppNotFdc3.name
                        );

                        await expect(promise).toThrowFDC3Error(
                            ResolveError.TargetAppNotAvailable,
                            `Couldn't resolve intent target '${testAppNotFdc3.name}'. No matching app in directory or currently running.`
>>>>>>> 61a567fd
                        );
                    });
                });

                describe('When the target has registered any listeners (so the FDC3 service has the window in the model)', () => {
                    let listener: fdc3Remote.RemoteIntentListener;

                    beforeEach(async () => {
                        listener = await fdc3Remote.addIntentListener(testAppNotInDirectory1, validIntent.type);
                    });

                    describe('When the target has *not* registered listeners for the raised intent', () => {
                        test('When calling raiseIntent the promise rejects with an FDC3Error', async () => {
                            await expect(raiseIntent(nonExistentIntent, testAppNotInDirectory1)).toThrowFDC3Error(
                                ResolveError.IntentTimeout,
                                `Timeout waiting for intent listener to be added. intent = ${nonExistentIntent.type}`
                            );
                        });
                    });

                    describe('When the target has registered listeners for the raised intent', () => {
                        test('When calling raiseIntent from another app the listener is triggered exactly once with the correct context', async () => {
                            await raiseIntent(validIntent, testAppNotInDirectory1);

                            const receivedContexts = await listener.getReceivedContexts();
                            expect(receivedContexts).toEqual([validIntent.context]);
                        });

                        test('When registering a duplicate intent listener, then calling raiseIntent from another app, \
both listeners are triggered exactly once with the correct context', async () => {
                            const duplicateListener = await fdc3Remote.addIntentListener(testAppNotInDirectory1, validIntent.type);

                            await raiseIntent(validIntent, testAppNotInDirectory1);

                            const receivedContexts = await listener.getReceivedContexts();
                            expect(receivedContexts).toEqual([validIntent.context]);

                            const duplicateReceivedContexts = await duplicateListener.getReceivedContexts();
                            expect(duplicateReceivedContexts).toEqual([validIntent.context]);
                        });

                        test('When adding a distinct intent listener, then calling raiseIntent from another app, \
only the first listener is triggered', async () => {
                            const distinctListener = await fdc3Remote.addIntentListener(testAppNotInDirectory1, validIntent.type + 'distinguisher');

                            await raiseIntent(validIntent, testAppNotInDirectory1);

                            const receivedContexts = await listener.getReceivedContexts();
                            expect(receivedContexts).toEqual([validIntent.context]);

                            const distinctReceivedContexts = await distinctListener.getReceivedContexts();
                            expect(distinctReceivedContexts).toEqual([]);
                        });

                        test('When calling unsubscribe from the intent listener, then calling raiseIntent from another app, it errors', async () => {
                            await listener.unsubscribe();
                            await expect(raiseIntent(validIntent, testAppNotInDirectory1)).toThrowFDC3Error(
                                ResolveError.IntentTimeout,
                                `Timeout waiting for intent listener to be added. intent = ${validIntent.type}`
                            );
                        });

                        test('When calling unsubscribe from a second intent listener, then calling raiseIntent from another app, \
the first listener is triggered exactly once with the correct context, and the second is not triggered', async () => {
                            const shortLivedListener = await fdc3Remote.addIntentListener(testAppNotInDirectory1, validIntent.type);
                            await shortLivedListener.unsubscribe();

                            await raiseIntent(validIntent, testAppNotInDirectory1);

                            const receivedContexts = await listener.getReceivedContexts();
                            expect(receivedContexts).toEqual([validIntent.context]);

                            const shortLivedReceivedContexts = await shortLivedListener.getReceivedContexts();
                            expect(shortLivedReceivedContexts).toEqual([]);
                        });
                    });
                });
            });
        });
    });

    describe('Without a target', () => {
        describe('0 apps in directory registered to accept the raised intent', () => {
            setupNoTargetAndNoDirectoryAppCanHandleIntentTests(intentNotInDirectory);
        });

        describe('1 app in directory registered to accept the raised intent', () => {
            describe('With the registered app running', () => {
                setupOpenDirectoryAppBookends(testAppWithUniqueIntent);

                describe('But the app does not have the listener registered on the model', () => {
                    // This case is equivalent to 0 apps in directory
                    setupNoTargetAndNoDirectoryAppCanHandleIntentTests(uniqueIntent);
                });

                describe('And the app has registered a listener for the intent', () => {
                    let directoryAppListener: fdc3Remote.RemoteIntentListener;

                    beforeEach(async () => {
                        directoryAppListener = await fdc3Remote.addIntentListener(testAppWithUniqueIntent, uniqueIntent.type);
                    });
                    describe('And no running ad-hoc apps with listeners registered for the raised intent', () => {
                        test('When calling raiseIntent from another app the listener is triggered exactly once with the correct context', async () => {
                            await raiseIntent(uniqueIntent);

                            const receivedContexts = await directoryAppListener.getReceivedContexts();
                            expect(receivedContexts).toEqual([uniqueIntent.context]);
                        });
                    });

                    describe('But there is a running ad-hoc app with a listener registered for the same intent', () => {
                        const adHocAppListener = setupStartNonDirectoryAppWithIntentListenerBookends(uniqueIntent, testAppNotInDirectory1);

                        describe('When calling raiseIntent from another app, the resolver is displayed with both apps.', () => {
                            test('When closing the resolver, an error is thrown', async () => {
                                await expect(raiseIntentExpectResolverAndClose(uniqueIntent)).toThrowFDC3Error(
                                    ResolveError.ResolverClosedOrCancelled,
                                    'Resolver closed or cancelled'
                                );
                            });
                            test('When choosing the directory app on the resolver, it receives intent', async () => {
                                await raiseIntentExpectResolverSelectApp(uniqueIntent, testAppWithUniqueIntent, directoryAppListener);
                            });
                            test('When choosing the ad-hoc app on the resolver, it receives intent', async () => {
                                await raiseIntentExpectResolverSelectApp(uniqueIntent, testAppNotInDirectory1, adHocAppListener.value);
                            });
                        });
                    });
                });
            });

            describe('With the registered app not running', () => {
                describe('And no running ad-hoc apps with listeners registered for the raised intent', () => {
                    let raiseIntentPromise: Promise<void>;

                    beforeEach(async () => {
                        raiseIntentPromise = raiseIntent(uniqueIntent);
                        // Wait for app to open after raising intent
                        await waitForAppToBeRunning(testAppWithUniqueIntent);
                    });

                    setupQuitAppAfterEach(testAppWithUniqueIntent);

                    describe('When the directory app does not register the intent listener after opening', () => {
                        test('When calling raiseIntent from another app, the app opens but it times out waiting for the listener to be added', async () => {
                            await expect(raiseIntentPromise).toThrowFDC3Error(
                                ResolveError.IntentTimeout,
                                `Timeout waiting for intent listener to be added. intent = ${uniqueIntent.type}`
                            );
                        });
                    });

                    describe('When the directory app registers the intent listener after opening', () => {
                        test('When calling raiseIntent from another app, the app opens and receives the intent with the correct context', async () => {
                            await fdc3Remote.addIntentListener(testAppWithUniqueIntent, uniqueIntent.type);
                            await raiseIntentPromise;

                            const listener = await fdc3Remote.getRemoteIntentListener(testAppWithUniqueIntent, uniqueIntent.type);
                            const receivedContexts = await listener.getReceivedContexts();

                            expect(receivedContexts).toEqual([uniqueIntent.context]);
                        });
                    });
                });

                describe('But there is a running ad-hoc app with a listener registered for the same intent', () => {
                    const adHocAppListener = setupStartNonDirectoryAppWithIntentListenerBookends(uniqueIntent, testAppNotInDirectory1);

                    describe('When calling raiseIntent from another app, the resolver is displayed with the directory + ad-hoc app', () => {
                        test('When closing the resolver, an error is thrown', async () => {
                            await expect(raiseIntentExpectResolverAndClose(uniqueIntent)).toThrowFDC3Error(
                                ResolveError.ResolverClosedOrCancelled,
                                'Resolver closed or cancelled'
                            );
                        });
                        describe('When choosing the directory app on the resolver, and the app registers the intent listener after opening', () => {
                            setupQuitAppAfterEach(testAppWithUniqueIntent);

                            test('It receives intent', async () => {
                                const raiseIntentPromise = (await raiseIntentAndExpectResolverToShow(uniqueIntent)).value;
                                await selectResolverApp(testAppWithUniqueIntent.name);

                                await waitForAppToBeRunning(testAppWithUniqueIntent);
                                await fdc3Remote.addIntentListener(testAppWithUniqueIntent, uniqueIntent.type);
                                await raiseIntentPromise;

                                const listener = await fdc3Remote.getRemoteIntentListener(testAppWithUniqueIntent, uniqueIntent.type);
                                const receivedContexts = await listener.getReceivedContexts();

                                expect(receivedContexts).toEqual([uniqueIntent.context]);
                            });
                        });

                        test('When choosing the ad-hoc app on the resolver, it receives intent', async () => {
                            await raiseIntentExpectResolverSelectApp(uniqueIntent, testAppNotInDirectory1, adHocAppListener.value);
                        });
                    });
                });
            });
        });

        describe('>1 app in directory registered to accept the raised intent', () => {
            describe('When calling raiseIntent from another app, the resolver is displayed with multiple apps', () => {
                test('When closing the resolver, an error is thrown', async () => {
                    await expect(raiseIntentExpectResolverAndClose(intentInManyApps)).toThrowFDC3Error(
                        ResolveError.ResolverClosedOrCancelled,
                        'Resolver closed or cancelled'
                    );
                });
                describe('When choosing on the resolver an app that preregisters the intent', () => {
                    setupQuitAppAfterEach(testAppWithPreregisteredListeners1);

                    test('It receives it', async () => {
                        await raiseIntentExpectResolverSelectApp(intentInManyApps, testAppWithPreregisteredListeners1);
                    });
                });
            });
        });
    });
});

/**
 * This case occurs when either:
 * - there are no directory apps for a given intent, or
 * - there are directory apps for the intent, but are running and haven't registered listeners for the intent
 * @param intent intent
 */
function setupNoTargetAndNoDirectoryAppCanHandleIntentTests(intent: Intent): void {
    describe('And no running ad-hoc apps with listeners registered for the raised intent', () => {
        test('When calling raiseIntent the promise rejects with an FDC3Error', async () => {
            await expect(raiseIntent(intent)).toThrowFDC3Error(
                ResolveError.NoAppsFound,
                'No applications available to handle this intent'
            );
        });
    });

    describe('But there are running ad-hoc apps with a listener registered for the raised intent', () => {
        const listener1 = setupStartNonDirectoryAppWithIntentListenerBookends(intent, testAppNotInDirectory1);

        describe('Just 1 ad-hoc app with a listener registered for the intent', () => {
            test('When calling raiseIntent the listener is triggered once', async () => {
                await raiseIntent(intent);

                const receivedContexts = await listener1.value.getReceivedContexts();
                expect(receivedContexts).toEqual([intent.context]);
            });

            test('When calling unsubscribe from the intent listener, then calling raiseIntent from another app, it errors', async () => {
                await listener1.value.unsubscribe();
                await expect(raiseIntent(intent)).toThrowFDC3Error(
                    ResolveError.NoAppsFound,
                    'No applications available to handle this intent'
                );
            });
        });

        describe('2 ad-hoc apps, both of them with a listener registered for the intent', () => {
            const listener2 = setupStartNonDirectoryAppWithIntentListenerBookends(intent, testAppNotInDirectory2);

            describe('When calling raiseIntent, the resolver is displayed with both apps', () => {
                test('When closing the resolver, an error is thrown', async () => {
                    await expect(raiseIntentExpectResolverAndClose(intent)).toThrowFDC3Error(
                        ResolveError.ResolverClosedOrCancelled,
                        'Resolver closed or cancelled'
                    );
                });
                test('When choosing the first app on the resolver, it receives intent', async () => {
                    await raiseIntentExpectResolverSelectApp(intent, testAppNotInDirectory1, listener1.value);
                });
                test('When choosing the second app on the resolver, it receives intent', async () => {
                    await raiseIntentExpectResolverSelectApp(intent, testAppNotInDirectory2, listener2.value);
                });
            });

            test('When calling unsubscribe from the intent listener on the first app, then calling raiseIntent from another app, \
then the second listener is triggered exactly once with the correct context', async () => {
                await listener1.value.unsubscribe();
                await raiseIntent(intent);

                const receivedContexts = await listener1.value.getReceivedContexts();
                expect(receivedContexts).toEqual([]);

                const receivedContexts2 = await listener2.value.getReceivedContexts();
                expect(receivedContexts2).toEqual([intent.context]);
            });
        });
    });
}

/**
 * Raise an intent against a target app (waiting for it to start if not already), and add an intent listener after some delay.
 * Returns the promise from raising the intent
 * @param intent intent to raise
 * @param targetApp target app
 * @param delayMs time in milliseconds to wait after the app is running and before the intent listener is added
 */
async function raiseDelayedIntentWithTarget(intent: Intent, targetApp: DirectoryTestAppData, delayMs: number): Promise<void> {
    // We dont await for this promise - that's up to the function caller.
    // It's going to resolve only after we add the listener to the test app
    const raiseIntentPromise = raiseIntent(intent, targetApp);

    // This prevents jest registering a test failure in the case where this rejects before the promise is returned, but does not intefere
    // with any later processing
    raiseIntentPromise.catch(() => {});

    await waitForAppToBeRunning(targetApp);

    // App should now be running

    // We want to have a delay between the app running and the intent listener being set up,
    // so that we can test the "add intent" handshake message. If the app is fast enough setting up,
    // the intent message may go through anyway, but we want to simulate the case where the app
    // takes some time between starting up and actually setting up the intent listener.
    await delay(delayMs);

    await fdc3Remote.addIntentListener(targetApp, intent.type);

    // At this point the promise can be resolved if the listener it was waiting for has just been registered,
    // or rejected due to `raiseIntent` timing out
    return raiseIntentPromise;
}

async function raiseIntentExpectResolverAndClose(intent: Intent): Promise<void> {
    const raiseIntentPromise = (await raiseIntentAndExpectResolverToShow(intent)).value;

    // This prevents jest registering a test failure in the case where this rejects before the promise is returned, but does not intefere
    // with any later processing
    raiseIntentPromise.catch(() => {});

    await closeResolver();

    return raiseIntentPromise;
}

async function raiseIntentExpectResolverSelectApp(intent: Intent, app: TestAppData, listener?: fdc3Remote.RemoteIntentListener): Promise<void> {
    const raiseIntentPromise = (await raiseIntentAndExpectResolverToShow(intent)).value;
    await selectResolverApp(app.name);
    await raiseIntentPromise; // Now the intent resolves

    // If no intent listener provided, try to fetch it "live"
    const remoteListener = listener || await fdc3Remote.getRemoteIntentListener(app, intent.type);

    const receivedContexts = await remoteListener.getReceivedContexts();
    expect(receivedContexts).toEqual([intent.context]);
}

/**
 * Raises an intent and `expect`s that the resolver window shows, then closes it
 * @param intent intent to raise
 */
async function raiseIntentAndExpectResolverToShow(intent: Intent): Promise<Boxed<Promise<void>>> {
    // Raise intent but don't await - promise won't resolve until an app is selected on the resolver
    const raiseIntentPromise = raiseIntent(intent);

    while (!await fin.Window.wrapSync(RESOLVER_IDENTITY).isShowing()) {
        await delay(500);
    }

    const isResolverShowing = await fin.Window.wrapSync(RESOLVER_IDENTITY).isShowing();
    expect(isResolverShowing).toBe(true);

    return {value: raiseIntentPromise};
}

/**
 * Closes the resolver by remotely clicking the Cancel button in it
 */
async function closeResolver(): Promise<void> {
    const cancelClicked = await fdc3Remote.clickHTMLElement(RESOLVER_IDENTITY, '#cancel');
    if (!cancelClicked) {
        throw new Error('Error clicking cancel button on resolver. Make sure it has id="cancel".');
    }
    await delay(100); // Give the UI some time to process the click and close the window

    const isResolverShowing = await fin.Window.wrapSync(RESOLVER_IDENTITY).isShowing();
    expect(isResolverShowing).toBe(false);
}

/**
 * Selects an app on the resolver by remotely clicking on its button
 * @param appName name of app to open
 */
async function selectResolverApp(appName: string): Promise<void> {
    const appClicked = await fdc3Remote.clickHTMLElement(RESOLVER_IDENTITY, `.app-card[data-appname="${appName}"]`);
    if (!appClicked) {
        throw new Error(`App with name '${appName}' not found in resolver`);
    }
    await delay(100);

    const isResolverShowing = await fin.Window.wrapSync(RESOLVER_IDENTITY).isShowing();
    expect(isResolverShowing).toBe(false);
}

function raiseIntent(intent: Intent, target?: TestAppData): Promise<void> {
    return fdc3Remote.raiseIntent(
        testManagerIdentity,
        intent.type,
        intent.context,
        target ? target.name : undefined
    );
}<|MERGE_RESOLUTION|>--- conflicted
+++ resolved
@@ -1,26 +1,22 @@
 import 'jest';
 import 'reflect-metadata';
 
-<<<<<<< HEAD
-import {ResolveError, Timeouts} from '../../src/client/errors';
+import {ResolveError} from '../../src/client/errors';
 import {Intent} from '../../src/client/intents';
 import {RESOLVER_IDENTITY} from '../../src/provider/utils/constants';
-=======
-import {ResolveError} from '../../src/client/errors';
->>>>>>> 61a567fd
 
 import {fin} from './utils/fin';
 import * as fdc3Remote from './utils/fdc3RemoteExecution';
 import {delay} from './utils/delay';
-<<<<<<< HEAD
 import {
     TestAppData, DirectoryTestAppData, setupOpenDirectoryAppBookends, setupStartNonDirectoryAppBookends,
     setupStartNonDirectoryAppWithIntentListenerBookends, setupTeardown, setupQuitAppAfterEach, waitForAppToBeRunning, Boxed
 } from './utils/common';
 import {
     appStartupTime, testManagerIdentity, testAppInDirectory1, testAppInDirectory4,
-    testAppNotInDirectory1, testAppNotInDirectory2, testAppWithPreregisteredListeners1
+    testAppNotInDirectory1, testAppNotInDirectory2, testAppWithPreregisteredListeners1, testAppNotFdc3
 } from './constants';
+import { Timeouts } from '../../src/provider/constants';
 
 /**
  * Intent registered by `testAppWithPreregisteredListeners1` right after opening
@@ -42,9 +38,6 @@
     type: 'test.IntentOnlyOnApp4',
     context: {type: 'dummyContext'}
 };
-=======
-import {appStartupTime, testManagerIdentity} from './constants';
->>>>>>> 61a567fd
 
 /**
  * An intent registered by `testAppInDirectory`
@@ -151,17 +144,7 @@
             });
 
             describe('When the target is running', () => {
-<<<<<<< HEAD
                 setupOpenDirectoryAppBookends(testAppInDirectory1);
-=======
-                beforeEach(async () => {
-                    await fdc3Remote.open(testManagerIdentity, testAppInDirectory.name);
-                });
-
-                afterEach(async () => {
-                    await fin.Application.wrapSync(testAppInDirectory).quit().catch(() => {});
-                });
->>>>>>> 61a567fd
 
                 test('When calling addIntentListener for the first time, the promise resolves and there are no errors', async () => {
                     await expect(fdc3Remote.addIntentListener(testAppInDirectory1, validIntent.type)).resolves.not.toThrow();
@@ -260,28 +243,10 @@
                 });
 
                 describe('When the target has not connected to FDC3 (therefore the FDC3 service is *not* aware of the window)', () => {
-                    const testAppNotFdc3 = {
-                        uuid: 'test-app-not-fdc3',
-                        name: 'test-app-not-fdc3',
-                        manifestUrl: 'http://localhost:3923/test/configs/test-app-not-fdc3.json'
-                    };
                     test('When calling raiseIntent the promise rejects with an FDC3Error', async () => {
-<<<<<<< HEAD
-                        await expect(raiseIntent(validIntent, testAppNotInDirectory1)).toThrowFDC3Error(
-                            ResolveError.TargetAppNotAvailable,
-                            `Couldn't resolve intent target '${testAppNotInDirectory1.name}'. No matching app in directory or currently running.`
-=======
-                        const promise = fdc3Remote.raiseIntent(
-                            testManagerIdentity,
-                            validPayload.intent,
-                            validPayload.context,
-                            testAppNotFdc3.name
-                        );
-
-                        await expect(promise).toThrowFDC3Error(
+                        await expect(raiseIntent(validIntent, testAppNotFdc3)).toThrowFDC3Error(
                             ResolveError.TargetAppNotAvailable,
                             `Couldn't resolve intent target '${testAppNotFdc3.name}'. No matching app in directory or currently running.`
->>>>>>> 61a567fd
                         );
                     });
                 });
