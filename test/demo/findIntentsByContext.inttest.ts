--- conflicted
+++ resolved
@@ -1,19 +1,14 @@
 import 'jest';
 
-import {ResolveError} from '../../src/client/errors';
 import {Context, AppIntent} from '../../src/client/main';
 
 import * as fdc3Remote from './utils/fdc3RemoteExecution';
 import {testManagerIdentity} from './constants';
-<<<<<<< HEAD
 import {setupTeardown} from './utils/common';
 
 /**
  * A context missing the mandatory `type` field
  */
-=======
-
->>>>>>> 61a567fd
 const invalidContext = {
     twitter: 'testname'
 } as unknown as Context;
