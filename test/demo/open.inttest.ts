import 'jest';

import {Context, OrganizationContext} from '../../src/client/main';
import {OpenError} from '../../src/client/errors';
import {Timeouts} from '../../src/provider/constants';

import * as fdc3Remote from './utils/fdc3RemoteExecution';
import {fin} from './utils/fin';
import {quitApps, setupOpenDirectoryAppBookends, setupTeardown} from './utils/common';
import {
    testManagerIdentity, testAppInDirectory1, testAppInDirectory2,
    testAppWithPreregisteredListeners1, testAppWithPreregisteredListeners2
} from './constants';

setupTeardown();

describe('Opening applications with the FDC3 client', () => {
    describe('Without context', () => {
        describe('With the app not running', () => {
            test('When passing a valid app name the app opens and the promise resolves', async () => {
                // From the launcher app, call fdc3.open with a valid name
                await open(testAppInDirectory1.name);

                // Check that the app is now running
                await expect(fin.Application.wrapSync(testAppInDirectory1).isRunning()).resolves.toBe(true);

                await quitApps(testAppInDirectory1);
            });

            test('When passing an unknown app name the service returns an FDC3Error', async () => {
                // From the launcher app, call fdc3.open with an unregistered name
                const openPromise = open('invalid-app-name');

                await expect(openPromise).toThrowFDC3Error(
                    OpenError.AppNotFound,
                    /No app in directory with name/
                );
            });
        });

        describe('With an app already running', () => {
            setupOpenDirectoryAppBookends(testAppInDirectory1);

            test('When opening the already running app the app is focused and the promise resolves', async () => {
                // Focus another window so we do not get false positives from the first open focusing
                await fin.Window.wrapSync(testManagerIdentity).focus();

                // From the launcher app, call fdc3.open with a valid name
                await open(testAppInDirectory1.name);

                // Check that the app is still running
                await expect(fin.Application.wrapSync(testAppInDirectory1).isRunning()).resolves.toBe(true);
                // And that the app is focused
                await expect(fin.System.getFocusedWindow().then(w => w.uuid)).resolves.toBe(testAppInDirectory1.uuid);
            });

            test('When opening an app, the running-state of other apps has no effect', async () => {
                // From the launcher app, call fdc3.open with a second app name
                await open(testAppInDirectory2.name);

                // Check that both apps are running
                await expect(fin.Application.wrapSync(testAppInDirectory1).isRunning()).resolves.toBe(true);
                await expect(fin.Application.wrapSync(testAppInDirectory2).isRunning()).resolves.toBe(true);

                await quitApps(testAppInDirectory2);
            });
        });
    });

    describe('With context', () => {
        const validContext: OrganizationContext = {type: 'fdc3.organization', name: 'OpenFin', id: {default: 'openfin'}};
        const invalidContext = {twitter: 'testname'} as unknown as Context; // Invalid because `type` is missing
<<<<<<< HEAD
        const testAppIdentity1: Identity = {uuid: 'test-app-preregistered-1', name: 'test-app-preregistered-1'};
        const testAppIdentity2: Identity = {uuid: 'test-app-preregistered-2', name: 'test-app-preregistered-2'};
=======
>>>>>>> 4e12622a

        afterEach(async () => {
            // Close all test apps and suppress any errors since the apps may not be running
            await quitApps(testAppWithPreregisteredListeners1);
        });

<<<<<<< HEAD
        test('When passing a valid app name and a valid context, the app opens and its context listener is triggered with the correct\
data', async () => {
            // From the launcher app, call fdc3.open with a valid name and context
            await fdc3Remote.open(testManagerIdentity, testAppIdentity1.name!, validContext);
=======
        describe('With the app not running', () => {
            test('When passing a valid app name and a valid context, the app opens and its context listener is triggered with the correct data', async () => {
                // From the launcher app, call fdc3.open with a valid name and context
                await open(testAppWithPreregisteredListeners1.name, validContext);
>>>>>>> 4e12622a

                // Check that the app is now running
                await expect(fin.Application.wrapSync(testAppWithPreregisteredListeners1).isRunning()).resolves.toBe(true);

                // Retrieve the list of contexts the app received
                const preregisteredListener = await fdc3Remote.getRemoteContextListener(testAppWithPreregisteredListeners1);
                const receivedContexts = await preregisteredListener.getReceivedContexts();

                // Check that the app received the context passed in open and nothing else
                expect(receivedContexts).toEqual([validContext]);
            });

            test('When passing a known app name but invalid context, the service returns an FDC3Error', async () => {
                const openPromise = open(testAppWithPreregisteredListeners1.name, invalidContext);

                await expect(openPromise).rejects.toThrowError(new TypeError(`${JSON.stringify(invalidContext)} is not a valid Context`));
            });

            test('When passing an unknown app name with any context the service returns an FDC3Error', async () => {
                // From the launcher app, call fdc3.open with an invalid name and valid context
                const openPromise = open('invalid-app-name', validContext);

                await expect(openPromise).toThrowFDC3Error(
                    OpenError.AppNotFound,
                    /No app in directory with name/
                );
            });
        });

        describe('With an app already running', () => {
            setupOpenDirectoryAppBookends(testAppWithPreregisteredListeners1);

            test('When opening the running app it is focused, its context listener is triggered with the correct data, and the promise resolves', async () => {
                // Focus another window so we do not get false positives from the first open focusing
                await fin.Window.wrapSync(testManagerIdentity).focus();

                // From the launcher app, call fdc3.open the name of the running app
                await open(testAppWithPreregisteredListeners1.name, validContext);

                // Check that the app is still running
                await expect(fin.Application.wrapSync({uuid: testAppWithPreregisteredListeners1.uuid}).isRunning()).resolves.toBe(true);
                // And that the app is focused
                await expect(fin.System.getFocusedWindow().then(w => w.uuid)).resolves.toBe(testAppWithPreregisteredListeners1.uuid);

                // Retrieve the list of contexts the app received
                const preregisteredListener = await fdc3Remote.getRemoteContextListener(testAppWithPreregisteredListeners1);
                const receivedContexts = await preregisteredListener.getReceivedContexts();

                // Check that the app received the context passed in open and nothing else
                expect(receivedContexts).toEqual([validContext]);
            });

            test('When an app is already running, opening a second app with context works as expected \
and does not trigger the context listener of the already open app', async () => {
                // From the launcher app, call fdc3.open with the name of as second app
                await open(testAppWithPreregisteredListeners2.name, validContext);
                // Check that the second app started
                await expect(fin.Application.wrapSync(testAppWithPreregisteredListeners2).isRunning()).resolves.toBe(true);

                // Retrieve the list of contexts the second app received
                const listener2 = await fdc3Remote.getRemoteContextListener(testAppWithPreregisteredListeners2);
                const receivedContexts2 = await listener2.getReceivedContexts();

                // Check that the second app received the context passed in open and nothing else
                expect(receivedContexts2).toEqual([validContext]);

                // Retrieve the list of contexts the first app received
                const listener1 = await fdc3Remote.getRemoteContextListener(testAppWithPreregisteredListeners1);
                const receivedContexts1 = await listener1.getReceivedContexts();

                // Check that the first app did not receive a context
                expect(receivedContexts1).toEqual([]);

                await quitApps(testAppWithPreregisteredListeners2);
            });
        });
    });

    test('When opening an app which fails to launch the promise rejects with a suitable error message', async () => {
        const openPromise = open('test-app-invalid-manifest');

        // fin.Application.startFromManifest errors with this message when providing an inexistent manifest URL
        await expect(openPromise).toThrowFDC3Error(
            OpenError.ErrorOnLaunch,
            /Failed to download resource\. Status code: 404/
        );
    });

    test('When opening an app which takes too long to launch the promise rejects with a timeout FDC3Error', async () => {
        const appName = 'test-app-takes-long-to-load-manifest';
        const openPromise = open(appName);

        // fin.Application.startFromManifest errors with this message when it times out trying to open an app
        await expect(openPromise).toThrowFDC3Error(
            OpenError.AppTimeout,
            `Timeout waiting for app '${appName}' to start from manifest`
        );
    }, Timeouts.APP_START_FROM_MANIFEST + 2000);
});

function open(appName: string, context?: Context | undefined): Promise<void> {
    return fdc3Remote.open(testManagerIdentity, appName, context);
}<|MERGE_RESOLUTION|>--- conflicted
+++ resolved
@@ -70,28 +70,16 @@
     describe('With context', () => {
         const validContext: OrganizationContext = {type: 'fdc3.organization', name: 'OpenFin', id: {default: 'openfin'}};
         const invalidContext = {twitter: 'testname'} as unknown as Context; // Invalid because `type` is missing
-<<<<<<< HEAD
-        const testAppIdentity1: Identity = {uuid: 'test-app-preregistered-1', name: 'test-app-preregistered-1'};
-        const testAppIdentity2: Identity = {uuid: 'test-app-preregistered-2', name: 'test-app-preregistered-2'};
-=======
->>>>>>> 4e12622a
 
         afterEach(async () => {
             // Close all test apps and suppress any errors since the apps may not be running
             await quitApps(testAppWithPreregisteredListeners1);
         });
 
-<<<<<<< HEAD
-        test('When passing a valid app name and a valid context, the app opens and its context listener is triggered with the correct\
-data', async () => {
-            // From the launcher app, call fdc3.open with a valid name and context
-            await fdc3Remote.open(testManagerIdentity, testAppIdentity1.name!, validContext);
-=======
         describe('With the app not running', () => {
             test('When passing a valid app name and a valid context, the app opens and its context listener is triggered with the correct data', async () => {
                 // From the launcher app, call fdc3.open with a valid name and context
                 await open(testAppWithPreregisteredListeners1.name, validContext);
->>>>>>> 4e12622a
 
                 // Check that the app is now running
                 await expect(fin.Application.wrapSync(testAppWithPreregisteredListeners1).isRunning()).resolves.toBe(true);
