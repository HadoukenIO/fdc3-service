import 'jest';
import {OrganizationContext} from '../../src/client/main';

import * as fdc3Remote from './utils/fdc3RemoteExecution';
import {setupTeardown, setupOpenDirectoryAppBookends} from './utils/common';
import {testManagerIdentity, testAppInDirectory1, testAppUrl} from './constants';
import {delay, Duration} from './utils/delay';

const validContext: OrganizationContext = {type: 'fdc3.organization', name: 'OpenFin', id: {default: 'openfin'}};

setupTeardown();

// These tests all use the default channel for context broadcasts and listeners
// Context-passing in a channelled environment is tested in a separate file
describe('Context listeners and broadcasting', () => {
    test('When calling broadcast with no apps running, the promise resolves and there are no errors', async () => {
        await expect(fdc3Remote.broadcast(testManagerIdentity, validContext)).resolves.not.toThrowError();
    });

    describe('Registering and unsubscribing context listeners', () => {
        setupOpenDirectoryAppBookends(testAppInDirectory1);

        test('When calling addContextListener for the first time the promise resolves and there are no errors', async () => {
            await expect(fdc3Remote.addContextListener(testAppInDirectory1)).resolves.toBeTruthy();
        });

        describe('With no context listener registered', () => {
            test('When calling broadcast from another app, when a listener is added after a short delay, the listener \
is triggered exactly once with the correct context', async () => {
                await fdc3Remote.broadcast(testManagerIdentity, validContext);

                await delay(Duration.SHORTER_THAN_APP_MATURITY);
                const listener = await fdc3Remote.addContextListener(testAppInDirectory1);

                await delay(Duration.API_CALL);
                await expect(listener).toHaveReceivedContexts([validContext]);
            });

            test('When calling broadcast from another app, when a listener is added after a long delay, the listener \
is not triggered', async () => {
                await fdc3Remote.broadcast(testManagerIdentity, validContext);

                await delay(Duration.LONGER_THAN_APP_MATURITY);
                const listener = await fdc3Remote.addContextListener(testAppInDirectory1);

                await delay(Duration.API_CALL);
                await expect(listener).toHaveReceivedContexts([]);
            });

            test('When calling broadcast from another app, when a listener is added after a short delay on a child \
window, the listener is triggered exactly once with the correct context', async () => {
                await fdc3Remote.broadcast(testManagerIdentity, validContext);

                await delay(Duration.SHORTER_THAN_APP_MATURITY);
                const childIdentity = await fdc3Remote.createFinWindow(testAppInDirectory1, {url: testAppUrl, name: 'child-window'});
                const listener = await fdc3Remote.addContextListener(childIdentity);

                await delay(Duration.API_CALL);
                await expect(listener).toHaveReceivedContexts([validContext]);
            });
        });

        describe('With one context listener registered', () => {
            let listener: fdc3Remote.RemoteContextListener;

            beforeEach(async () => {
                listener = await fdc3Remote.addContextListener(testAppInDirectory1);
            });

            test('When calling broadcast from another app the listener is triggered exactly once with the correct context', async () => {
                // Send the context
                await fdc3Remote.broadcast(testManagerIdentity, validContext);

                await expect(listener).toHaveReceivedContexts([validContext]);
            });

            test('When broadcast is called from the app that is listening, its listeners don\'t get triggered', async () => {
                await fdc3Remote.broadcast(testAppInDirectory1, validContext);

                // Received contexts
                await expect(listener).toHaveReceivedContexts([]);
            });

            test('When calling addContextListener a second time there are no errors', () => {
                // Add second listener
                fdc3Remote.addContextListener(testAppInDirectory1);
            });

            test('When calling unsubsribe on the listener no errors are seen and the listener is no longer triggered when broadcast is called', async () => {
                await listener.unsubscribe();
                // Send the context
                await fdc3Remote.broadcast(testManagerIdentity, validContext);

                // Received contexts
                await expect(listener).toHaveReceivedContexts([]);
            });
        });

        describe('With two context listeners registered', () => {
            let listeners: fdc3Remote.RemoteContextListener[];

            beforeEach(async () => {
                // Register both listeners
                listeners = [await fdc3Remote.addContextListener(testAppInDirectory1), await fdc3Remote.addContextListener(testAppInDirectory1)];
            });

            test('Calling broadcast from another app will trigger both listeners exactly once each', async () => {
                // Send the context
                await fdc3Remote.broadcast(testManagerIdentity, validContext);

                const receivedContexts = await Promise.all(listeners.map((listener) => listener.getReceivedContexts()));
                for (const contextList of receivedContexts) {
                    expect(contextList).toEqual([validContext]);
                }
            });

            test('When calling broadcast from the first app, none of its own listeners will be triggered', async () => {
                await fdc3Remote.broadcast(testAppInDirectory1, validContext);

                const receivedContexts = await Promise.all(listeners.map((listener) => listener.getReceivedContexts()));
                expect(receivedContexts).toEqual([[], []]);
            });

            test('With two contextListeners registered, calling unsubscribe on the second listener will return with no errors', async () => {
                await listeners[0].unsubscribe();
            });

            describe('When one listener is unsubsribed', () => {
                beforeEach(async () => {
                    // Unsubscribe first listener
                    await expect(listeners[0].unsubscribe()).resolves.not.toThrowError();
                });

                test('When calling broadcast, only the still-registered listener is triggered', async () => {
                    // Send the context
                    await fdc3Remote.broadcast(testManagerIdentity, validContext);
                    const receivedContexts = await Promise.all(listeners.map((listener) => listener.getReceivedContexts()));

                    // First listener not triggered
                    expect(receivedContexts[0]).toEqual([]);

                    // Second listener triggered once
                    expect(receivedContexts[1]).toEqual([validContext]);
                });

                test('A third listener can be registered and triggered as expected', async () => {
                    const newListener = await fdc3Remote.addContextListener(testAppInDirectory1);

                    // Send the context
                    await fdc3Remote.broadcast(testManagerIdentity, validContext);

                    await expect(newListener).toHaveReceivedContexts([validContext]);
                });
            });
        });
    });

    describe('Broadcasting with multiple windows in the same app', () => {
        const testAppMainWindowIdentity = testAppInDirectory1;
<<<<<<< HEAD
        const testAppChildWindowName = testAppInDirectory1.name + '-child-window';
=======
        const testAppChildWindowName = `${testAppInDirectory1.name}-child-window`;
        beforeEach(async () => {
            await fdc3Remote.open(testManagerIdentity, testAppMainWindowIdentity.name);
        });
>>>>>>> bd407819

        setupOpenDirectoryAppBookends(testAppMainWindowIdentity);

        test('When main window broadcasts context, it does not receive its own context, but child window does', async () => {
            const testAppChildWindowIdentity = await fdc3Remote.createFinWindow(testAppMainWindowIdentity, {url: testAppUrl, name: testAppChildWindowName});

            const testAppMainWindowListener = await fdc3Remote.addContextListener(testAppMainWindowIdentity);
            const testAppChildWindowListener = await fdc3Remote.addContextListener(testAppChildWindowIdentity);

            await fdc3Remote.broadcast(testAppMainWindowIdentity, validContext);

            // Window broadcasting the context does NOT receive it
            await expect(testAppMainWindowListener).toHaveReceivedContexts([]);

            // Window on the same app as the one broadcasting DOES receive context
            await expect(testAppChildWindowListener).toHaveReceivedContexts([validContext]);
        });

        test('When child window broadcasts context, it does not receive its own context, but main window does', async () => {
            const testAppChildWindowIdentity = await fdc3Remote.createFinWindow(testAppMainWindowIdentity, {url: testAppUrl, name: testAppChildWindowName});

            const testAppMainWindowListener = await fdc3Remote.addContextListener(testAppMainWindowIdentity);
            const testAppChildWindowListener = await fdc3Remote.addContextListener(testAppChildWindowIdentity);

            await fdc3Remote.broadcast(testAppChildWindowIdentity, validContext);

            // Window broadcasting the context does NOT receive it
            await expect(testAppChildWindowListener).toHaveReceivedContexts([]);

            // Window on the same app as the one broadcasting DOES receive context
            await expect(testAppMainWindowListener).toHaveReceivedContexts([validContext]);
        });
    });
});<|MERGE_RESOLUTION|>--- conflicted
+++ resolved
@@ -157,14 +157,7 @@
 
     describe('Broadcasting with multiple windows in the same app', () => {
         const testAppMainWindowIdentity = testAppInDirectory1;
-<<<<<<< HEAD
-        const testAppChildWindowName = testAppInDirectory1.name + '-child-window';
-=======
         const testAppChildWindowName = `${testAppInDirectory1.name}-child-window`;
-        beforeEach(async () => {
-            await fdc3Remote.open(testManagerIdentity, testAppMainWindowIdentity.name);
-        });
->>>>>>> bd407819
 
         setupOpenDirectoryAppBookends(testAppMainWindowIdentity);
 
