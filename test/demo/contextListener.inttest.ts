--- conflicted
+++ resolved
@@ -3,16 +3,8 @@
 
 import {fin} from './utils/fin';
 import * as fdc3Remote from './utils/fdc3RemoteExecution';
-<<<<<<< HEAD
 import {setupTeardown} from './utils/common';
-
-const testManagerIdentity = {
-    uuid: 'test-app',
-    name: 'test-app'
-};
-=======
 import {testManagerIdentity} from './constants';
->>>>>>> 61a567fd
 
 const testAppUrl = 'http://localhost:3923/test/test-app.html';
 
