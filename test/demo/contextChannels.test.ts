--- conflicted
+++ resolved
@@ -36,14 +36,8 @@
 
     const appIdentities = [app1, app2, app3, app4];
 
-<<<<<<< HEAD
     const offset = startedApps.length;
 
-    // Creating apps takes time, so increase timeout
-    jest.setTimeout((offset + channels.length) * 5000);
-
-=======
->>>>>>> ad14a370
     const result: Identity[] = await Promise.all(channels.map(async (channel, index) => {
         const identity = appIdentities[index + offset];
 
@@ -235,7 +229,7 @@
         expect(payload[0]).toHaveProperty('channel.id', 'green');
         expect(payload[0]).toHaveProperty('previousChannel.id', 'global');
         expect(payload[0]).toHaveProperty('identity', channelChangingWindow);
-    });
+    }, appStartupTime * 2);
 
     it('channel-changed event is fired for global channel', async () => {
         const [listeningWindow, channelChangingWindow] = await setupWindows(undefined, 'blue');
@@ -251,7 +245,7 @@
         expect(payload[0]).toHaveProperty('channel.id', 'global');
         expect(payload[0]).toHaveProperty('previousChannel.id', 'blue');
         expect(payload[0]).toHaveProperty('identity', channelChangingWindow);
-    });
+    }, appStartupTime * 2);
 
     it('If everything is unsubscribed, and something rejoins, there is no data held in the channel', async ()=>{
         // First, set up a pair of windows on different channels. Yellow will be unused; green will be the
@@ -282,7 +276,7 @@
         await fdc3Remote.joinChannel(receiveWindow, 'green');
         receivedContexts = await receiveWindowListener.getReceivedContexts();
         expect(receivedContexts).toEqual([testContext]);
-    });
+    }, appStartupTime * 2);
 });
 
 describe('When starting an app', () => {
@@ -298,5 +292,5 @@
         expect(payload[0]).toHaveProperty('channel.id', 'global');
         expect(payload[0]).toHaveProperty('previousChannel.id', undefined);
         expect(payload[0]).toHaveProperty('identity', channelChangingWindow);
-    });
-});
+    }, appStartupTime * 2);
+});
