import 'jest';
import 'reflect-metadata';

import {Store} from 'openfin-service-config';

import {Application} from '../../src/client/directory';
import {AppIntent} from '../../src/client/main';
import {AppDirectory} from '../../src/provider/model/AppDirectory';
import {ConfigurationObject} from '../../gen/provider/config/fdc3-config';
import {ConfigStoreBinding} from '../../src/provider/model/ConfigStore';
import {createFakeApp} from '../demo/utils/unit/fakes';

enum StorageKeys {
    URL = 'fdc3@url',
    APPLICATIONS = 'fdc3@applications'
}

type LocalStore = jest.Mocked<Pick<typeof localStorage, 'getItem' | 'setItem'>>;

// Define localStorage global/window
Object.defineProperty(global, 'localStorage', {
    value: {
        getItem: jest.fn(),
        setItem: jest.fn()
    },
    writable: true
});

declare const global: NodeJS.Global & {localStorage: LocalStore} & {fetch: (url: string) => Promise<Response>};

const DEV_APP_DIRECTORY_URL = 'http://openfin.co';
let appDirectory: AppDirectory;

const fakeApp1: Application = {
<<<<<<< HEAD
    ...createFakeApp(),
=======
    appId: '1',
    name: 'App 1',
    manifestType: '',
    manifest: '',
    customConfig: [
        {
            'name': 'appUuid',
            'value': 'customUuid'
        }
    ],
>>>>>>> a4944484
    intents: [
        {
            name: 'testIntent.StartChat',
            contexts: ['testContext.User'],
            customConfig: {}
        }, {
            name: 'testIntent.SendEmail',
            contexts: ['testContext.User'],
            customConfig: {}
        }
    ]
};

const fakeApp2: Application = {
    ...createFakeApp(),
    intents: [{
        name: 'testIntent.StartChat',
        contexts: ['testContext.User', 'testContext.Bot'],
        customConfig: {}
    }, {
        name: 'testIntent.ShowChart',
        contexts: ['testContext.Instrument'],
        customConfig: {}
    }]
};

const fakeApps: Application[] = [fakeApp1, fakeApp2];
const cachedFakeApps: Application[] = [fakeApp1, fakeApp1, fakeApp2, fakeApp2];
const mockFetchReturnJson = jest.fn().mockResolvedValue(fakeApps);

/**
 * Creates a new Application Directory with the specified URL
 */
async function createAppDirectory(url: string): Promise<void> {
    const configStore: ConfigStoreBinding = {
        config: new Store<ConfigurationObject>(require('../../gen/provider/config/defaults.json')),
        initialized: Promise.resolve()
    };

    configStore.config.add({level: 'desktop'}, {applicationDirectory: url});
    appDirectory = new AppDirectory(configStore);
    await appDirectory.delayedInit();
}

beforeEach(async () => {
    jest.restoreAllMocks();

    global.localStorage = {
        getItem: jest.fn().mockImplementation((key: string) => {
            switch (key) {
                case StorageKeys.APPLICATIONS:
                    return JSON.stringify(cachedFakeApps);
                case StorageKeys.URL:
                    return DEV_APP_DIRECTORY_URL;
                default:
                    return null;
            }
        }),
        setItem: jest.fn((key: string, value: string) => {})
    };

    // Replace the fetch result with our mocked directory
    (global as any).fetch = jest.fn().mockResolvedValue({
        ok: true,
        json: mockFetchReturnJson
    });
    mockFetchReturnJson.mockResolvedValue(fakeApps);
});

describe('When Fetching Initial Data', () => {
    describe('And we\'re online', () => {
        beforeEach(async () => {
            await createAppDirectory(DEV_APP_DIRECTORY_URL);
        });

        test('We fetch data from the application directory JSON', async () => {
            await expect(appDirectory.getAllApps()).resolves.toEqual(fakeApps);
        });

        test('Data is not retrieved from cache', () => {
            expect(appDirectory).not.toEqual([...fakeApps, ...fakeApps]);
        });
    });

    describe('And we\'re offline', () => {
        beforeEach(async () => {
            global.fetch = jest.fn().mockRejectedValue('');
            await createAppDirectory(DEV_APP_DIRECTORY_URL);
        });

        describe('With cache', () => {
            test('We fetch data from the cache', async () => {
                await expect(appDirectory.getAllApps()).resolves.toEqual(cachedFakeApps);
            });

            test('Data is not fetched from live app directory', async () => {
                await expect(appDirectory.getAllApps()).resolves.not.toEqual(fakeApps);
            });

            test('We receive an empty array if the URLs do not match', async () => {
                const spyGetItem = jest.spyOn(global.localStorage, 'getItem');
                spyGetItem.mockImplementation(() => '__test_url__');

                await createAppDirectory(DEV_APP_DIRECTORY_URL);

                await expect(appDirectory.getAllApps()).resolves.toEqual([]);
            });
        });

        describe('With no cache', () => {
            beforeEach(async () => {
                global.localStorage = {
                    getItem: jest.fn().mockImplementation((key: string) => {
                        switch (key) {
                            case StorageKeys.APPLICATIONS:
                                return null;
                            case StorageKeys.URL:
                                return DEV_APP_DIRECTORY_URL;
                            default:
                                return null;
                        }
                    }),
                    setItem: jest.fn((key: string, value: string) => {})
                };

                await createAppDirectory(DEV_APP_DIRECTORY_URL);
            });

            test('We receive an empty array', (async () => {
                await expect(appDirectory.getAllApps()).resolves.toEqual([]);
            }));

            test('Data is not fetched from live app directory', async () => {
                await expect(appDirectory.getAllApps()).resolves.not.toEqual(fakeApps);
            });
        });
    });
});

describe('When querying the Directory', () => {
    beforeEach(async () => {
        await createAppDirectory(DEV_APP_DIRECTORY_URL);
    });

    it('Can get all apps', async () => {
        const apps = await appDirectory.getAllApps();
        expect(apps).toEqual(fakeApps);
    });

<<<<<<< HEAD
    it('Can get applicaiton by name', async () => {
        const app = await appDirectory.getAppByName(fakeApp1.name);
=======
    it('Can get application by name', async () => {
        const app = await appDirectory.getAppByName('App 1');
>>>>>>> a4944484
        expect(app).not.toBeNull();
    });

    describe('With a custom appUuid is not defined', () => {
        it('Can get application by uuid using appId', async () => {
            const app = await appDirectory.getAppByUuid('2');
            expect(app).not.toBeNull();
        });
    });

    describe('With a custom appUuid is defined', () => {
        it('Can get application by uuid with appUuid property in customConfig', async () => {
            const app = await appDirectory.getAppByUuid('customUuid');
            expect(app).not.toBeNull();
        });

        it('Cannot get application by uuid using appId', async () => {
            const app = await appDirectory.getAppByUuid('1');
            expect(app).toBeNull();
        });
    });

    it('Can get application by intent', async () => {
        const apps = await appDirectory.getAllAppsThatShouldSupportIntent('testIntent.SendEmail');
        expect(apps).toHaveLength(1);
    });
});

describe('When querying individual applications', () => {
    describe('When an app has an intent with no contexts', () => {
        it('The app might support that intent', () => {

        });

        it('The app might support an arbitrary intent', () => {

        });

        it('The app might support that intent with an arbitray context', () => {

        });

        it('The app is expected to support that intent', () => {

        });

        it('The app is not expected to support an arbitrary intent', () => {

        });

        it('The app is not expected to support that intent with an arbitray context', () => {

        });
    });

    describe('When an app has an intent with multiple contexts', () => {
        it('The app might support that intent', () => {

        });

        it('The app might support an arbitrary intent', () => {

        });

        it('The app might support that intent with each of its contexts', () => {

        });

        it('The app will not support that intent with an arbitrary context', () => {

        });

        it('The app is expected to support that intent', () => {

        });

        it('The app is not expected to support an arbitrary intent', () => {

        });

        it('The app is expected to support that intent with each of its contexts', () => {

        });

        it('The app is not expect to support that intent with an arbitrary context', () => {

        });
    });

    describe('When an app has multiple intents', () => {
        it('The app might support each of its intents', () => {

        });

        it('The app might support an arbitrary intent', () => {

        });

        it('The app might support each intent with each of its contexts', () => {

        });

        it('For intents with no contexts, the app might support those intents with an arbitray context', () => {

        });

        it('For intents with contexts, the app will not support those intents with an arbitray context', () => {

        });

        it('The app is expected to support each of its intents', () => {

        });

        it('The app is not expected to support an arbitrary intent', () => {

        });

        it('For intents with contexts, the app is expected to support each of those intents with each intent\'s contexts', () => {

        });

        it('For intents with contexts, the app is not expected to support each of those intents with contexts of a different intent', () => {

        });

        it('For intents with no contexts, the app is expected to support each of those intents with an arbitrary context', () => {

        });
    });
});<|MERGE_RESOLUTION|>--- conflicted
+++ resolved
@@ -8,7 +8,7 @@
 import {AppDirectory} from '../../src/provider/model/AppDirectory';
 import {ConfigurationObject} from '../../gen/provider/config/fdc3-config';
 import {ConfigStoreBinding} from '../../src/provider/model/ConfigStore';
-import {createFakeApp} from '../demo/utils/unit/fakes';
+import {createFakeApp, createFakeIntent, createFakeContextType} from '../demo/utils/unit/fakes';
 
 enum StorageKeys {
     URL = 'fdc3@url',
@@ -32,20 +32,13 @@
 let appDirectory: AppDirectory;
 
 const fakeApp1: Application = {
-<<<<<<< HEAD
     ...createFakeApp(),
-=======
-    appId: '1',
-    name: 'App 1',
-    manifestType: '',
-    manifest: '',
     customConfig: [
         {
             'name': 'appUuid',
             'value': 'customUuid'
         }
     ],
->>>>>>> a4944484
     intents: [
         {
             name: 'testIntent.StartChat',
@@ -195,19 +188,14 @@
         expect(apps).toEqual(fakeApps);
     });
 
-<<<<<<< HEAD
     it('Can get applicaiton by name', async () => {
         const app = await appDirectory.getAppByName(fakeApp1.name);
-=======
-    it('Can get application by name', async () => {
-        const app = await appDirectory.getAppByName('App 1');
->>>>>>> a4944484
         expect(app).not.toBeNull();
     });
 
     describe('With a custom appUuid is not defined', () => {
         it('Can get application by uuid using appId', async () => {
-            const app = await appDirectory.getAppByUuid('2');
+            const app = await appDirectory.getAppByUuid(fakeApp2.appId);
             expect(app).not.toBeNull();
         });
     });
@@ -219,7 +207,7 @@
         });
 
         it('Cannot get application by uuid using appId', async () => {
-            const app = await appDirectory.getAppByUuid('1');
+            const app = await appDirectory.getAppByUuid(fakeApp2.appId);
             expect(app).toBeNull();
         });
     });
