--- conflicted
+++ resolved
@@ -364,39 +364,23 @@
         return appWindow;
     });
 
-<<<<<<< HEAD
     mockEnvironment.applicationCreated.emit({uuid: app.appId}, new LiveApp(Promise.resolve()));
     mockEnvironment.windowCreated.emit(createFakeIdentity({uuid: app.appId}));
 
     await resolvePromiseChain();
 }
-=======
-function setupAppRunningWithWindowWithIntentListeners(app: Application, intents: string[]): void {
-    mockEnvironment.isRunning.mockImplementation(async (uuid) => uuid === AppDirectory.getUuidFromApp(app));
+
+async function setupAppRunningWithWindowWithIntentListeners(app: Application, intents: string[]): Promise<void> {
     mockEnvironment.isWindowCreated.mockImplementation((identity) => identity.uuid === app.appId);
-
     mockApiHandler.isClientConnection.mockImplementation((identity) => identity.uuid === app.appId);
->>>>>>> bd407819
-
-async function setupAppRunningWithWindowWithIntentListeners(app: Application, intents: string[]): Promise<void> {
-    mockEnvironment.isWindowCreated.mockImplementation(identity => identity.uuid === app.appId);
-    mockApiHandler.isClientConnection.mockImplementation(identity => identity.uuid === app.appId);
     mockAppDirectory.getAppByUuid.mockImplementation(async (uuid) => uuid === app.appId ? app : null);
 
-<<<<<<< HEAD
     mockEnvironment.wrapWindow.mockImplementation((liveApp, identity) => {
         const appWindow = createMockAppWindow({
             identity,
             id: getId(identity),
             appInfo: liveApp.appInfo,
             intentListeners: intents
-=======
-    mockEnvironment.wrapApplication.mockImplementation((appInfo, identity) => {
-        const appWindow = createMockAppWindow({
-            identity,
-            id: getId(identity),
-            appInfo
->>>>>>> bd407819
         });
 
         appWindow.hasIntentListener.mockImplementation((intentType: string) => {
