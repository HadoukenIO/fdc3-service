import 'reflect-metadata';

import {Signal} from 'openfin-service-signal';
import {Identity} from 'openfin/_v2/main';

import {Model} from '../../src/provider/model/Model';
<<<<<<< HEAD
import {createMockAppDirectory, createMockEnvironmnent, createMockApiHandler, getterMock, createMockAppConnection} from '../mocks';
import {Application} from '../../src/client/main';
=======
import {createMockAppDirectory, createMockEnvironmnent, createMockApiHandler, getterMock, createMockAppWindow} from '../mocks';
import {Application, AppDirIntent} from '../../src/client/main';
>>>>>>> e78da959
import {createFakeApp, createFakeIntent, createFakeContextType, createFakeIdentity} from '../demo/utils/fakes';
import {getId} from '../../src/provider/utils/getId';
import {LiveApp} from '../../src/provider/model/LiveApp';
import {useMockTime, advanceTime, resolvePromiseChain} from '../utils/unit/time';
import {Timeouts} from '../../src/provider/constants';

const mockAppDirectory = createMockAppDirectory();
const mockEnvironment = createMockEnvironmnent();
const mockApiHandler = createMockApiHandler();

let model: Model;

beforeEach(() => {
    jest.resetAllMocks();
    useMockTime();

    getterMock(mockApiHandler, 'onConnection').mockReturnValue(new Signal<[Identity]>());
    getterMock(mockApiHandler, 'onDisconnection').mockReturnValue(new Signal<[Identity]>());

    mockEnvironment.onWindowCreated = new Signal<[Identity]>();

    model = new Model(mockAppDirectory, mockEnvironment, mockApiHandler);
});

describe('When an app is in the directory with multiple intents', () => {
    let app: Application;

    let context1: string;
    let context2: string;

    let intent1: AppDirIntent;
    let intent2: AppDirIntent;
    let intent3: AppDirIntent;

    beforeEach(() => {
        context1 = createFakeContextType();
        context2 = createFakeContextType();

        intent1 = createFakeIntent({
            contexts: [context1, context2]
        });

        intent2 = createFakeIntent({
            contexts: [context1]
        });

        intent3 = createFakeIntent();

        app = createFakeApp({
            intents: [intent1, intent2, intent3]
        });

        mockAppDirectory.getAllApps.mockResolvedValue([app]);
    });

    describe('When the app is not running', () => {
        test('The model returns the app in app intents that handle a given context', async () => {
            await expectAppIntentsFromDirectory();
        });
    });

    describe('When the app is running, but no windows have connected to the service', () => {
        beforeEach(async () => {
            await setupAppRunningWithoutFdc3Connection(app);
        });

        describe('When the app is mature', () => {
            beforeEach(async () => {
                await advanceTime(Timeouts.APP_MATURITY);
            });

            test('The model does not return the app for any context', async () => {
                await expect(model.getAppIntentsByContext(context1)).resolves.toEqual([]);

                await expect(model.getAppIntentsByContext(context2)).resolves.toEqual([]);
            });
        });

        describe('When the app is not mature', () => {
            test('The model returns the app in app intents that handle a given context according to the directory', async () => {
                await expectAppIntentsFromDirectory();
            });
        });
    });

    describe('When the app is running, but has not added any intent listeners', () => {
        beforeEach(async () => {
            await setupAppRunningWithWindowWithIntentListeners(app, []);
        });

        describe('When the app is mature', () => {
            beforeEach(async () => {
                await advanceTime(Timeouts.APP_MATURITY);
            });

            test('The model does not return the app for any context', async () => {
                await expect(model.getAppIntentsByContext(context1)).resolves.toEqual([]);

                await expect(model.getAppIntentsByContext(context2)).resolves.toEqual([]);
            });
        });

        describe('When the app is not mature', () => {
            test('The model returns the app in app intents that handle a given context according to the directory', async () => {
                await expectAppIntentsFromDirectory();
            });
        });
    });

    describe('When the app is running, and has only added a listener for a single intent from the directory', () => {
        beforeEach(async () => {
            await setupAppRunningWithWindowWithIntentListeners(app, [intent1.name]);
        });

        describe('When the app is mature', () => {
            beforeEach(async () => {
                await advanceTime(Timeouts.APP_MATURITY);
            });

            test('The model returns the app in only the app intent for that intent', async () => {
                await expect(model.getAppIntentsByContext(context1)).resolves.toEqual([
                    {
                        intent: {
                            name: intent1.name,
                            displayName: intent1.name
                        },
                        apps: [app]
                    }
                ]);

                await expect(model.getAppIntentsByContext(context2)).resolves.toEqual([
                    {
                        intent: {
                            name: intent1.name,
                            displayName: intent1.name
                        },
                        apps: [app]
                    }
                ]);

                await expect(model.getAppIntentsByContext(createFakeContextType())).resolves.toEqual([]);
            });
        });

        describe('When the app is not mature', () => {
            test('The model returns the app in app intents that handle a given context according to the directory', async () => {
                await expectAppIntentsFromDirectory();
            });
        });
    });

    describe('When the app is running, and has only added a listener for an intent not in the directory', () => {
        let arbitraryIntentType: string;

        beforeEach(async () => {
            arbitraryIntentType = createFakeIntent().name;

            await setupAppRunningWithWindowWithIntentListeners(app, [arbitraryIntentType]);
        });

        describe('When the app is mature', () => {
            beforeEach(async () => {
                await advanceTime(Timeouts.APP_MATURITY);
            });

            test('The model returns the app in only the app intent for that intent, for any context', async () => {
                const contexts = [context1, context2, createFakeContextType()];

                for (const context in contexts) {
                    await expect(model.getAppIntentsByContext(context)).resolves.toEqual([
                        {
                            intent: {
                                name: arbitraryIntentType,
                                displayName: arbitraryIntentType
                            },
                            apps: [app]
                        }
                    ]);
                }
            });
        });

        describe('When the app is not mature', () => {
            test('The model returns the app in app intents that handle a given context according to the directory, plus the app intent \
for the non-directory intent', async () => {
                await expectAppIntentsFromDirectoryPlusAdHocIntent(arbitraryIntentType);
            });
        });
    });

    describe('When the app is running, and has added listeners for multiple intents', () => {
        let arbitraryIntentType: string;

        beforeEach(async () => {
            arbitraryIntentType = createFakeIntent().name;

            await setupAppRunningWithWindowWithIntentListeners(app, [intent1.name, intent2.name, intent3.name, arbitraryIntentType]);
        });

        describe('When the app is mature', () => {
            beforeEach(async () => {
                await advanceTime(Timeouts.APP_MATURITY);
            });

            test('The model returns the app in the expected the app intents, for each context', async () => {
                await expectAppIntentsFromDirectoryPlusAdHocIntent(arbitraryIntentType);
            });
        });

        describe('When the app is not mature', () => {
            test('The model returns the app in the expected the app intents, for each context', async () => {
                await expectAppIntentsFromDirectoryPlusAdHocIntent(arbitraryIntentType);
            });
        });
    });

    async function expectAppIntentsFromDirectory(): Promise<void> {
        await expect(model.getAppIntentsByContext(context1)).resolves.toEqual([
            {
                intent: {
                    name: intent1.name,
                    displayName: intent1.name
                },
                apps: [app]
            },
            {
                intent: {
                    name: intent2.name,
                    displayName: intent2.name
                },
                apps: [app]
            },
            {
                intent: {
                    name: intent3.name,
                    displayName: intent3.name
                },
                apps: [app]
            }
        ]);

        await expect(model.getAppIntentsByContext(context2)).resolves.toEqual([
            {
                intent: {
                    name: intent1.name,
                    displayName: intent1.name
                },
                apps: [app]
            },
            {
                intent: {
                    name: intent3.name,
                    displayName: intent3.name
                },
                apps: [app]
            }
        ]);

        await expect(model.getAppIntentsByContext(createFakeContextType())).resolves.toEqual([
            {
                intent: {
                    name: intent3.name,
                    displayName: intent3.name
                },
                apps: [app]
            }
        ]);
    }

    async function expectAppIntentsFromDirectoryPlusAdHocIntent(adHocIntentType: string): Promise<void> {
        await expect(model.getAppIntentsByContext(context1)).resolves.toEqual([
            {
                intent: {
                    name: intent1.name,
                    displayName: intent1.name
                },
                apps: [app]
            },
            {
                intent: {
                    name: intent2.name,
                    displayName: intent2.name
                },
                apps: [app]
            },
            {
                intent: {
                    name: intent3.name,
                    displayName: intent3.name
                },
                apps: [app]
            },
            {
                intent: {
                    name: adHocIntentType,
                    displayName: adHocIntentType
                },
                apps: [app]
            }
        ]);

        await expect(model.getAppIntentsByContext(context2)).resolves.toEqual([
            {
                intent: {
                    name: intent1.name,
                    displayName: intent1.name
                },
                apps: [app]
            },
            {
                intent: {
                    name: intent3.name,
                    displayName: intent3.name
                },
                apps: [app]
            },
            {
                intent: {
                    name: adHocIntentType,
                    displayName: adHocIntentType
                },
                apps: [app]
            }
        ]);

        await expect(model.getAppIntentsByContext(createFakeContextType())).resolves.toEqual([
            {
                intent: {
                    name: intent3.name,
                    displayName: intent3.name
                },
                apps: [app]
            },
            {
                intent: {
                    name: adHocIntentType,
                    displayName: adHocIntentType
                },
                apps: [app]
            }
        ]);
    }
});

async function setupAppRunningWithoutFdc3Connection(app: Application): Promise<void> {
    mockAppDirectory.getAppByUuid.mockImplementation(async (uuid) => uuid === app.appId ? app : null);

    mockEnvironment.wrapWindow.mockImplementation((liveApp, identity) => {
        const appWindow = createMockAppWindow({
            identity,
            id: getId(identity),
            appInfo: liveApp.appInfo
        });

        return appWindow;
    });

<<<<<<< HEAD
function setupAppRunningWithWindowWithIntentListeners(app: Application, intents: string[]): void {
    mockEnvironment.isRunning.mockImplementation(async (uuid) => uuid === AppDirectory.getUuidFromApp(app));
    mockEnvironment.isKnownEntity.mockImplementation(identity => identity.uuid === app.appId);
=======
    mockEnvironment.applicationCreated.emit({uuid: app.appId}, new LiveApp(Promise.resolve()));
    mockEnvironment.windowCreated.emit(createFakeIdentity({uuid: app.appId}));
>>>>>>> e78da959

    await resolvePromiseChain();
}

async function setupAppRunningWithWindowWithIntentListeners(app: Application, intents: string[]): Promise<void> {
    mockEnvironment.isWindowCreated.mockImplementation((identity) => identity.uuid === app.appId);
    mockApiHandler.isClientConnection.mockImplementation((identity) => identity.uuid === app.appId);
    mockAppDirectory.getAppByUuid.mockImplementation(async (uuid) => uuid === app.appId ? app : null);

<<<<<<< HEAD
    mockEnvironment.wrapApplication.mockImplementation((app, identity) => {
        const appWindow = createMockAppConnection({
=======
    mockEnvironment.wrapWindow.mockImplementation((liveApp, identity) => {
        const appWindow = createMockAppWindow({
>>>>>>> e78da959
            identity,
            id: getId(identity),
            appInfo: liveApp.appInfo,
            intentListeners: intents
        });

        appWindow.hasIntentListener.mockImplementation((intentType: string) => {
            return intents.includes(intentType);
        });

        return appWindow;
    });
<<<<<<< HEAD
    mockEnvironment.onWindowCreated.emit(createFakeIdentity({uuid: app.appId}));
=======

    mockEnvironment.applicationCreated.emit({uuid: app.appId}, new LiveApp(Promise.resolve()));
    mockEnvironment.windowCreated.emit(createFakeIdentity({uuid: app.appId}));

    await resolvePromiseChain();
>>>>>>> e78da959
}<|MERGE_RESOLUTION|>--- conflicted
+++ resolved
@@ -4,13 +4,8 @@
 import {Identity} from 'openfin/_v2/main';
 
 import {Model} from '../../src/provider/model/Model';
-<<<<<<< HEAD
 import {createMockAppDirectory, createMockEnvironmnent, createMockApiHandler, getterMock, createMockAppConnection} from '../mocks';
-import {Application} from '../../src/client/main';
-=======
-import {createMockAppDirectory, createMockEnvironmnent, createMockApiHandler, getterMock, createMockAppWindow} from '../mocks';
 import {Application, AppDirIntent} from '../../src/client/main';
->>>>>>> e78da959
 import {createFakeApp, createFakeIntent, createFakeContextType, createFakeIdentity} from '../demo/utils/fakes';
 import {getId} from '../../src/provider/utils/getId';
 import {LiveApp} from '../../src/provider/model/LiveApp';
@@ -358,8 +353,8 @@
 async function setupAppRunningWithoutFdc3Connection(app: Application): Promise<void> {
     mockAppDirectory.getAppByUuid.mockImplementation(async (uuid) => uuid === app.appId ? app : null);
 
-    mockEnvironment.wrapWindow.mockImplementation((liveApp, identity) => {
-        const appWindow = createMockAppWindow({
+    mockEnvironment.wrapConnection.mockImplementation((liveApp, identity) => {
+        const appWindow = createMockAppConnection({
             identity,
             id: getId(identity),
             appInfo: liveApp.appInfo
@@ -368,34 +363,26 @@
         return appWindow;
     });
 
-<<<<<<< HEAD
-function setupAppRunningWithWindowWithIntentListeners(app: Application, intents: string[]): void {
-    mockEnvironment.isRunning.mockImplementation(async (uuid) => uuid === AppDirectory.getUuidFromApp(app));
-    mockEnvironment.isKnownEntity.mockImplementation(identity => identity.uuid === app.appId);
-=======
+    mockEnvironment.isKnownEntity.mockImplementation((identity) => identity.uuid === app.appId);
     mockEnvironment.applicationCreated.emit({uuid: app.appId}, new LiveApp(Promise.resolve()));
-    mockEnvironment.windowCreated.emit(createFakeIdentity({uuid: app.appId}));
->>>>>>> e78da959
+    mockEnvironment.onWindowCreated.emit(createFakeIdentity({uuid: app.appId}));
 
     await resolvePromiseChain();
 }
 
 async function setupAppRunningWithWindowWithIntentListeners(app: Application, intents: string[]): Promise<void> {
-    mockEnvironment.isWindowCreated.mockImplementation((identity) => identity.uuid === app.appId);
+    mockEnvironment.isKnownEntity.mockImplementation((identity) => identity.uuid === app.appId);
     mockApiHandler.isClientConnection.mockImplementation((identity) => identity.uuid === app.appId);
     mockAppDirectory.getAppByUuid.mockImplementation(async (uuid) => uuid === app.appId ? app : null);
 
-<<<<<<< HEAD
-    mockEnvironment.wrapApplication.mockImplementation((app, identity) => {
+    mockEnvironment.wrapConnection.mockImplementation((liveApp, identity, entityType, channel) => {
         const appWindow = createMockAppConnection({
-=======
-    mockEnvironment.wrapWindow.mockImplementation((liveApp, identity) => {
-        const appWindow = createMockAppWindow({
->>>>>>> e78da959
             identity,
+            entityType,
             id: getId(identity),
             appInfo: liveApp.appInfo,
-            intentListeners: intents
+            intentListeners: intents,
+            channel
         });
 
         appWindow.hasIntentListener.mockImplementation((intentType: string) => {
@@ -404,13 +391,9 @@
 
         return appWindow;
     });
-<<<<<<< HEAD
+
+    mockEnvironment.applicationCreated.emit({uuid: app.appId}, new LiveApp(Promise.resolve()));
     mockEnvironment.onWindowCreated.emit(createFakeIdentity({uuid: app.appId}));
-=======
-
-    mockEnvironment.applicationCreated.emit({uuid: app.appId}, new LiveApp(Promise.resolve()));
-    mockEnvironment.windowCreated.emit(createFakeIdentity({uuid: app.appId}));
 
     await resolvePromiseChain();
->>>>>>> e78da959
 }