import 'reflect-metadata';

import {ContextHandler} from '../../src/provider/controller/ContextHandler';
<<<<<<< HEAD
import {APIHandler} from '../../src/provider/APIHandler';
import {AppConnection} from '../../src/provider/model/AppConnection';
import {APIFromClientTopic, APIToClientTopic, ReceiveContextPayload} from '../../src/client/internal';
import {createMockAppConnection, createMockChannel} from '../mocks';
import {ChannelHandler} from '../../src/provider/controller/ChannelHandler';
=======
import {AppWindow} from '../../src/provider/model/AppWindow';
import {APIToClientTopic, ReceiveContextPayload} from '../../src/client/internal';
import {createMockAppWindow, createMockChannel, createMockChannelHandler, createMockModel, createMockApiHandler, getterMock} from '../mocks';
>>>>>>> e78da959
import {ContextChannel} from '../../src/provider/model/ContextChannel';

let contextHandler: ContextHandler;

const testContext = {type: 'test-context-payload'};

const mockChannelHandler = createMockChannelHandler();
const mockModel = createMockModel();
const mockApiHandler = createMockApiHandler();

<<<<<<< HEAD
let mockGetChannelMembers: jest.Mock<AppConnection[], [ContextChannel]>;
let mockGetWindowsListeningToChannel: jest.Mock<AppConnection[], [ContextChannel]>;

function createCustomMockAppConnection(name: string, ready: boolean): AppConnection {
    return createMockAppConnection({
        identity: {uuid: 'test', name},
        isReadyToReceiveContext: jest.fn().mockResolvedValue(ready)
    });
}

beforeEach(() => {
    jest.resetAllMocks();

    mockChannelHandler = new ChannelHandler(null!);
    // Grab getChannelMembers and getWindowsListeningToChannel so we can control their result for each test
    mockGetChannelMembers = mockChannelHandler.getChannelMembers as jest.Mock<AppConnection[], [ContextChannel]>;
    mockGetWindowsListeningToChannel = mockChannelHandler.getWindowsListeningForContextsOnChannel as jest.Mock<AppConnection[], [ContextChannel]>;
=======
const mockGetChannelMembers = mockChannelHandler.getChannelMembers;
const mockGetWindowsListeningForContextsOnChannel = mockChannelHandler.getWindowsListeningForContextsOnChannel;
const mockDispatch = mockApiHandler.dispatch;

const mockWindows: AppWindow[] = [];

beforeEach(() => {
    jest.resetAllMocks();
    mockWindows.length = 0;
>>>>>>> e78da959

    mockGetChannelMembers.mockReturnValue([]);
    mockGetWindowsListeningForContextsOnChannel.mockReturnValue([]);

    getterMock(mockModel, 'windows').mockReturnValue(mockWindows);
    getterMock(mockModel, 'apps').mockReturnValue([]);

    contextHandler = new ContextHandler(mockApiHandler, mockChannelHandler, mockModel);
});

describe('When sending a Context using ContextHandler', () => {
    describe('When the targeted window is ready to receive it', () => {
        it('The provided Context is dispatched to the expected target', async () => {
<<<<<<< HEAD
            const targetAppWindow = createCustomMockAppConnection('target', true);
=======
            const targetAppWindow = setupCustomMockAppWindow('target', true);
>>>>>>> e78da959
            const expectedPayload: ReceiveContextPayload = {context: testContext};

            await contextHandler.send(targetAppWindow, testContext);

            expect(mockDispatch).toBeCalledWith(targetAppWindow.identity, APIToClientTopic.RECEIVE_CONTEXT, expectedPayload);
        });
    });

    describe('When the targeted window is not ready to receive it', () => {
        it('The send call resolves', async () => {
<<<<<<< HEAD
            const targetAppWindow = createCustomMockAppConnection('target', false);
=======
            const targetAppWindow = setupCustomMockAppWindow('target', false);
>>>>>>> e78da959

            await contextHandler.send(targetAppWindow, testContext);
        });

        it('Dispatch is not called', async () => {
<<<<<<< HEAD
            const targetAppWindow = createCustomMockAppConnection('target', false);
=======
            const targetAppWindow = setupCustomMockAppWindow('target', false);
>>>>>>> e78da959

            await contextHandler.send(targetAppWindow, testContext);

            expect(mockDispatch).not.toBeCalled();
        });
    });
});

describe('When broadcasting a Context using ContextHandler', () => {
    describe('When all relevant windows are ready to receive intents', () => {
        it('When ChannelHandler provides only the source window, the Context is not dispatched', async () => {
<<<<<<< HEAD
            const sourceAppWindow = createCustomMockAppConnection('source', true);
=======
            const sourceAppWindow = setupCustomMockAppWindow('source', true);
>>>>>>> e78da959

            mockGetChannelMembers.mockReturnValue([sourceAppWindow]);

            await contextHandler.broadcast(testContext, sourceAppWindow);

            expect(mockDispatch).toBeCalledTimes(0);
        });

        it('The relevant channel has its last broadcast context set', async () => {
<<<<<<< HEAD
            const sourceAppWindow = createCustomMockAppConnection('source', true);
=======
            const sourceAppWindow = setupCustomMockAppWindow('source', true);
>>>>>>> e78da959

            mockGetChannelMembers.mockReturnValue([sourceAppWindow]);

            await contextHandler.broadcast(testContext, sourceAppWindow);

            expect(mockChannelHandler.setLastBroadcastOnChannel).toBeCalledWith(sourceAppWindow.channel, testContext);
        });

        it('When ChannelHandler provides multiple channel member windows, all windows except the source window are dispatched to', async () => {
<<<<<<< HEAD
            const sourceAppWindow = createCustomMockAppConnection('source', true);
            const targetAppWindow1 = createCustomMockAppConnection('target-1', true);
            const targetAppWindow2 = createCustomMockAppConnection('target-2', true);
=======
            const sourceAppWindow = setupCustomMockAppWindow('source', true);
            const targetAppWindow1 = setupCustomMockAppWindow('target-1', true);
            const targetAppWindow2 = setupCustomMockAppWindow('target-2', true);
>>>>>>> e78da959
            const expectedPayload: ReceiveContextPayload = {context: testContext};

            mockGetChannelMembers.mockReturnValue([sourceAppWindow, targetAppWindow1, targetAppWindow2]);

            await contextHandler.broadcast(testContext, sourceAppWindow);

            expect(mockDispatch).toBeCalledTimes(2);

            expect(mockDispatch.mock.calls).toContainEqual([targetAppWindow1.identity, APIToClientTopic.RECEIVE_CONTEXT, expectedPayload]);
            expect(mockDispatch.mock.calls).toContainEqual([targetAppWindow2.identity, APIToClientTopic.RECEIVE_CONTEXT, expectedPayload]);
        });

        it('When ChannelHandler provides multiple listening windows, all windows except the source window are dispatched to', async () => {
<<<<<<< HEAD
            const sourceAppWindow = createCustomMockAppConnection('source', true);
            const targetAppWindow1 = createCustomMockAppConnection('target-1', true);
            const targetAppWindow2 = createCustomMockAppConnection('target-2', true);
=======
            const sourceAppWindow = setupCustomMockAppWindow('source', true);
            const targetAppWindow1 = setupCustomMockAppWindow('target-1', true);
            const targetAppWindow2 = setupCustomMockAppWindow('target-2', true);
>>>>>>> e78da959

            const channel = createMockChannel({id: 'source-channel'});

            sourceAppWindow.channel = channel;

            setWindowsListeningToChannel([sourceAppWindow, targetAppWindow1, targetAppWindow2], channel);

            await contextHandler.broadcast(testContext, sourceAppWindow);

            expect(mockDispatch).toBeCalledTimes(2);

            expect(mockDispatch.mock.calls).toContainEqual([
                targetAppWindow1.identity,
                APIToClientTopic.CHANNEL_RECEIVE_CONTEXT,
                {context: testContext, channel: 'source-channel'}
            ]);
            expect(mockDispatch.mock.calls).toContainEqual([
                targetAppWindow2.identity,
                APIToClientTopic.CHANNEL_RECEIVE_CONTEXT,
                {context: testContext, channel: 'source-channel'}
            ]);
        });

        it('When ChannelHandler provides both listening and channel member windows, all windows except the source window are dispatched to', async () => {
<<<<<<< HEAD
            const sourceAppWindow = createCustomMockAppConnection('source', true);
            const targetAppWindow1 = createCustomMockAppConnection('target-1', true);
            const targetAppWindow2 = createCustomMockAppConnection('target-2', true);
=======
            const sourceAppWindow = setupCustomMockAppWindow('source', true);
            const targetAppWindow1 = setupCustomMockAppWindow('target-1', true);
            const targetAppWindow2 = setupCustomMockAppWindow('target-2', true);
>>>>>>> e78da959
            const expectedPayload: ReceiveContextPayload = {context: testContext};

            const channel = createMockChannel({id: 'source-channel'});

            sourceAppWindow.channel = channel;
            mockGetChannelMembers.mockReturnValue([sourceAppWindow, targetAppWindow1, targetAppWindow2]);

            setWindowsListeningToChannel([sourceAppWindow, targetAppWindow1, targetAppWindow2], channel);

            await contextHandler.broadcast(testContext, sourceAppWindow);

            expect(mockDispatch).toBeCalledTimes(4);

            expect(mockDispatch.mock.calls).toContainEqual([targetAppWindow1.identity, APIToClientTopic.RECEIVE_CONTEXT, expectedPayload]);
            expect(mockDispatch.mock.calls).toContainEqual([targetAppWindow2.identity, APIToClientTopic.RECEIVE_CONTEXT, expectedPayload]);

            expect(mockDispatch.mock.calls).toContainEqual([
                targetAppWindow1.identity,
                APIToClientTopic.CHANNEL_RECEIVE_CONTEXT,
                {context: testContext, channel: 'source-channel'}
            ]);
            expect(mockDispatch.mock.calls).toContainEqual([
                targetAppWindow2.identity,
                APIToClientTopic.CHANNEL_RECEIVE_CONTEXT,
                {context: testContext, channel: 'source-channel'}
            ]);
        });
    });

    it('When some windows are ready to receive contexts and some are not, only the ready windows are dispatched to', async () => {
<<<<<<< HEAD
        const sourceAppWindow = createCustomMockAppConnection('source', true);
        const readyAppWindow1 = createCustomMockAppConnection('target-1', true);
        const readyAppWindow2 = createCustomMockAppConnection('target-2', true);
        const notReadyAppWindow1 = createCustomMockAppConnection('target-3', false);
        const notReadyAppWindow2 = createCustomMockAppConnection('target-4', false);
=======
        const sourceAppWindow = setupCustomMockAppWindow('source', true);
        const readyAppWindow1 = setupCustomMockAppWindow('target-1', true);
        const readyAppWindow2 = setupCustomMockAppWindow('target-2', true);
        const notReadyAppWindow1 = setupCustomMockAppWindow('target-3', false);
        const notReadyAppWindow2 = setupCustomMockAppWindow('target-4', false);
>>>>>>> e78da959

        const expectedPayload: ReceiveContextPayload = {context: testContext};

        sourceAppWindow.channel = createMockChannel({id: 'source-channel'});
        mockGetChannelMembers.mockReturnValue([sourceAppWindow, readyAppWindow1, readyAppWindow2, notReadyAppWindow1, notReadyAppWindow2]);

        await contextHandler.broadcast(testContext, sourceAppWindow);

        expect(mockDispatch).toBeCalledTimes(2);

        expect(mockDispatch.mock.calls).toContainEqual([readyAppWindow1.identity, APIToClientTopic.RECEIVE_CONTEXT, expectedPayload]);
        expect(mockDispatch.mock.calls).toContainEqual([readyAppWindow2.identity, APIToClientTopic.RECEIVE_CONTEXT, expectedPayload]);

        expect(mockDispatch.mock.calls).not.toContainEqual([notReadyAppWindow1.identity, APIToClientTopic.RECEIVE_CONTEXT, expectedPayload]);
        expect(mockDispatch.mock.calls).not.toContainEqual([notReadyAppWindow2.identity, APIToClientTopic.RECEIVE_CONTEXT, expectedPayload]);
    });
});

function setupCustomMockAppWindow(name: string, listensForContext: boolean): jest.Mocked<AppWindow> {
    const mockWindow = createMockAppWindow({
        identity: {uuid: 'test', name},
        waitForReadyToReceiveContext: listensForContext ? jest.fn().mockResolvedValue(undefined) : jest.fn().mockRejectedValue(undefined)
    });

    mockWindows.push(mockWindow);

    return mockWindow;
}

function setWindowsListeningToChannel(windows: jest.Mocked<AppWindow>[], channel: ContextChannel): void {
    mockGetWindowsListeningForContextsOnChannel.mockImplementation(((testChannel) => testChannel.id === channel.id ? windows : []));

    for (const window of windows) {
        window.waitForReadyToReceiveContextOnChannel.mockImplementation((testChannel) => {
            return testChannel.id === channel.id ? Promise.resolve() : Promise.reject(new Error());
        });
    }
}<|MERGE_RESOLUTION|>--- conflicted
+++ resolved
@@ -1,17 +1,9 @@
 import 'reflect-metadata';
 
 import {ContextHandler} from '../../src/provider/controller/ContextHandler';
-<<<<<<< HEAD
-import {APIHandler} from '../../src/provider/APIHandler';
 import {AppConnection} from '../../src/provider/model/AppConnection';
-import {APIFromClientTopic, APIToClientTopic, ReceiveContextPayload} from '../../src/client/internal';
-import {createMockAppConnection, createMockChannel} from '../mocks';
-import {ChannelHandler} from '../../src/provider/controller/ChannelHandler';
-=======
-import {AppWindow} from '../../src/provider/model/AppWindow';
 import {APIToClientTopic, ReceiveContextPayload} from '../../src/client/internal';
-import {createMockAppWindow, createMockChannel, createMockChannelHandler, createMockModel, createMockApiHandler, getterMock} from '../mocks';
->>>>>>> e78da959
+import {createMockAppConnection, createMockChannel, createMockChannelHandler, createMockModel, createMockApiHandler, getterMock} from '../mocks';
 import {ContextChannel} from '../../src/provider/model/ContextChannel';
 
 let contextHandler: ContextHandler;
@@ -22,40 +14,20 @@
 const mockModel = createMockModel();
 const mockApiHandler = createMockApiHandler();
 
-<<<<<<< HEAD
-let mockGetChannelMembers: jest.Mock<AppConnection[], [ContextChannel]>;
-let mockGetWindowsListeningToChannel: jest.Mock<AppConnection[], [ContextChannel]>;
-
-function createCustomMockAppConnection(name: string, ready: boolean): AppConnection {
-    return createMockAppConnection({
-        identity: {uuid: 'test', name},
-        isReadyToReceiveContext: jest.fn().mockResolvedValue(ready)
-    });
-}
-
-beforeEach(() => {
-    jest.resetAllMocks();
-
-    mockChannelHandler = new ChannelHandler(null!);
-    // Grab getChannelMembers and getWindowsListeningToChannel so we can control their result for each test
-    mockGetChannelMembers = mockChannelHandler.getChannelMembers as jest.Mock<AppConnection[], [ContextChannel]>;
-    mockGetWindowsListeningToChannel = mockChannelHandler.getWindowsListeningForContextsOnChannel as jest.Mock<AppConnection[], [ContextChannel]>;
-=======
 const mockGetChannelMembers = mockChannelHandler.getChannelMembers;
 const mockGetWindowsListeningForContextsOnChannel = mockChannelHandler.getWindowsListeningForContextsOnChannel;
 const mockDispatch = mockApiHandler.dispatch;
 
-const mockWindows: AppWindow[] = [];
+const mockConnections: AppConnection[] = [];
 
 beforeEach(() => {
     jest.resetAllMocks();
-    mockWindows.length = 0;
->>>>>>> e78da959
+    mockConnections.length = 0;
 
     mockGetChannelMembers.mockReturnValue([]);
     mockGetWindowsListeningForContextsOnChannel.mockReturnValue([]);
 
-    getterMock(mockModel, 'windows').mockReturnValue(mockWindows);
+    getterMock(mockModel, 'connections').mockReturnValue(mockConnections);
     getterMock(mockModel, 'apps').mockReturnValue([]);
 
     contextHandler = new ContextHandler(mockApiHandler, mockChannelHandler, mockModel);
@@ -64,11 +36,7 @@
 describe('When sending a Context using ContextHandler', () => {
     describe('When the targeted window is ready to receive it', () => {
         it('The provided Context is dispatched to the expected target', async () => {
-<<<<<<< HEAD
-            const targetAppWindow = createCustomMockAppConnection('target', true);
-=======
-            const targetAppWindow = setupCustomMockAppWindow('target', true);
->>>>>>> e78da959
+            const targetAppWindow = setupCustomMockAppConnection('target', true);
             const expectedPayload: ReceiveContextPayload = {context: testContext};
 
             await contextHandler.send(targetAppWindow, testContext);
@@ -79,21 +47,13 @@
 
     describe('When the targeted window is not ready to receive it', () => {
         it('The send call resolves', async () => {
-<<<<<<< HEAD
-            const targetAppWindow = createCustomMockAppConnection('target', false);
-=======
-            const targetAppWindow = setupCustomMockAppWindow('target', false);
->>>>>>> e78da959
+            const targetAppWindow = setupCustomMockAppConnection('target', false);
 
             await contextHandler.send(targetAppWindow, testContext);
         });
 
         it('Dispatch is not called', async () => {
-<<<<<<< HEAD
-            const targetAppWindow = createCustomMockAppConnection('target', false);
-=======
-            const targetAppWindow = setupCustomMockAppWindow('target', false);
->>>>>>> e78da959
+            const targetAppWindow = setupCustomMockAppConnection('target', false);
 
             await contextHandler.send(targetAppWindow, testContext);
 
@@ -105,11 +65,7 @@
 describe('When broadcasting a Context using ContextHandler', () => {
     describe('When all relevant windows are ready to receive intents', () => {
         it('When ChannelHandler provides only the source window, the Context is not dispatched', async () => {
-<<<<<<< HEAD
-            const sourceAppWindow = createCustomMockAppConnection('source', true);
-=======
-            const sourceAppWindow = setupCustomMockAppWindow('source', true);
->>>>>>> e78da959
+            const sourceAppWindow = setupCustomMockAppConnection('source', true);
 
             mockGetChannelMembers.mockReturnValue([sourceAppWindow]);
 
@@ -119,11 +75,7 @@
         });
 
         it('The relevant channel has its last broadcast context set', async () => {
-<<<<<<< HEAD
-            const sourceAppWindow = createCustomMockAppConnection('source', true);
-=======
-            const sourceAppWindow = setupCustomMockAppWindow('source', true);
->>>>>>> e78da959
+            const sourceAppWindow = setupCustomMockAppConnection('source', true);
 
             mockGetChannelMembers.mockReturnValue([sourceAppWindow]);
 
@@ -133,15 +85,9 @@
         });
 
         it('When ChannelHandler provides multiple channel member windows, all windows except the source window are dispatched to', async () => {
-<<<<<<< HEAD
-            const sourceAppWindow = createCustomMockAppConnection('source', true);
-            const targetAppWindow1 = createCustomMockAppConnection('target-1', true);
-            const targetAppWindow2 = createCustomMockAppConnection('target-2', true);
-=======
-            const sourceAppWindow = setupCustomMockAppWindow('source', true);
-            const targetAppWindow1 = setupCustomMockAppWindow('target-1', true);
-            const targetAppWindow2 = setupCustomMockAppWindow('target-2', true);
->>>>>>> e78da959
+            const sourceAppWindow = setupCustomMockAppConnection('source', true);
+            const targetAppWindow1 = setupCustomMockAppConnection('target-1', true);
+            const targetAppWindow2 = setupCustomMockAppConnection('target-2', true);
             const expectedPayload: ReceiveContextPayload = {context: testContext};
 
             mockGetChannelMembers.mockReturnValue([sourceAppWindow, targetAppWindow1, targetAppWindow2]);
@@ -155,15 +101,9 @@
         });
 
         it('When ChannelHandler provides multiple listening windows, all windows except the source window are dispatched to', async () => {
-<<<<<<< HEAD
-            const sourceAppWindow = createCustomMockAppConnection('source', true);
-            const targetAppWindow1 = createCustomMockAppConnection('target-1', true);
-            const targetAppWindow2 = createCustomMockAppConnection('target-2', true);
-=======
-            const sourceAppWindow = setupCustomMockAppWindow('source', true);
-            const targetAppWindow1 = setupCustomMockAppWindow('target-1', true);
-            const targetAppWindow2 = setupCustomMockAppWindow('target-2', true);
->>>>>>> e78da959
+            const sourceAppWindow = setupCustomMockAppConnection('source', true);
+            const targetAppWindow1 = setupCustomMockAppConnection('target-1', true);
+            const targetAppWindow2 = setupCustomMockAppConnection('target-2', true);
 
             const channel = createMockChannel({id: 'source-channel'});
 
@@ -188,15 +128,9 @@
         });
 
         it('When ChannelHandler provides both listening and channel member windows, all windows except the source window are dispatched to', async () => {
-<<<<<<< HEAD
-            const sourceAppWindow = createCustomMockAppConnection('source', true);
-            const targetAppWindow1 = createCustomMockAppConnection('target-1', true);
-            const targetAppWindow2 = createCustomMockAppConnection('target-2', true);
-=======
-            const sourceAppWindow = setupCustomMockAppWindow('source', true);
-            const targetAppWindow1 = setupCustomMockAppWindow('target-1', true);
-            const targetAppWindow2 = setupCustomMockAppWindow('target-2', true);
->>>>>>> e78da959
+            const sourceAppWindow = setupCustomMockAppConnection('source', true);
+            const targetAppWindow1 = setupCustomMockAppConnection('target-1', true);
+            const targetAppWindow2 = setupCustomMockAppConnection('target-2', true);
             const expectedPayload: ReceiveContextPayload = {context: testContext};
 
             const channel = createMockChannel({id: 'source-channel'});
@@ -227,19 +161,11 @@
     });
 
     it('When some windows are ready to receive contexts and some are not, only the ready windows are dispatched to', async () => {
-<<<<<<< HEAD
-        const sourceAppWindow = createCustomMockAppConnection('source', true);
-        const readyAppWindow1 = createCustomMockAppConnection('target-1', true);
-        const readyAppWindow2 = createCustomMockAppConnection('target-2', true);
-        const notReadyAppWindow1 = createCustomMockAppConnection('target-3', false);
-        const notReadyAppWindow2 = createCustomMockAppConnection('target-4', false);
-=======
-        const sourceAppWindow = setupCustomMockAppWindow('source', true);
-        const readyAppWindow1 = setupCustomMockAppWindow('target-1', true);
-        const readyAppWindow2 = setupCustomMockAppWindow('target-2', true);
-        const notReadyAppWindow1 = setupCustomMockAppWindow('target-3', false);
-        const notReadyAppWindow2 = setupCustomMockAppWindow('target-4', false);
->>>>>>> e78da959
+        const sourceAppWindow = setupCustomMockAppConnection('source', true);
+        const readyAppWindow1 = setupCustomMockAppConnection('target-1', true);
+        const readyAppWindow2 = setupCustomMockAppConnection('target-2', true);
+        const notReadyAppWindow1 = setupCustomMockAppConnection('target-3', false);
+        const notReadyAppWindow2 = setupCustomMockAppConnection('target-4', false);
 
         const expectedPayload: ReceiveContextPayload = {context: testContext};
 
@@ -258,18 +184,18 @@
     });
 });
 
-function setupCustomMockAppWindow(name: string, listensForContext: boolean): jest.Mocked<AppWindow> {
-    const mockWindow = createMockAppWindow({
+function setupCustomMockAppConnection(name: string, listensForContext: boolean): jest.Mocked<AppConnection> {
+    const mockWindow = createMockAppConnection({
         identity: {uuid: 'test', name},
         waitForReadyToReceiveContext: listensForContext ? jest.fn().mockResolvedValue(undefined) : jest.fn().mockRejectedValue(undefined)
     });
 
-    mockWindows.push(mockWindow);
+    mockConnections.push(mockWindow);
 
     return mockWindow;
 }
 
-function setWindowsListeningToChannel(windows: jest.Mocked<AppWindow>[], channel: ContextChannel): void {
+function setWindowsListeningToChannel(windows: jest.Mocked<AppConnection>[], channel: ContextChannel): void {
     mockGetWindowsListeningForContextsOnChannel.mockImplementation(((testChannel) => testChannel.id === channel.id ? windows : []));
 
     for (const window of windows) {
