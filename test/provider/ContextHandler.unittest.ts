--- conflicted
+++ resolved
@@ -1,13 +1,10 @@
 import 'reflect-metadata';
 
 import {ContextHandler} from '../../src/provider/controller/ContextHandler';
-import {APIHandler} from '../../src/provider/APIHandler';
 import {AppWindow} from '../../src/provider/model/AppWindow';
-import {APIFromClientTopic, APIToClientTopic, ReceiveContextPayload} from '../../src/client/internal';
+import {APIToClientTopic, ReceiveContextPayload} from '../../src/client/internal';
 import {createMockAppWindow, createMockChannel, createMockChannelHandler, createMockModel, createMockApiHandler, getterMock} from '../mocks';
-import {ChannelHandler} from '../../src/provider/controller/ChannelHandler';
 import {ContextChannel} from '../../src/provider/model/ContextChannel';
-import {Model} from '../../src/provider/model/Model';
 
 let contextHandler: ContextHandler;
 
@@ -21,16 +18,7 @@
 const mockGetWindowsListeningForContextsOnChannel = mockChannelHandler.getWindowsListeningForContextsOnChannel;
 const mockDispatch = mockApiHandler.dispatch;
 
-<<<<<<< HEAD
 const mockWindows: AppWindow[] = [];
-=======
-function createCustomMockAppWindow(name: string, listensForContext: boolean): AppWindow {
-    return createMockAppWindow({
-        identity: {uuid: 'test', name},
-        waitForReadyToReceiveContext: listensForContext ? jest.fn().mockResolvedValue(undefined) : jest.fn().mockRejectedValue(undefined)
-    });
-}
->>>>>>> ecfe6428
 
 beforeEach(() => {
     jest.resetAllMocks();
@@ -38,7 +26,6 @@
 
     mockGetChannelMembers.mockReturnValue([]);
     mockGetWindowsListeningForContextsOnChannel.mockReturnValue([]);
-    mockModel.expectWindowsForAllApps.mockResolvedValue([]);
 
     getterMock(mockModel, 'windows').mockReturnValue(mockWindows);
     getterMock(mockModel, 'apps').mockReturnValue([]);
@@ -197,10 +184,10 @@
     });
 });
 
-function createCustomMockAppWindow(name: string, ready: boolean): jest.Mocked<AppWindow> {
+function createCustomMockAppWindow(name: string, listensForContext: boolean): jest.Mocked<AppWindow> {
     const mockWindow = createMockAppWindow({
         identity: {uuid: 'test', name},
-        isReadyToReceiveContext: jest.fn().mockResolvedValue(ready)
+        waitForReadyToReceiveContext: listensForContext ? jest.fn().mockResolvedValue(undefined) : jest.fn().mockRejectedValue(undefined)
     });
 
     mockWindows.push(mockWindow);
@@ -212,6 +199,8 @@
     mockGetWindowsListeningForContextsOnChannel.mockImplementation((testChannel => testChannel.id === channel.id ? windows : []));
 
     for (const window of windows) {
-        window.isReadyToReceiveContextOnChannel.mockImplementation(async (testChannel) => testChannel.id === channel.id);
+        window.waitForReadyToReceiveContextOnChannel.mockImplementation((testChannel) => {
+            return testChannel.id === channel.id ? Promise.resolve() : Promise.reject(new Error());
+        });
     }
 }