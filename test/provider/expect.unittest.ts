import 'reflect-metadata';

import {Identity} from 'openfin/_v2/main';
import {Signal} from 'openfin-service-signal';

import {Model} from '../../src/provider/model/Model';
import {APIHandler} from '../../src/provider/APIHandler';
import {APIFromClientTopic} from '../../src/client/internal';
import {AppDirectory} from '../../src/provider/model/AppDirectory';
import {Environment, EntityType} from '../../src/provider/model/Environment';
import {createMockEnvironmnent, createMockAppConnection} from '../mocks';
import {Application} from '../../src/client/main';
import {ContextChannel} from '../../src/provider/model/ContextChannel';
import {AppConnection} from '../../src/provider/model/AppConnection';
import {advanceTime, useMockTime} from '../utils/unit/time';
import {DeferredPromise} from '../../src/provider/common/DeferredPromise';
import {PartiallyWritable} from '../types';
import {Timeouts} from '../../src/provider/constants';
import {getId} from '../../src/provider/utils/getId';
import {LiveApp} from '../../src/provider/model/LiveApp';

jest.mock('../../src/provider/model/AppDirectory');
jest.mock('../../src/provider/APIHandler');

interface TestWindow {
    createdTime?: number;
    connectionTime?: number;
    closeTime?: number;
<<<<<<< HEAD
    appType: 'directory' | 'non-directory' | 'non-directory-external';
};
=======
    appType: 'directory' | 'non-directory';
}
>>>>>>> e78da959

interface ExpectCall {
    callTime: number;
    finalizeTime: number;
    result: 'resolve' | 'reject-timeout' | 'reject-closed';
}

<<<<<<< HEAD
type ExpectCallResult = {
    promise: Promise<AppConnection>;
=======
interface ExpectCallResult {
    promise: Promise<AppWindow>;
>>>>>>> e78da959
    time: number;
    call: ExpectCall;
}

type ResultParam = [string, ExpectCall];

type TestParam = [
    string,
    ExpectCall[]
];

const FAKE_TEST_DURATION = 10000;

let model: Model;

let mockAppDirectory: jest.Mocked<AppDirectory>;
let mockEnvironment: jest.Mocked<Environment>;
let mockApiHandler: jest.Mocked<APIHandler<APIFromClientTopic>>;

beforeEach(() => {
    mockAppDirectory = new AppDirectory(null!) as jest.Mocked<AppDirectory>;
    mockEnvironment = createMockEnvironmnent();
    mockApiHandler = new APIHandler<APIFromClientTopic>() as jest.Mocked<APIHandler<APIFromClientTopic>>;
    (mockApiHandler as PartiallyWritable<typeof mockApiHandler, 'onConnection'>).onConnection = new Signal<[Identity]>();
    (mockApiHandler as PartiallyWritable<typeof mockApiHandler, 'onDisconnection'>).onDisconnection = new Signal<[Identity]>();

    model = new Model(mockAppDirectory, mockEnvironment, mockApiHandler);

    jest.resetAllMocks();
    useMockTime();
});

describe('When creating a directory FDC3 app', () => {
    const testWindow: TestWindow = {
        createdTime: 1000,
        connectionTime: 1100,
        appType: 'directory'
    };

    describe('When the window is registered quickly', () => {
        expectTest(testWindow, 3000, [
            [
                'When a window is expected long before it is created, the window promise rejects',
                {callTime: 500, finalizeTime: 500 + Timeouts.WINDOW_EXPECT_TO_CREATED, result: 'reject-timeout'}
            ],
            [
                'When a window is expected shortly before it is created, the window promise resolves',
                {callTime: 950, finalizeTime: 3000, result: 'resolve'}
            ],
            [
                'When a window is expected shortly after it is created but before it is registered, the window promise resolves',
                {callTime: 1500, finalizeTime: 3000, result: 'resolve'}
            ]
        ]);
    });

    describe('When the window registration is delayed due to a slow app directory', () => {
        expectTest(testWindow, 8000, [
            [
                'When a window is expected while the window is being registered, the window promise rejects',
                {callTime: 1500, finalizeTime: 1000 + Timeouts.WINDOW_CREATED_TO_REGISTERED, result: 'reject-timeout'}
            ],
            [
                'When a window is expected shortly before the window is registered, the window promise rejects',
                {callTime: 7500, finalizeTime: 7500, result: 'reject-timeout'}
            ]
        ]);
    });

    describe('When a window is closed while pending', () => {
        const neverCreatedWindow: TestWindow = {
            createdTime: 1000,
            closeTime: 1000,
            appType: 'directory'
        };

        expectTest(neverCreatedWindow, 3000, [
            [
                'When a window is expected shortly before it is created, the promise rejects',
                {callTime: 950, finalizeTime: 1200, result: 'reject-closed'}
            ]
        ]);
    });

    describe('When a window never connects', () => {
        const neverConnectingWindow: TestWindow = {
            createdTime: 1000,
            appType: 'directory'
        };

        expectTest(neverConnectingWindow, 3000, [
            [
                'When a window is expected after it is created, the promise rejects',
                {callTime: 1500, finalizeTime: 1000 + Timeouts.WINDOW_CREATED_TO_REGISTERED, result: 'reject-timeout'}
            ],
            [
                'When a window is expected shortly before it is created, the promise rejects',
                {callTime: 950, finalizeTime: 1000 + Timeouts.WINDOW_CREATED_TO_REGISTERED, result: 'reject-timeout'}
            ]
        ]);
    });

    describe('When a window is closed after being created', () => {
        const fastCloseWindow: TestWindow = {
            createdTime: 1000,
            connectionTime: 1100,
            closeTime: 2000,
            appType: 'directory'
        };

        expectTest(fastCloseWindow, 3000, [
            [
                'When a window is expected shortly after it is created, the promise rejects',
                {callTime: 1500, finalizeTime: 2000, result: 'reject-closed'}
            ]
        ]);
    });

    describe('When a window is closed after being registered', () => {
        const slowCloseWindow: TestWindow = {
            createdTime: 1000,
            connectionTime: 1100,
            closeTime: 4000,
            appType: 'directory'
        };

        expectTest(slowCloseWindow, 3000, [
            [
                'When a window is expected after being closed, the promise rejects',
                {callTime: 5000, finalizeTime: 5000 + Timeouts.WINDOW_EXPECT_TO_CREATED, result: 'reject-timeout'}
            ]
        ]);
    });
});

describe('When creating a non-directory FDC3 app', () => {
    const fastConnectWindow: TestWindow = {
        createdTime: 1000,
        connectionTime: 4000,
        appType: 'non-directory'
    };

    const slowConnectWindow: TestWindow = {
        createdTime: 1000,
        connectionTime: 7000,
        appType: 'non-directory'
    };

    describe('When the window is registered quickly, and connection occurs before the app directory returns', () => {
        expectTest(fastConnectWindow, 5000, [
            [
                'When a window is expected shortly before it is created, the window promise resolves',
                {callTime: 950, finalizeTime: 5000, result: 'resolve'}
            ],
            [
                'When a window is expected shortly after it is created but before it is connected, the window promise resolves',
                {callTime: 1500, finalizeTime: 5000, result: 'resolve'}
            ],
            [
                'When a window is expected shortly after it is created but before it is registered, the window promise resolves',
                {callTime: 4500, finalizeTime: 5000, result: 'resolve'}
            ]
        ]);
    });

    describe('When the window is registered quickly, and connection occurs after of the app directory returns', () => {
        expectTest(fastConnectWindow, 3000, [
            [
                'When a window is expected shortly before it is created, the window promise resolves',
                {callTime: 950, finalizeTime: 4000, result: 'resolve'}
            ],
            [
                'When a window is expected shortly after it is created but before the app directory returns, the window promise resolves',
                {callTime: 1500, finalizeTime: 4000, result: 'resolve'}
            ],
            [
                'When a window is expected shortly after it is created but before it is registered, the window promise resolves',
                {callTime: 3500, finalizeTime: 4000, result: 'resolve'}
            ]
        ]);
    });

    describe('When the window registration is delayed due to a delayed connection', () => {
        expectTest(slowConnectWindow, 3000, [
            [
                'When a window is expected before the app directory has returned, the window promise rejects',
                {callTime: 2500, finalizeTime: 1000 + Timeouts.WINDOW_CREATED_TO_REGISTERED, result: 'reject-timeout'}
            ],
            [
                'When a window is expected after the app directory has returned but before it is registered, the window promise rejects',
                {callTime: 3500, finalizeTime: 1000 + Timeouts.WINDOW_CREATED_TO_REGISTERED, result: 'reject-timeout'}
            ],
            [
                'When a window is expected shortly before the window is registered, the window promise rejects',
                {callTime: 6500, finalizeTime: 6500, result: 'reject-timeout'}
            ]
        ]);
    });
});

describe('When creating an external connection', () => {
    // External connections won't have a corresponding window. These "windows" MUST have a createdTime of undefined to produce accurate scenarios.
    // Connections from external windows must connect within the WINDOW_EXPECT_TO_CREATED timeout, which is a much stricter requirement than normal OF windows

    const fastConnectWindow: TestWindow = {
        createdTime: undefined,
        connectionTime: 100,
        appType: 'non-directory-external'
    };

    const slowConnectWindow: TestWindow = {
        createdTime: undefined,
        connectionTime: 7000,
        appType: 'non-directory-external'
    };

    describe('When the window is registered within window creation timeout, and connection occurs before the app directory returns', () => {
        expectTest(fastConnectWindow, 5000, [
            [
                'When a window is expected shortly before it is created, the window promise resolves',
                {callTime: 950, finalizeTime: 950, result: 'resolve'}
            ],
            [
                'When a window is expected shortly after it is created but before it is connected, the window promise resolves',
                {callTime: 1500, finalizeTime: 1500, result: 'resolve'}
            ],
            [
                'When a window is expected shortly after it is created but before it is registered, the window promise resolves',
                {callTime: 4500, finalizeTime: 4500, result: 'resolve'}
            ]
        ]);
    });

    describe('When the window is registered within window creation timeout, and connection occurs after of the app directory returns', () => {
        expectTest(fastConnectWindow, 3000, [
            [
                'When a window is expected shortly before it is created, the window promise resolves',
                {callTime: 950, finalizeTime: 950, result: 'resolve'}
            ],
            [
                'When a window is expected shortly after it is created but before the app directory returns, the window promise resolves',
                {callTime: 1500, finalizeTime: 1500, result: 'resolve'}
            ],
            [
                'When a window is expected shortly after it is created but before it is registered, the window promise resolves',
                {callTime: 3500, finalizeTime: 3500, result: 'resolve'}
            ]
        ]);
    });

    describe('When the window registration occurs after window creation timeout, due to a delayed connection', () => {
        expectTest(slowConnectWindow, 3000, [
            [
                'When a window is expected before the app directory has returned, the window promise rejects',
                {callTime: 2500, finalizeTime: 2500 + Timeouts.WINDOW_EXPECT_TO_CREATED, result: 'reject-timeout'}
            ],
            [
                'When a window is expected after the app directory has returned but before it is registered, the window promise rejects',
                {callTime: 3500, finalizeTime: 3500 + Timeouts.WINDOW_EXPECT_TO_CREATED, result: 'reject-timeout'}
            ],
            [
                'When a window is expected shortly before the window is registered, the window promise rejects',
                {callTime: 6500, finalizeTime: 6500 + Timeouts.WINDOW_EXPECT_TO_CREATED, result: 'reject-timeout'}
            ]
        ]);
    });
});

function expectTest(testWindow: TestWindow, appDirectoryResultTime: number, resultParams: ResultParam[]): void {
    const testParams = buildTestParams(testWindow, resultParams);

    it.each(testParams)('%s', async (titleParam: string, expectCalls: ExpectCall[]) => {
        // Setup our environment
        const identity = {uuid: 'test-window', name: 'test-window'};
        const manifestUrl = testWindow.appType !== 'non-directory-external' ? 'test-manifest-url' : '';
        const mockApplication = {manifest: manifestUrl} as Application;

        const appDirectoryResultPromise = new DeferredPromise();

        mockAppDirectory.getAppByUuid.mockImplementation(async (): Promise<Application | null> => {
            await appDirectoryResultPromise.promise;
            return testWindow.appType === 'directory' ? mockApplication : null;
        });

<<<<<<< HEAD
        mockEnvironment.wrapApplication.mockImplementationOnce((
            appInfo: Application,
            testIdentity: Identity,
            entityType: EntityType,
            channel: ContextChannel
        ): AppConnection => {
            return createMockAppConnection({id: getId(testIdentity), identity: testIdentity, entityType, appInfo});
        });

        mockEnvironment.getEntityType.mockImplementationOnce(async (entityIdentity: Identity): Promise<EntityType> => {
            if (getId(entityIdentity) !== getId(identity)) {
                return EntityType.UNKNOWN;
            } else if (testWindow.appType === 'non-directory-external') {
                return EntityType.EXTERNAL_CONNECTION;
            } else {
                return EntityType.WINDOW;
            }
        });

        mockEnvironment.inferApplication.mockImplementationOnce(async (identity: Identity): Promise<Application> => {
=======
        mockEnvironment.wrapWindow.mockImplementationOnce((liveApp: LiveApp, testIdentity: Identity, channel: ContextChannel): AppWindow => {
            return createMockAppWindow({id: getId(testIdentity), identity: testIdentity, appInfo: liveApp.appInfo!});
        });

        // eslint-disable-next-line @typescript-eslint/require-await
        mockEnvironment.inferApplication.mockImplementationOnce(async (identityToInfer: Identity): Promise<Application> => {
>>>>>>> e78da959
            return mockApplication;
        });

        mockEnvironment.isKnownEntity.mockImplementation((testIdentity: Identity): boolean => {
            if (getId(testIdentity) === getId(identity)) {
                const time = Date.now();

                if (testWindow.createdTime !== undefined && time >= testWindow.createdTime) {
                    if (testWindow.closeTime === undefined || time < testWindow.closeTime) {
                        return true;
                    }
                }
            }

            return false;
        });

        mockApiHandler.isClientConnection.mockImplementation((testIdentity: Identity): boolean => {
            if (getId(testIdentity) === getId(identity)) {
                const time = Date.now();

                if (testWindow.connectionTime !== undefined && time >= testWindow.connectionTime) {
                    if (testWindow.closeTime === undefined || time < testWindow.closeTime) {
                        return true;
                    }
                }
            }

            return false;
        });

<<<<<<< HEAD
        maybeSetTimeout(() => mockEnvironment.onWindowCreated.emit(identity), testWindow.createdTime);
=======
        maybeSetTimeout(() => {
            mockEnvironment.applicationCreated.emit(identity, new LiveApp(Promise.resolve()));
            mockEnvironment.windowCreated.emit(identity);
        }, testWindow.createdTime);
>>>>>>> e78da959
        maybeSetTimeout(() => mockApiHandler.onConnection.emit(identity), testWindow.connectionTime);
        maybeSetTimeout(() => mockEnvironment.onWindowClosed.emit(identity), testWindow.closeTime);
        maybeSetTimeout(() => appDirectoryResultPromise.resolve(), appDirectoryResultTime);

        const resultAccumulator = setupExpectCalls(identity, expectCalls);
        await advanceTime(FAKE_TEST_DURATION);

        expect(resultAccumulator.length).toEqual(expectCalls.length);
        await checkExpectResults(identity, mockApplication, resultAccumulator);
    });
}

function buildTestParams(testWindow: TestWindow, resultParams: ResultParam[]): TestParam[] {
    if (testWindow.closeTime === undefined && ![testWindow.createdTime, testWindow.connectionTime].includes(undefined)) {
        resultParams.push([
            'When a window is expected after the window has been registered, the window promise resolves',
            {callTime: 9500, finalizeTime: 9500, result: 'resolve'}
        ]);
    }

    const testParams: TestParam[] = resultParams.map((resultParam) => ([resultParam[0], [resultParam[1]]] as TestParam));

    if (testParams.length > 1) {
        testParams.push([
            'When a window is expected multiple times, window promises resolve and reject independently',
            resultParams.map((resultParam) => resultParam[1])
        ] as TestParam);
    }

    return testParams;
}

function maybeSetTimeout(fn: (() => void), time: number | undefined): void {
    if (time) {
        setTimeout(fn, time);
    }
}

function setupExpectCalls(identity: Identity, expectCalls: ExpectCall[]): ExpectCallResult[] {
    const results: ExpectCallResult[] = [];
    expectCalls.forEach((call: ExpectCall) => {
        setTimeout(async () => {
            const promise = model.expectConnection(identity);
            await promise.catch(() => {});
            results.push({promise, time: Date.now(), call});
        }, call.callTime);
    });

    return results;
}

async function checkExpectResults(identity: Identity, mockApplication: Application, results: ExpectCallResult[]): Promise<void> {
    for (const result of results) {
        if (result.call.result === 'resolve') {
            await expect(result.promise).resolves.toMatchObject({
                id: getId(identity),
                identity,
                appInfo: mockApplication
            });
        } else if (result.call.result === 'reject-timeout') {
            await expect(result.promise).rejects.toBeTruthy();
        } else {
            await expect(result.promise).rejects.toBeTruthy();
        }
        expect(result.time).toEqual(result.call.finalizeTime);
    }
}<|MERGE_RESOLUTION|>--- conflicted
+++ resolved
@@ -26,13 +26,8 @@
     createdTime?: number;
     connectionTime?: number;
     closeTime?: number;
-<<<<<<< HEAD
     appType: 'directory' | 'non-directory' | 'non-directory-external';
-};
-=======
-    appType: 'directory' | 'non-directory';
-}
->>>>>>> e78da959
+}
 
 interface ExpectCall {
     callTime: number;
@@ -40,13 +35,8 @@
     result: 'resolve' | 'reject-timeout' | 'reject-closed';
 }
 
-<<<<<<< HEAD
-type ExpectCallResult = {
+interface ExpectCallResult {
     promise: Promise<AppConnection>;
-=======
-interface ExpectCallResult {
-    promise: Promise<AppWindow>;
->>>>>>> e78da959
     time: number;
     call: ExpectCall;
 }
@@ -331,14 +321,13 @@
             return testWindow.appType === 'directory' ? mockApplication : null;
         });
 
-<<<<<<< HEAD
-        mockEnvironment.wrapApplication.mockImplementationOnce((
-            appInfo: Application,
+        mockEnvironment.wrapConnection.mockImplementationOnce((
+            liveApp: LiveApp,
             testIdentity: Identity,
             entityType: EntityType,
             channel: ContextChannel
         ): AppConnection => {
-            return createMockAppConnection({id: getId(testIdentity), identity: testIdentity, entityType, appInfo});
+            return createMockAppConnection({id: getId(testIdentity), identity: testIdentity, entityType, channel, appInfo: liveApp.appInfo!});
         });
 
         mockEnvironment.getEntityType.mockImplementationOnce(async (entityIdentity: Identity): Promise<EntityType> => {
@@ -351,15 +340,8 @@
             }
         });
 
-        mockEnvironment.inferApplication.mockImplementationOnce(async (identity: Identity): Promise<Application> => {
-=======
-        mockEnvironment.wrapWindow.mockImplementationOnce((liveApp: LiveApp, testIdentity: Identity, channel: ContextChannel): AppWindow => {
-            return createMockAppWindow({id: getId(testIdentity), identity: testIdentity, appInfo: liveApp.appInfo!});
-        });
-
         // eslint-disable-next-line @typescript-eslint/require-await
         mockEnvironment.inferApplication.mockImplementationOnce(async (identityToInfer: Identity): Promise<Application> => {
->>>>>>> e78da959
             return mockApplication;
         });
 
@@ -391,14 +373,10 @@
             return false;
         });
 
-<<<<<<< HEAD
-        maybeSetTimeout(() => mockEnvironment.onWindowCreated.emit(identity), testWindow.createdTime);
-=======
         maybeSetTimeout(() => {
             mockEnvironment.applicationCreated.emit(identity, new LiveApp(Promise.resolve()));
-            mockEnvironment.windowCreated.emit(identity);
+            mockEnvironment.onWindowCreated.emit(identity);
         }, testWindow.createdTime);
->>>>>>> e78da959
         maybeSetTimeout(() => mockApiHandler.onConnection.emit(identity), testWindow.connectionTime);
         maybeSetTimeout(() => mockEnvironment.onWindowClosed.emit(identity), testWindow.closeTime);
         maybeSetTimeout(() => appDirectoryResultPromise.resolve(), appDirectoryResultTime);
