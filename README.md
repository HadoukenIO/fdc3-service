--- conflicted
+++ resolved
@@ -4,17 +4,9 @@
 ## Overview
 OpenFin FDC3 provides an implementation of the [FINOS FDC3](https://fdc3.finos.org/) standards for OpenFin-based applications.
 
-<<<<<<< HEAD
-OpenFin FDC3 API uses the message Channels framework to expose its API to consuming applications.  You can see the documentation for these APIs here:  https://cdn.openfin.co/docs/javascript/stable/InterApplicationBus.Channel.html.
-
-This project consist of 2 parts:
-1. The FDC3 Provider, taking care of intents, context and resolving them (UI)
-2. The FDC3 Client, exposing API's for applications to handle/raise intents with contexts
-=======
 This project consist of 3 parts:
 1. The FDC3 Service, taking care of intents, context and resolving them (UI)
 2. The FDC3 Client, exposing APIs for applications to handle/raise intents with contexts
->>>>>>> 198768b5
 3. The FDC3 Demo App, demonstrating the different features of OpenFin FDC3
 
 ### Dependencies
