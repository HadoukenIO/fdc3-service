--- conflicted
+++ resolved
@@ -11,13 +11,8 @@
 3. The FDC3 Demo App, demonstrating the different features of OpenFin FDC3
 
 ### Dependencies
-<<<<<<< HEAD
-- OpenFin version for applications using FDC3 >= 9.61.38.41
-- OpenFin version used in the FDC3 Service = 12.69.43.22
-=======
 - OpenFin version for applications using the FDC3 Service >= 9.61.38.41
-- OpenFin version used by the FDC3 Provider = 10.66.41.18
->>>>>>> 3686f225
+- OpenFin version used by the FDC3 Provider = 13.76.43.31
 - RVM >= 4.7
 
 ### Features
