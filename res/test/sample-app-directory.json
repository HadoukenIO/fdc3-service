[{
    "appId": "test-app-1",
    "name": "test-app-1",
    "manifest": "http://localhost:3923/test/configs/test-app-1.json",
    "manifestType": "openfin",
    "title": "Test App 1",
    "description": "App for testing fdc3 service",
    "images": [],
    "contactEmail": "support@openfin.co",
    "supportEmail": "support@openfin.co",
    "signature": "https://cdn.openfin.co",
    "publisher": "openfin",
    "icons": [
        {
            "icon": "http://localhost:3923/demo/img/app-icons/blotter.svg"
        }
    ],
    "intents": [
        {
            "name": "test.IntentName",
            "displayName": "Test Intent",
            "contexts": ["test.IntentNameContext"]
        },
        {
            "name": "DialCall",
            "displayName": "Dial",
            "contexts": ["fdc3.contact"],
            "customConfig": {
                "icon": "fa-tty"
            }
        },
        {
            "name": "StartCall",
            "displayName": "Call",
            "contexts": ["fdc3.contact"],
            "customConfig": {
                "icon": "fa-phone"
            }
        },
        {
            "name": "SaveContact",
            "displayName": "Save",
            "contexts": ["fdc3.contact"]
        },
        {
            "name": "ViewChart",
            "displayName": "View Chart",
            "contexts": ["fdc3.instrument"]
        },
        {
            "name": "test.ContextTestIntent",
            "contexts": ["test.MatchingContext"]
        }
    ]
},
{
    "appId": "unmatchingAppId",
    "name": "test-app-2",
    "manifest": "http://localhost:3923/test/configs/test-app-2.json",
    "manifestType": "openfin",
    "title": "Test App 2",
    "description": "App for testing fdc3 service",
    "images": [],
    "contactEmail": "support@openfin.co",
    "supportEmail": "support@openfin.co",
    "signature": "https://cdn.openfin.co",
    "publisher": "openfin",
    "icons": [
        {
            "icon": "http://localhost:3923/demo/img/app-icons/blotter.svg"
        }
    ],
    "intents": [
<<<<<<< HEAD
        {
            "name": "DialCall",
            "contexts": ["fdc3.contact"]
        },
        {
            "name": "StartCall",
            "contexts": ["fdc3.contact"]
        },
        {
            "name": "SaveContact",
            "contexts": ["fdc3.contact"]
        },
        {
            "name": "ViewChart",
            "contexts": ["fdc3.instrument"]
=======
        {"name": "DialCall"},
        {"name": "StartCall"},
        {"name": "SaveContact"},
        {"name": "ViewChart"}
    ],
    "customConfig": [
        {
            "name": "appUuid",
            "value": "test-app-2"
>>>>>>> a4944484
        }
    ]
},
{
    "appId": "test-app-3",
    "name": "test-app-3",
    "manifest": "http://localhost:3923/test/configs/test-app-3.json",
    "manifestType": "openfin",
    "title": "Test App 3",
    "description": "App for testing fdc3 service",
    "images": [],
    "contactEmail": "support@openfin.co",
    "supportEmail": "support@openfin.co",
    "signature": "https://cdn.openfin.co",
    "publisher": "openfin",
    "icons": [
        {
            "icon": "http://localhost:3923/demo/img/app-icons/blotter.svg"
        }
    ],
    "intents": [
        {
            "name": "DialCall",
            "contexts": ["fdc3.contact"]
        },
        {
            "name": "StartCall",
            "contexts": ["fdc3.contact"]
        },
        {
            "name": "SaveContact",
            "contexts": ["fdc3.contact"]
        },
        {
            "name": "ViewChart",
            "contexts": ["fdc3.instrument"]
        },
        {
            "name": "test.ContextTestIntent",
            "contexts": ["test.UnmatchingContext"]
        }
    ]
},
{
    "appId": "test-app-4",
    "name": "test-app-4",
    "manifest": "http://localhost:3923/test/configs/test-app-4.json",
    "manifestType": "openfin",
    "title": "Test App 4",
    "description": "App for testing fdc3 service",
    "images": [],
    "contactEmail": "support@openfin.co",
    "supportEmail": "support@openfin.co",
    "signature": "https://cdn.openfin.co",
    "publisher": "openfin",
    "icons": [
        {
            "icon": "http://localhost:3923/demo/img/app-icons/blotter.svg"
        }
    ],
    "intents": [
        {
            "name": "test.IntentOnlyOnApp4",
            "contexts": ["test.IntentOnlyOnApp4Context"]
        },
        {
            "name": "DialCall",
            "contexts": ["fdc3.contact"]
        },
        {
            "name": "StartCall",
            "contexts": ["fdc3.contact"]
        },
        {
            "name": "SaveContact",
            "contexts": ["fdc3.contact"]
        },
        {
            "name": "ViewChart",
            "contexts": ["fdc3.instrument"]
        },
        {
            "name": "test.ContextTestIntent"
        }
    ]
},
{
    "appId": "test-app-preregistered-1",
    "name": "test-app-preregistered-1",
    "manifest": "http://localhost:3923/test/configs/test-app-preregistered-1.json",
    "manifestType": "openfin",
    "title": "Test App Preregistered 1",
    "description": "App for testing fdc3 service. Has intent and context listeners auto-registered on load",
    "images": [],
    "contactEmail": "support@openfin.co",
    "supportEmail": "support@openfin.co",
    "signature": "https://cdn.openfin.co",
    "publisher": "openfin",
    "icons": [
        {
            "icon": "http://localhost:3923/demo/img/app-icons/blotter.svg"
        }
    ],
    "intents": [
        {
            "name": "test.IntentNamePreregistered",
            "contexts": ["test.IntentNamePreregisteredContext"]
        },
        {
            "name": "DialCall",
            "contexts": ["fdc3.contact"]
        },
        {
            "name": "StartCall",
            "contexts": ["fdc3.contact"]
        },
        {
            "name": "SaveContact",
            "contexts": ["fdc3.contact"]
        },
        {
            "name": "ViewChart",
            "contexts": ["fdc3.instrument"]
        }
    ]
},
{
    "appId": "test-app-preregistered-2",
    "name": "test-app-preregistered-2",
    "manifest": "http://localhost:3923/test/configs/test-app-preregistered-2.json",
    "manifestType": "openfin",
    "title": "Test App Preregistered 2",
    "description": "App for testing fdc3 service. Has intent and context listeners auto-registered on load",
    "images": [],
    "contactEmail": "support@openfin.co",
    "supportEmail": "support@openfin.co",
    "signature": "https://cdn.openfin.co",
    "publisher": "openfin",
    "icons": [
        {
            "icon": "http://localhost:3923/demo/img/app-icons/blotter.svg"
        }
    ],
    "intents": [
        {
            "name": "DialCall",
            "contexts": ["fdc3.contact"]
        },
        {
            "name": "StartCall",
            "contexts": ["fdc3.contact"]
        },
        {
            "name": "SaveContact",
            "contexts": ["fdc3.contact"]
        },
        {
            "name": "ViewChart",
            "contexts": ["fdc3.instrument"]
        }
    ]
},
{
    "appId": "700",
    "name": "test-app-invalid-manifest",
    "manifest": "http://localhost:3923/test/configs/non-existent-manifest.json",
    "manifestType": "openfin",
    "title": "Failure to launch",
    "description": "This app intentionally has an invalid manifest and will not launch",
    "images": [],
    "contactEmail": "support@openfin.co",
    "supportEmail": "support@openfin.co",
    "signature": "https://cdn.openfin.co",
    "publisher": "openfin",
    "icons": [
        {
            "icon": "http://localhost:3923/demo/img/app-icons/blotter.svg"
        }
    ],
    "intents": []
},
{
    "appId": "800",
    "name": "test-app-takes-long-to-load-manifest",
    "manifest": "http://localhost:3923/fakeDelay/?t=30500",
    "manifestType": "openfin",
    "title": "Takes forever to load manifest",
    "description": "This app's manifest points to an endpoint which intentionally delays the response to test timeouts",
    "images": [],
    "contactEmail": "support@openfin.co",
    "supportEmail": "support@openfin.co",
    "signature": "https://cdn.openfin.co",
    "publisher": "openfin",
    "icons": [
        {
            "icon": "http://localhost:3923/demo/img/app-icons/blotter.svg"
        }
    ],
    "intents": []
},
{
    "appId": "1000",
    "name": "test-app-not-fdc3",
    "manifest": "http://localhost:3923/test/configs/test-app-not-fdc3.json",
    "manifestType": "openfin",
    "title": "Test App Not FDC3",
    "description": "This app never connects to the FDC3 service",
    "images": [],
    "contactEmail": "support@openfin.co",
    "supportEmail": "support@openfin.co",
    "signature": "https://cdn.openfin.co",
    "publisher": "openfin",
    "icons": [
        {
            "icon": "http://localhost:3923/demo/img/app-icons/blotter.svg"
        }
    ],
    "intents": []
}]<|MERGE_RESOLUTION|>--- conflicted
+++ resolved
@@ -71,33 +71,27 @@
         }
     ],
     "intents": [
-<<<<<<< HEAD
-        {
-            "name": "DialCall",
-            "contexts": ["fdc3.contact"]
-        },
-        {
-            "name": "StartCall",
-            "contexts": ["fdc3.contact"]
-        },
-        {
-            "name": "SaveContact",
-            "contexts": ["fdc3.contact"]
-        },
-        {
-            "name": "ViewChart",
-            "contexts": ["fdc3.instrument"]
-=======
-        {"name": "DialCall"},
-        {"name": "StartCall"},
-        {"name": "SaveContact"},
-        {"name": "ViewChart"}
+        {
+            "name": "DialCall",
+            "contexts": ["fdc3.contact"]
+        },
+        {
+            "name": "StartCall",
+            "contexts": ["fdc3.contact"]
+        },
+        {
+            "name": "SaveContact",
+            "contexts": ["fdc3.contact"]
+        },
+        {
+            "name": "ViewChart",
+            "contexts": ["fdc3.instrument"]
+        }
     ],
     "customConfig": [
         {
             "name": "appUuid",
             "value": "test-app-2"
->>>>>>> a4944484
         }
     ]
 },
