--- conflicted
+++ resolved
@@ -293,7 +293,6 @@
     "intents": []
 },
 {
-<<<<<<< HEAD
     "appId": "test-app-delayed-preregister-short",
     "name": "test-app-delayed-preregister-short",
     "manifest": "http://localhost:3923/test/configs/test-app-delayed-preregister-short.json",
@@ -313,8 +312,25 @@
     "intents": []
 },
 {
-=======
->>>>>>> b28b718f
+    "appId": "test-app-delayed-preregister-long",
+    "name": "test-app-delayed-preregister-long",
+    "manifest": "http://localhost:3923/test/configs/test-app-delayed-preregister-long.json",
+    "manifestType": "openfin",
+    "title": "Delays 10 seconds before adding listeners",
+    "description": "This app registers listeners after a short delay of 10 seconds",
+    "images": [],
+    "contactEmail": "support@openfin.co",
+    "supportEmail": "support@openfin.co",
+    "signature": "https://cdn.openfin.co",
+    "publisher": "openfin",
+    "icons": [
+        {
+            "icon": "http://localhost:3923/demo/img/app-icons/blotter.svg"
+        }
+    ],
+    "intents": []
+},
+{
     "appId": "test-app-not-fdc3",
     "name": "test-app-not-fdc3",
     "manifest": "http://localhost:3923/test/configs/test-app-not-fdc3.json",
@@ -331,30 +347,6 @@
             "icon": "http://localhost:3923/demo/img/app-icons/blotter.svg"
         }
     ],
-<<<<<<< HEAD
-    "intents": []
-},
-{
-    "appId": "test-app-delayed-preregister-long",
-    "name": "test-app-delayed-preregister-long",
-    "manifest": "http://localhost:3923/test/configs/test-app-delayed-preregister-long.json",
-    "manifestType": "openfin",
-    "title": "Delays 10 seconds before adding listeners",
-    "description": "This app registers listeners after a short delay of 10 seconds",
-    "images": [],
-    "contactEmail": "support@openfin.co",
-    "supportEmail": "support@openfin.co",
-    "signature": "https://cdn.openfin.co",
-    "publisher": "openfin",
-    "icons": [
-        {
-            "icon": "http://localhost:3923/demo/img/app-icons/blotter.svg"
-        }
-    ],
-    "intents": []
-}
-]
-=======
     "intents": [
         {
             "name": "test.IntentOnlyOnTestAppNotFdc3",
@@ -362,5 +354,5 @@
             "contexts": ["test.IntentOnlyOnTestAppNotFdc3Context"]
         }
     ]
-}]
->>>>>>> b28b718f
+},
+]