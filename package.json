--- conflicted
+++ resolved
@@ -42,16 +42,8 @@
     "@types/react": "^16.8.6",
     "@types/react-dom": "^16.8.2",
     "hadouken-js-adapter": "^0.39.1",
-<<<<<<< HEAD
-=======
     "inversify": "^5.0.1",
     "inversify-inject-decorators": "^3.1.0",
-    "jest": "^24.5.0",
-    "jest-cli": "^24.5.0",
-    "jest-environment-node": "^24.5.0",
-    "jest-junit": "^6.3.0",
-    "jest-util": "^23.4.0",
->>>>>>> a288374b
     "mkdirp": "^0.5.1",
     "moment": "^2.22.1",
     "node-fetch": "^2.3.0",
@@ -60,11 +52,7 @@
     "puppeteer": "~1.3.0",
     "react": "^16.8.3",
     "react-dom": "^16.8.3",
-<<<<<<< HEAD
-=======
     "reflect-metadata": "^0.1.13",
-    "ts-jest": "^24.0.0",
->>>>>>> a288374b
     "typescript": "^3.1.1"
   },
   "precommit": {
