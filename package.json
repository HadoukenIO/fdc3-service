{
  "name": "openfin-fdc3",
  "version": "0.1.1",
  "description": "",
  "types": "dist/client/main.d.ts",
  "main": "dist/client/main-bundle.js",
  "files": [
    "dist/client"
  ],
  "scripts": {
    "test": "npm run test:unit && npm run test:int",
    "test:int": "node test/runner.js",
    "test:unit": "jest --config jest-unit.config.json",
    "check": "svc-tools check",
    "fix": "svc-tools fix",
    "clean": "rimraf dist gen",
    "docs": "svc-tools docs",
    "posttest": "npm run check",
    "prepack": "npm run clean && npm run build && tsc -p src/client/tsconfig.types.json",
    "build": "svc-tools build --mode production",
    "build:dev": "svc-tools build --mode development",
    "zip": "svc-tools zip",
    "start": "svc-tools start"
  },
  "repository": {
    "type": "git",
    "url": "git+https://github.com/HadoukenIO/fdc3-service.git"
  },
  "author": "",
  "license": "ISC",
  "bugs": {
    "url": "https://github.com/HadoukenIO/fdc3-service/issues"
  },
  "homepage": "https://github.com/HadoukenIO/fdc3-service#readme",
  "dependencies": {},
  "devDependencies": {
    "@types/jest": "^24.0.11",
    "@types/mkdirp": "^0.5.2",
    "@types/moment": "^2.13.0",
    "@types/node-fetch": "^2.1.6",
    "@types/puppeteer": "^1.3.0",
    "@types/react": "^16.8.6",
    "@types/react-dom": "^16.8.2",
    "@types/rimraf": "^2.0.2",
    "execa": "^1.0.0",
    "express": "^4.16.2",
    "hadouken-js-adapter": "^0.39.1",
    "inversify": "^5.0.1",
    "inversify-inject-decorators": "^3.1.0",
    "jest": "^24.5.0",
    "jest-cli": "^24.5.0",
    "jest-environment-node": "^24.5.0",
    "jest-junit": "^6.3.0",
    "jest-util": "^23.4.0",
    "mkdirp": "^0.5.1",
    "moment": "^2.22.1",
    "node-fetch": "^2.3.0",
    "openfin-service-tooling": "^1.0.7",
    "pre-commit": "^1.2.2",
    "puppeteer": "^1.3.0",
    "react": "^16.8.3",
    "react-dom": "^16.8.3",
<<<<<<< HEAD
    "reflect-metadata": "^0.1.13",
    "rimraf": "^2.6.3",
=======
>>>>>>> 380cf70d
    "ts-jest": "^24.0.0",
    "typescript": "^3.1.1"
  },
  "precommit": {
    "run": [
      "check"
    ]
  }
}<|MERGE_RESOLUTION|>--- conflicted
+++ resolved
@@ -60,11 +60,7 @@
     "puppeteer": "^1.3.0",
     "react": "^16.8.3",
     "react-dom": "^16.8.3",
-<<<<<<< HEAD
     "reflect-metadata": "^0.1.13",
-    "rimraf": "^2.6.3",
-=======
->>>>>>> 380cf70d
     "ts-jest": "^24.0.0",
     "typescript": "^3.1.1"
   },
