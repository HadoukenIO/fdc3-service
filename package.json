{
  "name": "openfin-fdc3",
  "version": "0.1.2",
  "description": "",
  "types": "dist/client/main.d.ts",
  "main": "dist/client/main-bundle.js",
  "files": [
    "dist/client"
  ],
  "scripts": {
<<<<<<< HEAD
    "test": "npm run test:unit && npm run test:int",
    "test:int": "svc-tools test int -m ./test/middleware.js",
    "test:unit": "svc-tools test unit",
=======
    "build": "svc-tools build --mode production",
    "build:dev": "svc-tools build --mode development",
    "channels": "svc-tools channels",
>>>>>>> 80d81edf
    "check": "svc-tools check",
    "clean": "rimraf dist gen",
    "fix": "svc-tools fix",
    "docs": "svc-tools docs",
    "posttest": "npm run check",
    "prepack": "npm run clean && npm run build && tsc -p src/client/tsconfig.types.json",
    "test": "npm run test:unit && npm run test:int",
    "test:int": "node test/runner.js",
    "test:unit": "jest --config jest-unit.config.json --colors",
    "zip": "svc-tools zip",
    "start": "svc-tools start"
  },
  "repository": {
    "type": "git",
    "url": "git+https://github.com/HadoukenIO/fdc3-service.git"
  },
  "author": "",
  "license": "ISC",
  "bugs": {
    "url": "https://github.com/HadoukenIO/fdc3-service/issues"
  },
  "homepage": "https://github.com/HadoukenIO/fdc3-service#readme",
  "dependencies": {},
  "devDependencies": {
    "@types/mkdirp": "^0.5.2",
    "@types/moment": "^2.13.0",
    "@types/node-fetch": "^2.1.6",
    "@types/puppeteer": "^1.3.0",
    "@types/react": "^16.8.6",
    "@types/react-dom": "^16.8.2",
    "hadouken-js-adapter": "^0.39.1",
    "mkdirp": "^0.5.1",
    "moment": "^2.22.1",
    "node-fetch": "^2.3.0",
    "openfin-service-tooling": "1.0.9",
    "pre-commit": "^1.2.2",
    "puppeteer": "~1.3.0",
    "react": "^16.8.3",
    "react-dom": "^16.8.3",
    "typescript": "^3.1.1"
  },
  "precommit": {
    "run": [
      "check"
    ]
  }
}<|MERGE_RESOLUTION|>--- conflicted
+++ resolved
@@ -8,15 +8,9 @@
     "dist/client"
   ],
   "scripts": {
-<<<<<<< HEAD
-    "test": "npm run test:unit && npm run test:int",
-    "test:int": "svc-tools test int -m ./test/middleware.js",
-    "test:unit": "svc-tools test unit",
-=======
     "build": "svc-tools build --mode production",
     "build:dev": "svc-tools build --mode development",
     "channels": "svc-tools channels",
->>>>>>> 80d81edf
     "check": "svc-tools check",
     "clean": "rimraf dist gen",
     "fix": "svc-tools fix",
@@ -24,8 +18,8 @@
     "posttest": "npm run check",
     "prepack": "npm run clean && npm run build && tsc -p src/client/tsconfig.types.json",
     "test": "npm run test:unit && npm run test:int",
-    "test:int": "node test/runner.js",
-    "test:unit": "jest --config jest-unit.config.json --colors",
+    "test:int": "svc-tools test int -m ./test/middleware.js",
+    "test:unit": "svc-tools test unit",
     "zip": "svc-tools zip",
     "start": "svc-tools start"
   },
