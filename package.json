{
  "name": "openfin-fdc3",
  "version": "0.1.0",
  "description": "",
  "types": "dist/client/main.d.ts",
  "main": "dist/client/main-bundle.js",
  "files": [
    "dist/client"
  ],
  "scripts": {
    "test": "npm run test:unit && npm run test:int",
    "test:int": "node test/runner.js",
    "test:unit": "jest --config jest-unit.config.json",
    "check": "svc-tools check",
    "fix": "svc-tools fix",
    "clean": "rimraf dist gen",
    "docs": "typedoc --name \"OpenFin FDC3\" --theme ./typedoc-template --out ./dist/docs --excludeNotExported --excludePrivate --excludeProtected --hideGenerator --tsconfig src/client/tsconfig.json --readme none",
    "posttest": "npm run check",
    "prepack": "npm run clean && npm run build && tsc -p src/client/tsconfig.types.json",
    "build": "svc-tools build -- --mode production",
    "build:dev": "svc-tools build -- --mode development",
    "zip": "svc-tools zip",
    "start": "svc-tools start"
  },
  "repository": {
    "type": "git",
    "url": "git+https://github.com/HadoukenIO/fdc3-service.git"
  },
  "author": "",
  "license": "ISC",
  "bugs": {
    "url": "https://github.com/HadoukenIO/fdc3-service/issues"
  },
  "homepage": "https://github.com/HadoukenIO/fdc3-service#readme",
  "dependencies": {},
  "devDependencies": {
    "@types/jest": "^24.0.11",
    "@types/mkdirp": "^0.5.2",
    "@types/moment": "^2.13.0",
    "@types/node-fetch": "^2.1.6",
    "@types/puppeteer": "^1.3.0",
    "@types/react": "^16.8.6",
    "@types/react-dom": "^16.8.2",
    "@types/rimraf": "^2.0.2",
    "express": "^4.16.2",
    "hadouken-js-adapter": "^0.39.1",
    "jest": "^24.5.0",
    "jest-cli": "^24.5.0",
    "jest-environment-node": "^24.5.0",
    "jest-junit": "^6.3.0",
    "jest-util": "^23.4.0",
    "mkdirp": "^0.5.1",
    "moment": "^2.22.1",
    "node-fetch": "^2.3.0",
    "openfin-service-tooling": "^1.0.4",
    "pre-commit": "^1.2.2",
    "puppeteer": "^1.3.0",
    "react": "^16.8.3",
    "react-dom": "^16.8.3",
    "rimraf": "^2.6.3",
    "ts-jest": "^24.0.0",
    "tslint-react": "^3.6.0",
<<<<<<< HEAD
    "typedoc": "^0.14.2",
    "typescript": "^3.1.1"
=======
    "typedoc": "^0.12.0",
    "typedoc-plugin-external-module-name": "^1.1.3",
    "typescript": "^3.1.1",
    "url-loader": "^1.0.1",
    "webpack": "^4.16.1",
    "webpack-cli": "^3.0.8",
    "webpack-dev-middleware": "^3.6.0"
>>>>>>> bbcb2855
  },
  "precommit": {
    "run": [
      "check"
    ]
  }
}<|MERGE_RESOLUTION|>--- conflicted
+++ resolved
@@ -60,18 +60,9 @@
     "rimraf": "^2.6.3",
     "ts-jest": "^24.0.0",
     "tslint-react": "^3.6.0",
-<<<<<<< HEAD
-    "typedoc": "^0.14.2",
-    "typescript": "^3.1.1"
-=======
     "typedoc": "^0.12.0",
     "typedoc-plugin-external-module-name": "^1.1.3",
-    "typescript": "^3.1.1",
-    "url-loader": "^1.0.1",
-    "webpack": "^4.16.1",
-    "webpack-cli": "^3.0.8",
-    "webpack-dev-middleware": "^3.6.0"
->>>>>>> bbcb2855
+    "typescript": "^3.1.1"
   },
   "precommit": {
     "run": [
