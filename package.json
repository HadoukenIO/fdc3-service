{
  "name": "openfin-fdc3",
  "version": "0.2.0",
  "description": "",
  "types": "dist/client/main.d.ts",
  "main": "dist/client/main-bundle.js",
  "files": [
    "dist/client"
  ],
  "scripts": {
    "build": "svc-tools build --mode production",
    "build:dev": "svc-tools build --mode development",
    "channels": "svc-tools channels",
    "check": "svc-tools check",
    "clean": "rimraf dist gen",
    "fix": "svc-tools fix",
    "docs": "svc-tools docs",
    "posttest": "npm run check",
    "prepack": "npm run clean && npm run build && tsc -p src/client/tsconfig.types.json",
    "prepare": "svc-tools plugins generate",
    "test": "npm run test:unit && npm run test:int",
    "test:int": "svc-tools test int -m ./test/middleware.js",
    "test:unit": "svc-tools test unit",
    "zip": "svc-tools zip",
    "start": "svc-tools start"
  },
  "repository": {
    "type": "git",
    "url": "git+https://github.com/HadoukenIO/fdc3-service.git"
  },
  "author": "",
  "license": "ISC",
  "bugs": {
    "url": "https://github.com/HadoukenIO/fdc3-service/issues"
  },
  "homepage": "https://github.com/HadoukenIO/fdc3-service#readme",
  "dependencies": {},
  "devDependencies": {
    "@types/mkdirp": "^0.5.2",
    "@types/moment": "^2.13.0",
    "@types/node-fetch": "^2.1.6",
    "@types/openfin": "^43.0.1",
<<<<<<< HEAD
    "@types/puppeteer": "^1.3.0",
=======
    "@types/puppeteer": "^1.19.1",
>>>>>>> 98890c5b
    "@types/react": "^16.8.6",
    "@types/react-dom": "^16.8.2",
    "hadouken-js-adapter": "^1.44.1",
    "inversify": "^5.0.1",
    "inversify-inject-decorators": "^3.1.0",
    "mkdirp": "^0.5.1",
    "moment": "^2.22.1",
    "node-fetch": "^2.3.0",
    "openfin-service-config": "1.0.2",
    "openfin-service-signal": "^1.0.0",
    "openfin-service-tooling": "1.0.16",
    "pre-commit": "^1.2.2",
    "puppeteer": "^1.17.0",
    "react": "^16.8.3",
    "react-dom": "^16.8.3",
    "reflect-metadata": "^0.1.13",
    "typescript": "^3.1.1"
  },
  "precommit": {
    "run": [
      "check"
    ]
  }
}<|MERGE_RESOLUTION|>--- conflicted
+++ resolved
@@ -40,11 +40,7 @@
     "@types/moment": "^2.13.0",
     "@types/node-fetch": "^2.1.6",
     "@types/openfin": "^43.0.1",
-<<<<<<< HEAD
-    "@types/puppeteer": "^1.3.0",
-=======
     "@types/puppeteer": "^1.19.1",
->>>>>>> 98890c5b
     "@types/react": "^16.8.6",
     "@types/react-dom": "^16.8.2",
     "hadouken-js-adapter": "^1.44.1",
